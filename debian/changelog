--- conflicted
+++ resolved
@@ -1,18 +1,19 @@
-<<<<<<< HEAD
 mir (0.0.12-0ubuntu1) UNRELEASED; urgency=low
-=======
-mir (0.0.11+13.10.20130924.1-0ubuntu1) saucy; urgency=low
->>>>>>> 9793350d
 
   [ kg ]
   * bump version for ABI break (LP: #1229212)
 
   [ Robert Ancell ]
-<<<<<<< HEAD
   * Bump version to 0.0.12
 
  -- Robert Ancell <robert.ancell@canonical.com>  Thu, 26 Sep 2013 09:34:23 +1200
-=======
+
+mir (0.0.11+13.10.20130924.1-0ubuntu1) saucy; urgency=low
+
+  [ kg ]
+  * bump version for ABI break (LP: #1229212)
+
+  [ Robert Ancell ]
   * Allow an application to override the options being populated.
   * Pass the program options to parse_options().
   * Add missing include for std::cerr.
@@ -99,7 +100,6 @@
   * Automatic snapshot from revision 1081
 
  -- Ubuntu daily release <ps-jenkins@lists.canonical.com>  Tue, 24 Sep 2013 06:04:59 +0000
->>>>>>> 9793350d
 
 mir (0.0.10+13.10.20130904-0ubuntu1) saucy; urgency=low
 
