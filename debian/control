Source: mir
Section: x11
Priority: optional
Maintainer: Ubuntu Developers <ubuntu-devel-discuss@lists.ubuntu.com>
XSBC-Original-Maintainer: Thomas Voß <thomas.voss@canonical.com>
Build-Depends: cmake,
               cmake-data,
               pkg-config,
               debhelper (>= 9),
               doxygen,
               xsltproc,
               graphviz,
               libboost-dev,
               libboost-date-time-dev,
               libboost-program-options-dev,
               libboost-system-dev,
               libboost-filesystem-dev,
               protobuf-compiler,
               libdrm-dev,
               libegl1-mesa-dev,
               libgles2-mesa-dev,
               libgbm-dev,
               libglm-dev,
               libprotobuf-dev,
               pkg-config,
               android-headers (>=4.4.2) [i386 amd64 armhf],
               libhardware-dev [i386 amd64 armhf],
               libandroid-properties-dev [i386 amd64 armhf],
               libgoogle-glog-dev,
               liblttng-ust-dev,
               libxkbcommon-dev,
               libumockdev-dev (>= 0.6),
               umockdev (>= 0.8.7),
               libudev-dev,
               libgtest-dev,
               google-mock (>= 1.6.0+svn437),
               valgrind [!arm64],
               libglib2.0-dev,
               libfreetype6-dev,
               abi-compliance-checker,
<<<<<<< HEAD
               uuid-dev,
=======
               libevdev-dev,
>>>>>>> 44a51c51
Standards-Version: 3.9.4
Homepage: https://launchpad.net/mir
# If you aren't a member of ~mir-team but need to upload packaging changes,
# just go ahead. ~mir-team will notice and sync up the code again.
Vcs-Bzr: https://code.launchpad.net/~mir-team/mir/trunk

Package: libmirprotobuf0
Section: libs
Architecture: i386 amd64 armhf arm64
Multi-Arch: same
Pre-Depends: ${misc:Pre-Depends}
Depends: ${misc:Depends},
         ${shlibs:Depends},
Description: Display server for Ubuntu - RPC definitions
 Mir is a display server running on linux systems, with a focus on efficiency,
 robust operation and a well-defined driver model.
 .
 Contains the shared library containing the Google Protobuf definitions
 required for Mir clients and servers.

#TODO: Packaging infrastructure for better dependency generation,
#      ala pkg-xorg's xviddriver:Provides and ABI detection.
Package: libmirserver32
Section: libs
Architecture: i386 amd64 armhf arm64
Multi-Arch: same
Pre-Depends: ${misc:Pre-Depends}
Depends: ${misc:Depends},
         ${shlibs:Depends},
Description: Display server for Ubuntu - server library
 Mir is a display server running on linux systems, with a focus on efficiency,
 robust operation and a well-defined driver model.
 .
 Contains the shared library needed by server applications for Mir.

Package: libmirplatform7
Section: libs
Architecture: i386 amd64 armhf arm64
Multi-Arch: same
Pre-Depends: ${misc:Pre-Depends}
Depends: ${misc:Depends},
         ${shlibs:Depends},
Description: Display server for Ubuntu - platform library
 Mir is a display server running on linux systems, with a focus on efficiency,
 robust operation and a well-defined driver model.
 .
 Contains the shared libraries required for the Mir server to interact with
 the underlying hardware platform.

Package: libmircommon-dev
Section: libdevel
Architecture: i386 amd64 armhf arm64
Multi-Arch: same
Pre-Depends: ${misc:Pre-Depends}
Depends: libmircommon4 (= ${binary:Version}), 
         libprotobuf-dev (>= 2.4.1),
         libxkbcommon-dev,
         ${misc:Depends},
Breaks: mircommon-dev (<< 0.6)
Replaces: mircommon-dev (<< 0.6)
Description: Display server for Ubuntu - development headers
 Mir is a display server running on linux systems, with a focus on efficiency,
 robust operation and a well-defined driver model.
 .
 Contains header files required for server and/or client development.

Package: libmirplatform-dev
Section: libdevel
Architecture: i386 amd64 armhf arm64
Multi-Arch: same
Pre-Depends: ${misc:Pre-Depends}
Depends: libmirplatform7 (= ${binary:Version}),
         libmircommon-dev,
         libboost-program-options-dev,
         ${misc:Depends},
Breaks: libmirplatform (<< 0.6)
Replaces: libmirplatform (<< 0.6)
Description: Display server for Ubuntu - development headers
 Mir is a display server running on linux systems, with a focus on efficiency,
 robust operation and a well-defined driver model.
 .
 Contains header files required for hardware/driver support development.

Package: libmirserver-dev
Section: libdevel
Architecture: i386 amd64 armhf arm64
Multi-Arch: same
Pre-Depends: ${misc:Pre-Depends}
Depends: libmirserver32 (= ${binary:Version}),
         libmirplatform-dev (= ${binary:Version}),
         libmircommon-dev (= ${binary:Version}),
         libglm-dev,
         ${misc:Depends},
Description: Display server for Ubuntu - development headers
 Mir is a display server running on linux systems, with a focus on efficiency,
 robust operation and a well-defined driver model.
 .
 Contains header files required to build Mir servers.

Package: libmirclient8
Section: libs
Architecture: i386 amd64 armhf arm64
Multi-Arch: same
Pre-Depends: ${misc:Pre-Depends}
Depends: ${misc:Depends},
         ${shlibs:Depends},
Description: Display server for Ubuntu - client library
 Mir is a display server running on linux systems, with a focus on efficiency,
 robust operation and a well-defined driver model.
 .
 Contains the shared library needed by client applications for Mir.

Package: libmirclient-dev
Section: libdevel
Architecture: i386 amd64 armhf arm64
Multi-Arch: same
Pre-Depends: ${misc:Pre-Depends}
Depends: libmirclient8 (= ${binary:Version}),
         libmircommon-dev (= ${binary:Version}),
         libprotobuf-dev (>= 2.4.1),
         ${misc:Depends},
Description: Display server for Ubuntu - development headers
 Mir is a display server running on linux systems, with a focus on efficiency,
 robust operation and a well-defined driver model.
 .
 Contains header files required to develop against Mir.

Package: libmirclient-debug-extension1
Section: libs
Architecture: i386 amd64 armhf arm64
Multi-Arch: same
Pre-Depends: ${misc:Pre-Depends}
Depends: ${misc:Depends},
         ${shlibs:Depends},
Description: Display server for Ubuntu - optional client debug interfaces
 Mir is a display server running on linux systems, with a focus on efficiency,
 robust operation and a well-defined driver model.
 .
 This package contains both a shared library containing the client side of
 various optional debugging interfaces and the development headers required
 to use them.
 .
 This is primarily useful for developing Mir servers, low-level client
 toolkits, or for automated testing in constrained environments.
 .
 Not all Mir servers have the capability to service these APIs; end-user
 applications SHOULD NOT depend on this library.

Package: libmirclient-debug-extension-dev
Section: libdevel
Architecture: i386 amd64 armhf arm64
Multi-Arch: same
Pre-Depends: ${misc:Pre-Depends}
Depends: libmirclient-debug-extension1 (= ${binary:Version}),
	 ${misc:Depends},
         ${shlibs:Depends},
Description: Display server for Ubuntu - client debug interface headers
 Mir is a display server running on linux systems, with a focus on efficiency,
 robust operation and a well-defined driver model.
 .
 This package contains both a shared library containing the client side of
 various optional debugging interfaces and the development headers required
 to use them.
 .
 This is primarily useful for developing Mir servers, low-level client
 toolkits, or for automated testing in constrained environments.
 .
 Not all Mir servers have the capability to service these APIs; end-user
 applications SHOULD NOT depend on this library.
 .
 This package contains the development headers required to develop against
 the debug extensions.

Package: mir-demos
Architecture: i386 amd64 armhf arm64
Depends: ${misc:Depends},
         ${shlibs:Depends},
Recommends: fonts-liberation
Description: Display server for Ubuntu - demonstration programs
 Mir is a display server running on linux systems, with a focus on efficiency,
 robust operation and a well-defined driver model.
 .
 Contains demo applications (with source) that use the Mir display server

Package: mir-utils
Architecture: i386 amd64 armhf arm64
Depends: ${misc:Depends},
         ${shlibs:Depends},
Description: Display server for Ubuntu - utility programs
 Mir is a display server running on linux systems, with a focus on efficiency,
 robust operation and a well-defined driver model.
 .
 Contains utility programs for probing and controling a Mir server.

Package: mir-doc
Section: doc
Architecture: all
Depends: ${misc:Depends},
Description: API documentation for mir
 This package installs the mir API documentation.

Package: mir-test-tools
Architecture: i386 amd64 armhf arm64
Multi-Arch: same
Pre-Depends: ${misc:Pre-Depends}
Depends: ${misc:Depends},
         ${shlibs:Depends},
Recommends: mir-demos,
Description: Display Server for Ubuntu - stress tests and other test tools
 Mir is a display server running on linux systems, with a focus on efficiency,
 robust operation and a well-defined driver model.
 .
 Contains a tool for stress testing the Mir display server

Package: libmircommon4
Section: libs
Architecture: i386 amd64 armhf arm64
Multi-Arch: same
Pre-Depends: ${misc:Pre-Depends}
Depends: ${misc:Depends},
         ${shlibs:Depends},
Description: Display server for Ubuntu - shared library
 Mir is a display server running on linux systems, with a focus on efficiency,
 robust operation and a well-defined driver model.
 .
 Contains the shared libraries required for the Mir server and client.

# Longer-term these drivers should move out-of-tree
Package: mir-platform-graphics-mesa2
Section: libs
Architecture: i386 amd64 armhf arm64
Multi-Arch: same
Pre-Depends: ${misc:Pre-Depends}
Depends: ${misc:Depends},
         ${shlibs:Depends},
Description: Display server for Ubuntu - platform library for Mesa
 Mir is a display server running on linux systems, with a focus on efficiency,
 robust operation and a well-defined driver model.
 .
 Contains the shared libraries required for the Mir server to interact with
 the hardware platform using the Mesa drivers.

Package: mir-platform-graphics-android2
Section: libs
Architecture: i386 amd64 armhf
Multi-Arch: same
Pre-Depends: ${misc:Pre-Depends}
Depends: ${misc:Depends},
         ${shlibs:Depends},
Description: Display server for Ubuntu - platform library for Android
 Mir is a display server running on linux systems, with a focus on efficiency,
 robust operation and a well-defined driver model.
 .
 Contains the shared libraries required for the Mir server to interact with
 the hardware platform using the Android drivers.

Package: mir-client-platform-mesa2
Section: libs
Architecture: i386 amd64 armhf arm64
Multi-Arch: same
Pre-Depends: ${misc:Pre-Depends}
Depends: ${misc:Depends},
         ${shlibs:Depends}
Description: Display server for Ubuntu - client platform library for Mesa
 Mir is a display server running on linux systems, with a focus on efficiency,
 robust operation and a well-defined driver model.
 .
 Contains the shared libraries required for the Mir clients to interact with
 the underlying hardware platform using the Mesa drivers.

Package: mir-client-platform-mesa-dev
Section: libdevel
Architecture: i386 amd64 armhf arm64
Multi-Arch: same
Pre-Depends: ${misc:Pre-Depends}
Depends: libmircommon-dev,
         ${misc:Depends},
Description: Display server for Ubuntu - client platform library for Mesa development files
 Mir is a display server running on linux systems, with a focus on efficiency,
 robust operation and a well-defined driver model.
 .
 Contains header files required to use the platform specific capabilities of
 the Mir Mesa backend.

Package: mir-client-platform-android2
Section: libs
Architecture: i386 amd64 armhf
Multi-Arch: same
Pre-Depends: ${misc:Pre-Depends}
Depends: ${misc:Depends},
         ${shlibs:Depends}
Description: Display server for Ubuntu - client platform library for Android
 Mir is a display server running on linux systems, with a focus on efficiency,
 robust operation and a well-defined driver model.
 .
 Contains the shared libraries required for the Mir clients to interact with
 the underlying hardware platform using the Android drivers.

Package: mir-graphics-drivers-desktop
Section: libs
Architecture: i386 amd64 armhf arm64
Multi-Arch: same
Pre-Depends: ${misc:Pre-Depends}
Depends: ${misc:Depends},
         mir-platform-graphics-mesa2,
         mir-client-platform-mesa2,
Description: Display server for Ubuntu - desktop driver metapackage
 Mir is a display server running on linux systems, with a focus on efficiency,
 robust operation and a well-defined driver model.
 .
 This package depends on a full set of graphics drivers for traditional desktop
 systems.

Package: mir-graphics-drivers-android
Section: libs
Architecture: i386 amd64 armhf
Multi-Arch: same
Pre-Depends: ${misc:Pre-Depends}
Depends: ${misc:Depends},
         mir-platform-graphics-android2,
         mir-client-platform-android2,
Description: Display server for Ubuntu - android driver metapackage
 Mir is a display server running on linux systems, with a focus on efficiency,
 robust operation and a well-defined driver model.
 .
 This package depends on a full set of graphics drivers for running Mir on top
 of an existing Android driver stack.<|MERGE_RESOLUTION|>--- conflicted
+++ resolved
@@ -38,11 +38,8 @@
                libglib2.0-dev,
                libfreetype6-dev,
                abi-compliance-checker,
-<<<<<<< HEAD
+               libevdev-dev,
                uuid-dev,
-=======
-               libevdev-dev,
->>>>>>> 44a51c51
 Standards-Version: 3.9.4
 Homepage: https://launchpad.net/mir
 # If you aren't a member of ~mir-team but need to upload packaging changes,
