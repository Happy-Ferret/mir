/*
 * Copyright © 2014 Canonical Ltd.
 *
 * This program is free software: you can redistribute it and/or modify
 * it under the terms of the GNU General Public License version 3 as
 * published by the Free Software Foundation.
 *
 * This program is distributed in the hope that it will be useful,
 * but WITHOUT ANY WARRANTY; without even the implied warranty of
 * MERCHANTABILITY or FITNESS FOR A PARTICULAR PURPOSE.  See the
 * GNU General Public License for more details.
 *
 * You should have received a copy of the GNU General Public License
 * along with this program.  If not, see <http://www.gnu.org/licenses/>.
 *
 * Authored by: Daniel van Vugt <daniel.van.vugt@canonical.com>
 */

#include "demo_renderer.h"
#include <mir/graphics/renderable.h>
#include <mir/compositor/recently_bound_cache.h>
#include <cmath>

using namespace mir;
using namespace mir::examples;

namespace
{

struct Color
{
     GLubyte r, g, b, a;
};

float penumbra_curve(float x)
{
    return 1.0f - std::sin(x * M_PI / 2.0f);
}

GLuint generate_shadow_corner_texture(float opacity)
{
    struct Texel
    {
        GLubyte luminance;
        GLubyte alpha;
    };

    int const width = 256;
    Texel image[width][width];

    int const max = width - 1;
    for (int y = 0; y < width; ++y)
    {
        float curve_y = opacity * 255.0f *
                        penumbra_curve(static_cast<float>(y) / max);
        for (int x = 0; x < width; ++x)
        {
            Texel *t = &image[y][x];
            t->luminance = 0;
            t->alpha = curve_y * penumbra_curve(static_cast<float>(x) / max);
        }
    }

    GLuint corner;
    glGenTextures(1, &corner);
    glBindTexture(GL_TEXTURE_2D, corner);
    glTexParameteri(GL_TEXTURE_2D, GL_TEXTURE_MIN_FILTER, GL_LINEAR);
    glTexParameteri(GL_TEXTURE_2D, GL_TEXTURE_MAG_FILTER, GL_LINEAR);
    glTexParameteri(GL_TEXTURE_2D, GL_TEXTURE_WRAP_S, GL_CLAMP_TO_EDGE);
    glTexParameteri(GL_TEXTURE_2D, GL_TEXTURE_WRAP_T, GL_CLAMP_TO_EDGE);
    glTexImage2D(GL_TEXTURE_2D, 0, GL_LUMINANCE_ALPHA,
                 width, width, 0, GL_LUMINANCE_ALPHA, GL_UNSIGNED_BYTE,
                 image);

    return corner;
}

GLuint generate_frame_corner_texture(float corner_radius,
                                     Color const& color,
                                     GLubyte highlight)
{
    int const height = 256;
    int const width = height * corner_radius;
    Color image[height * height]; // Worst case still much faster than the heap

    int const cx = width;
    int const cy = cx;
    int const radius_sqr = cx * cy;

    for (int y = 0; y < height; ++y)
    {
        for (int x = 0; x < width; ++x)
        {
            Color col = color;

            // Cut out the corner in a circular shape.
            if (x < cx && y < cy)
            {
                int dx = cx - x;
                int dy = cy - y;
                if (dx * dx + dy * dy >= radius_sqr)
                    col.a = 0;
            }

            // Set gradient
            if (y < cy)
            {
                float brighten = (1.0f - (static_cast<float>(y) / cy)) *
                                 std::sin(x * M_PI / (2 * (width - 1)));

                col.r += (highlight - col.r) * brighten;
                col.g += (highlight - col.g) * brighten;
                col.b += (highlight - col.b) * brighten;
            }

            image[y * width + x] = col;
        }
    }

    GLuint corner;
    glGenTextures(1, &corner);
    glBindTexture(GL_TEXTURE_2D, corner);
    glTexParameteri(GL_TEXTURE_2D, GL_TEXTURE_MIN_FILTER,
                                   GL_LINEAR_MIPMAP_LINEAR);
    glTexParameteri(GL_TEXTURE_2D, GL_TEXTURE_MAG_FILTER, GL_LINEAR);
    glTexParameteri(GL_TEXTURE_2D, GL_TEXTURE_WRAP_S, GL_CLAMP_TO_EDGE);
    glTexParameteri(GL_TEXTURE_2D, GL_TEXTURE_WRAP_T, GL_CLAMP_TO_EDGE);
    glTexImage2D(GL_TEXTURE_2D, 0, GL_RGBA,
                 width, height, 0, GL_RGBA, GL_UNSIGNED_BYTE,
                 image);
    glGenerateMipmap(GL_TEXTURE_2D); // Antialiasing please

    return corner;
}

} // namespace

DemoRenderer::DemoRenderer(
    graphics::GLProgramFactory const& program_factory,
    geometry::Rectangle const& display_area)
    : GLRenderer(program_factory,
        std::unique_ptr<graphics::TextureCache>(new compositor::RecentlyBoundCache()),
        display_area)
    , corner_radius(0.5f)
{
    shadow_corner_tex = generate_shadow_corner_texture(0.4f);
    titlebar_corner_tex = generate_frame_corner_texture(corner_radius,
                                                        {128,128,128,255},
                                                        255);
}

DemoRenderer::~DemoRenderer()
{
    glDeleteTextures(1, &shadow_corner_tex);
    glDeleteTextures(1, &titlebar_corner_tex);
}

void DemoRenderer::begin() const
{
    glClearColor(0.2f, 0.2f, 0.2f, 1.0f);
    glClear(GL_COLOR_BUFFER_BIT);

    // Ensure we don't change the framebuffer's alpha components (if any)
    // as that would ruin the appearance of screengrabs. (LP: #1301210)
    glColorMask(GL_TRUE, GL_TRUE, GL_TRUE, GL_FALSE);
}

<<<<<<< HEAD
void DemoRenderer::tessellate(std::vector<graphics::Primitive>& primitives,
=======
void DemoRenderer::tessellate(std::vector<graphics::GLPrimitive>& primitives,
>>>>>>> b49c5850
                              graphics::Renderable const& renderable) const
{
    GLRenderer::tessellate(primitives, renderable);
    tessellate_shadow(primitives, renderable, 80.0f);
    tessellate_frame(primitives, renderable, 30.0f);
}

<<<<<<< HEAD
void DemoRenderer::tessellate_shadow(std::vector<graphics::Primitive>& primitives,
=======
void DemoRenderer::tessellate_shadow(std::vector<graphics::GLPrimitive>& primitives,
>>>>>>> b49c5850
                                     graphics::Renderable const& renderable,
                                     float radius) const
{
    auto const& rect = renderable.screen_position();
    GLfloat left = rect.top_left.x.as_int();
    GLfloat right = left + rect.size.width.as_int();
    GLfloat top = rect.top_left.y.as_int();
    GLfloat bottom = top + rect.size.height.as_int();

    auto n = primitives.size();
    primitives.resize(n + 8);

    GLfloat rightr = right + radius;
    GLfloat leftr = left - radius;
    GLfloat topr = top - radius;
    GLfloat bottomr = bottom + radius;

    auto& right_shadow = primitives[n++];
    right_shadow.tex_id = shadow_corner_tex;
    right_shadow.type = GL_TRIANGLE_FAN;
    right_shadow.vertices.resize(4);
    right_shadow.vertices[0] = {{right,  top,    0.0f}, {0.0f, 0.0f}};
    right_shadow.vertices[1] = {{rightr, top,    0.0f}, {1.0f, 0.0f}};
    right_shadow.vertices[2] = {{rightr, bottom, 0.0f}, {1.0f, 0.0f}};
    right_shadow.vertices[3] = {{right,  bottom, 0.0f}, {0.0f, 0.0f}};

    auto& left_shadow = primitives[n++];
    left_shadow.tex_id = shadow_corner_tex;
    left_shadow.type = GL_TRIANGLE_FAN;
    left_shadow.vertices.resize(4);
    left_shadow.vertices[0] = {{leftr, top,    0.0f}, {1.0f, 0.0f}};
    left_shadow.vertices[1] = {{left,  top,    0.0f}, {0.0f, 0.0f}};
    left_shadow.vertices[2] = {{left,  bottom, 0.0f}, {0.0f, 0.0f}};
    left_shadow.vertices[3] = {{leftr, bottom, 0.0f}, {1.0f, 0.0f}};

    auto& top_shadow = primitives[n++];
    top_shadow.tex_id = shadow_corner_tex;
    top_shadow.type = GL_TRIANGLE_FAN;
    top_shadow.vertices.resize(4);
    top_shadow.vertices[0] = {{left,  topr, 0.0f}, {1.0f, 0.0f}};
    top_shadow.vertices[1] = {{right, topr, 0.0f}, {1.0f, 0.0f}};
    top_shadow.vertices[2] = {{right, top,  0.0f}, {0.0f, 0.0f}};
    top_shadow.vertices[3] = {{left,  top,  0.0f}, {0.0f, 0.0f}};

    auto& bottom_shadow = primitives[n++];
    bottom_shadow.tex_id = shadow_corner_tex;
    bottom_shadow.type = GL_TRIANGLE_FAN;
    bottom_shadow.vertices.resize(4);
    bottom_shadow.vertices[0] = {{left,  bottom,  0.0f}, {0.0f, 0.0f}};
    bottom_shadow.vertices[1] = {{right, bottom,  0.0f}, {0.0f, 0.0f}};
    bottom_shadow.vertices[2] = {{right, bottomr, 0.0f}, {1.0f, 0.0f}};
    bottom_shadow.vertices[3] = {{left,  bottomr, 0.0f}, {1.0f, 0.0f}};

    auto& tr_shadow = primitives[n++];
    tr_shadow.tex_id = shadow_corner_tex;
    tr_shadow.type = GL_TRIANGLE_FAN;
    tr_shadow.vertices.resize(4);
    tr_shadow.vertices[0] = {{right,  top,  0.0f}, {0.0f, 0.0f}};
    tr_shadow.vertices[1] = {{right,  topr, 0.0f}, {1.0f, 0.0f}};
    tr_shadow.vertices[2] = {{rightr, topr, 0.0f}, {1.0f, 1.0f}};
    tr_shadow.vertices[3] = {{rightr, top,  0.0f}, {0.0f, 1.0f}};

    auto& br_shadow = primitives[n++];
    br_shadow.tex_id = shadow_corner_tex;
    br_shadow.type = GL_TRIANGLE_FAN;
    br_shadow.vertices.resize(4);
    br_shadow.vertices[0] = {{right,  bottom,  0.0f}, {0.0f, 0.0f}};
    br_shadow.vertices[1] = {{rightr, bottom,  0.0f}, {1.0f, 0.0f}};
    br_shadow.vertices[2] = {{rightr, bottomr, 0.0f}, {1.0f, 1.0f}};
    br_shadow.vertices[3] = {{right,  bottomr, 0.0f}, {0.0f, 1.0f}};

    auto& bl_shadow = primitives[n++];
    bl_shadow.tex_id = shadow_corner_tex;
    bl_shadow.type = GL_TRIANGLE_FAN;
    bl_shadow.vertices.resize(4);
    bl_shadow.vertices[0] = {{left,  bottom,  0.0f}, {0.0f, 0.0f}};
    bl_shadow.vertices[1] = {{left,  bottomr, 0.0f}, {1.0f, 0.0f}};
    bl_shadow.vertices[2] = {{leftr, bottomr, 0.0f}, {1.0f, 1.0f}};
    bl_shadow.vertices[3] = {{leftr, bottom,  0.0f}, {0.0f, 1.0f}};

    auto& tl_shadow = primitives[n++];
    tl_shadow.tex_id = shadow_corner_tex;
    tl_shadow.type = GL_TRIANGLE_FAN;
    tl_shadow.vertices.resize(4);
    tl_shadow.vertices[0] = {{left,  top,  0.0f}, {0.0f, 0.0f}};
    tl_shadow.vertices[1] = {{leftr, top,  0.0f}, {1.0f, 0.0f}};
    tl_shadow.vertices[2] = {{leftr, topr, 0.0f}, {1.0f, 1.0f}};
    tl_shadow.vertices[3] = {{left,  topr, 0.0f}, {0.0f, 1.0f}};

    // Shadows always need blending...
    glEnable(GL_BLEND);
    glBlendFunc(GL_SRC_ALPHA, GL_ONE_MINUS_SRC_ALPHA);
}

<<<<<<< HEAD
void DemoRenderer::tessellate_frame(std::vector<graphics::Primitive>& primitives,
=======
void DemoRenderer::tessellate_frame(std::vector<graphics::GLPrimitive>& primitives,
>>>>>>> b49c5850
                                    graphics::Renderable const& renderable,
                                    float titlebar_height) const
{
    auto const& rect = renderable.screen_position();
    GLfloat left = rect.top_left.x.as_int();
    GLfloat right = left + rect.size.width.as_int();
    GLfloat top = rect.top_left.y.as_int();

    auto n = primitives.size();
    primitives.resize(n + 3);

    GLfloat htop = top - titlebar_height;
    GLfloat in = titlebar_height * corner_radius;
    GLfloat inleft = left + in;
    GLfloat inright = right - in;

    GLfloat mid = (left + right) / 2.0f;
    if (inleft > mid) inleft = mid;
    if (inright < mid) inright = mid;

    auto& top_left_corner = primitives[n++];
    top_left_corner.tex_id = titlebar_corner_tex;
    top_left_corner.type = GL_TRIANGLE_FAN;
    top_left_corner.vertices.resize(4);
    top_left_corner.vertices[0] = {{left,   htop, 0.0f}, {0.0f, 0.0f}};
    top_left_corner.vertices[1] = {{inleft, htop, 0.0f}, {1.0f, 0.0f}};
    top_left_corner.vertices[2] = {{inleft, top,  0.0f}, {1.0f, 1.0f}};
    top_left_corner.vertices[3] = {{left,   top,  0.0f}, {0.0f, 1.0f}};

    auto& top_right_corner = primitives[n++];
    top_right_corner.tex_id = titlebar_corner_tex;
    top_right_corner.type = GL_TRIANGLE_FAN;
    top_right_corner.vertices.resize(4);
    top_right_corner.vertices[0] = {{inright, htop, 0.0f}, {1.0f, 0.0f}};
    top_right_corner.vertices[1] = {{right,   htop, 0.0f}, {0.0f, 0.0f}};
    top_right_corner.vertices[2] = {{right,   top,  0.0f}, {0.0f, 1.0f}};
    top_right_corner.vertices[3] = {{inright, top,  0.0f}, {1.0f, 1.0f}};

    auto& titlebar = primitives[n++];
    titlebar.tex_id = titlebar_corner_tex;
    titlebar.type = GL_TRIANGLE_FAN;
    titlebar.vertices.resize(4);
    titlebar.vertices[0] = {{inleft,  htop, 0.0f}, {1.0f, 0.0f}};
    titlebar.vertices[1] = {{inright, htop, 0.0f}, {1.0f, 0.0f}};
    titlebar.vertices[2] = {{inright, top,  0.0f}, {1.0f, 1.0f}};
    titlebar.vertices[3] = {{inleft,  top,  0.0f}, {1.0f, 1.0f}};
}
<|MERGE_RESOLUTION|>--- conflicted
+++ resolved
@@ -165,11 +165,7 @@
     glColorMask(GL_TRUE, GL_TRUE, GL_TRUE, GL_FALSE);
 }
 
-<<<<<<< HEAD
-void DemoRenderer::tessellate(std::vector<graphics::Primitive>& primitives,
-=======
 void DemoRenderer::tessellate(std::vector<graphics::GLPrimitive>& primitives,
->>>>>>> b49c5850
                               graphics::Renderable const& renderable) const
 {
     GLRenderer::tessellate(primitives, renderable);
@@ -177,11 +173,7 @@
     tessellate_frame(primitives, renderable, 30.0f);
 }
 
-<<<<<<< HEAD
-void DemoRenderer::tessellate_shadow(std::vector<graphics::Primitive>& primitives,
-=======
 void DemoRenderer::tessellate_shadow(std::vector<graphics::GLPrimitive>& primitives,
->>>>>>> b49c5850
                                      graphics::Renderable const& renderable,
                                      float radius) const
 {
@@ -276,11 +268,7 @@
     glBlendFunc(GL_SRC_ALPHA, GL_ONE_MINUS_SRC_ALPHA);
 }
 
-<<<<<<< HEAD
-void DemoRenderer::tessellate_frame(std::vector<graphics::Primitive>& primitives,
-=======
 void DemoRenderer::tessellate_frame(std::vector<graphics::GLPrimitive>& primitives,
->>>>>>> b49c5850
                                     graphics::Renderable const& renderable,
                                     float titlebar_height) const
 {
