/*
 * Copyright © 2014 Canonical Ltd.
 *
 * This program is free software: you can redistribute it and/or modify
 * it under the terms of the GNU General Public License version 3 as
 * published by the Free Software Foundation.
 *
 * This program is distributed in the hope that it will be useful,
 * but WITHOUT ANY WARRANTY; without even the implied warranty of
 * MERCHANTABILITY or FITNESS FOR A PARTICULAR PURPOSE.  See the
 * GNU General Public License for more details.
 *
 * You should have received a copy of the GNU General Public License
 * along with this program.  If not, see <http://www.gnu.org/licenses/>.
 *
 * Authored by: Daniel van Vugt <daniel.van.vugt@canonical.com>
 */

#ifndef MIR_EXAMPLES_DEMO_RENDERER_H_
#define MIR_EXAMPLES_DEMO_RENDERER_H_

#include "mir/compositor/gl_renderer.h"

namespace mir
{
namespace examples
{

class DemoRenderer : public compositor::GLRenderer
{
public:
    DemoRenderer(graphics::GLProgramFactory const& factory, geometry::Rectangle const& display_area);
    ~DemoRenderer();

    void begin() const override;
<<<<<<< HEAD
    void tessellate(std::vector<graphics::Primitive>& primitives,
                    graphics::Renderable const& renderable) const override;
    void tessellate_shadow(std::vector<graphics::Primitive>& primitives,
                    graphics::Renderable const& renderable,
                    float radius) const;
    void tessellate_frame(std::vector<graphics::Primitive>& primitives,
=======
    void tessellate(std::vector<graphics::GLPrimitive>& primitives,
                    graphics::Renderable const& renderable) const override;
    void tessellate_shadow(std::vector<graphics::GLPrimitive>& primitives,
                    graphics::Renderable const& renderable,
                    float radius) const;
    void tessellate_frame(std::vector<graphics::GLPrimitive>& primitives,
>>>>>>> b49c5850
                    graphics::Renderable const& renderable,
                    float titlebar_height) const;

private:
    float const corner_radius;
    GLuint shadow_corner_tex;
    GLuint titlebar_corner_tex;
};

} // namespace examples
} // namespace mir

#endif // MIR_EXAMPLES_DEMO_RENDERER_H_<|MERGE_RESOLUTION|>--- conflicted
+++ resolved
@@ -33,21 +33,12 @@
     ~DemoRenderer();
 
     void begin() const override;
-<<<<<<< HEAD
-    void tessellate(std::vector<graphics::Primitive>& primitives,
-                    graphics::Renderable const& renderable) const override;
-    void tessellate_shadow(std::vector<graphics::Primitive>& primitives,
-                    graphics::Renderable const& renderable,
-                    float radius) const;
-    void tessellate_frame(std::vector<graphics::Primitive>& primitives,
-=======
     void tessellate(std::vector<graphics::GLPrimitive>& primitives,
                     graphics::Renderable const& renderable) const override;
     void tessellate_shadow(std::vector<graphics::GLPrimitive>& primitives,
                     graphics::Renderable const& renderable,
                     float radius) const;
     void tessellate_frame(std::vector<graphics::GLPrimitive>& primitives,
->>>>>>> b49c5850
                     graphics::Renderable const& renderable,
                     float titlebar_height) const;
 
