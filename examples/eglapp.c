/*
 * Copyright © 2013 Canonical Ltd.
 *
 * This program is free software: you can redistribute it and/or modify
 * it under the terms of the GNU General Public License version 3 as
 * published by the Free Software Foundation.
 *
 * This program is distributed in the hope that it will be useful,
 * but WITHOUT ANY WARRANTY; without even the implied warranty of
 * MERCHANTABILITY or FITNESS FOR A PARTICULAR PURPOSE.  See the
 * GNU General Public License for more details.
 *
 * You should have received a copy of the GNU General Public License
 * along with this program.  If not, see <http://www.gnu.org/licenses/>.
 *
 * Author: Daniel van Vugt <daniel.van.vugt@canonical.com>
 */

#include "eglapp.h"
#include "mir_toolkit/mir_client_library.h"
#include <stdio.h>
#include <stdlib.h>
#include <signal.h>
#include <time.h>
#include <EGL/egl.h>

#include <xkbcommon/xkbcommon-keysyms.h>

static const char appname[] = "egldemo";

static MirConnection *connection;
static MirSurface *surface;
static EGLDisplay egldisplay;
static EGLSurface eglsurface;
static volatile sig_atomic_t running = 0;

#define CHECK(_cond, _err) \
    if (!(_cond)) \
    { \
        printf("%s\n", (_err)); \
        return 0; \
    }

void mir_eglapp_shutdown(void)
{
    eglMakeCurrent(egldisplay, EGL_NO_SURFACE, EGL_NO_SURFACE, EGL_NO_CONTEXT);
    eglTerminate(egldisplay);
    mir_surface_release_sync(surface);
    mir_connection_release(connection);
    connection = NULL;
}

static void shutdown(int signum)
{
    if (running)
    {
        running = 0;
        printf("Signal %d received. Good night.\n", signum);
    }
}

mir_eglapp_bool mir_eglapp_running(void)
{
    return running;
}

void mir_eglapp_swap_buffers(void)
{
    static time_t lasttime = 0;
    static int lastcount = 0;
    static int count = 0;
    time_t now = time(NULL);
    time_t dtime;
    int dcount;

    if (!running)
        return;

    eglSwapBuffers(egldisplay, eglsurface);

    count++;
    dcount = count - lastcount;
    dtime = now - lasttime;
    if (dtime)
    {
        printf("%d FPS\n", dcount);
        lasttime = now;
        lastcount = count;
    }
}

static void mir_eglapp_handle_input(MirSurface* surface, MirEvent const* ev, void* context)
{
    (void) surface;
    (void) context;
    if (ev->key.key_code == XKB_KEY_q && ev->key.action == mir_key_action_up)
        running = 0;
}

static unsigned int get_bpp(MirPixelFormat pf)
{
    switch (pf)
    {
        case mir_pixel_format_abgr_8888:
        case mir_pixel_format_xbgr_8888:
        case mir_pixel_format_argb_8888:
        case mir_pixel_format_xrgb_8888:
            return 32;
        case mir_pixel_format_bgr_888:
            return 24;
        case mir_pixel_format_invalid:
        default:
            return 0;
    }
}

mir_eglapp_bool mir_eglapp_init(int argc, char *argv[],
                                unsigned int *width, unsigned int *height)
{
    EGLint ctxattribs[] =
    {
        EGL_CONTEXT_CLIENT_VERSION, 2,
        EGL_NONE
    };
    MirSurfaceParameters surfaceparm =
    {
        "eglappsurface",
        256, 256,
        mir_pixel_format_xbgr_8888,
        mir_buffer_usage_hardware
    };
    MirEventDelegate delegate = 
    {
        mir_eglapp_handle_input,
        NULL
    };
    MirDisplayInfo dinfo;
    EGLConfig eglconfig;
    EGLint neglconfigs;
    EGLContext eglctx;
    EGLBoolean ok;
    EGLint swapinterval = 1;

    if (argc > 1)
    {
        int i;
        for (i = 1; i < argc; i++)
        {
            mir_eglapp_bool help = 0;
            const char *arg = argv[i];

            if (arg[0] == '-')
            {
                switch (arg[1])
                {
                case 'n':
                    swapinterval = 0;
                    break;
                case 'h':
                default:
                    help = 1;
                    break;
                }
            }
            else
            {
                help = 1;
            }

            if (help)
            {
                printf("Usage: %s [<options>]\n"
                       "  -h  Show this help text\n"
                       "  -n  Don't sync to vblank\n"
                       , argv[0]);
                return 0;
            }
        }
    }

    connection = mir_connect_sync(NULL, appname);
    CHECK(mir_connection_is_valid(connection), "Can't get connection");

    mir_connection_get_display_info(connection, &dinfo);

    printf("Connected to display: %dx%d, supports %d pixel formats\n",
           dinfo.width, dinfo.height,
           dinfo.supported_pixel_format_items);

    surfaceparm.width = *width > 0 ? *width : dinfo.width;
    surfaceparm.height = *height > 0 ? *height : dinfo.height;
    surfaceparm.pixel_format = dinfo.supported_pixel_format[0];
    printf("Using pixel format #%d\n", surfaceparm.pixel_format);
    unsigned int bpp = get_bpp(surfaceparm.pixel_format);
    EGLint attribs[] =
    {
        EGL_SURFACE_TYPE, EGL_WINDOW_BIT,
        EGL_RENDERABLE_TYPE, EGL_OPENGL_ES2_BIT,
        EGL_COLOR_BUFFER_TYPE, EGL_RGB_BUFFER,
        EGL_BUFFER_SIZE, bpp,
        EGL_NONE
    };

    surface = mir_connection_create_surface_sync(connection, &surfaceparm);
    CHECK(mir_surface_is_valid(surface), "Can't create a surface");

    mir_surface_set_event_handler(surface, &delegate);

    egldisplay = eglGetDisplay(
                    mir_connection_get_egl_native_display(connection));
    CHECK(egldisplay != EGL_NO_DISPLAY, "Can't eglGetDisplay");

    ok = eglInitialize(egldisplay, NULL, NULL);
    CHECK(ok, "Can't eglInitialize");

    ok = eglChooseConfig(egldisplay, attribs, &eglconfig, 1, &neglconfigs);
    CHECK(ok, "Could not eglChooseConfig");
    CHECK(neglconfigs > 0, "No EGL config available");

    eglsurface = eglCreateWindowSurface(egldisplay, eglconfig,
            (EGLNativeWindowType)mir_surface_get_egl_native_window(surface),
            NULL);
    CHECK(eglsurface != EGL_NO_SURFACE, "eglCreateWindowSurface failed");

    eglctx = eglCreateContext(egldisplay, eglconfig, EGL_NO_CONTEXT,
                              ctxattribs);
    CHECK(eglctx != EGL_NO_CONTEXT, "eglCreateContext failed");

    ok = eglMakeCurrent(egldisplay, eglsurface, eglsurface, eglctx);
    CHECK(ok, "Can't eglMakeCurrent");

    signal(SIGINT, shutdown);
    signal(SIGTERM, shutdown);

    *width = surfaceparm.width;
    *height = surfaceparm.height;

<<<<<<< HEAD
    eglSwapInterval(egldisplay, 0);
=======
    eglSwapInterval(egldisplay, swapinterval);
>>>>>>> 75113a03

    running = 1;

    return 1;
}
<|MERGE_RESOLUTION|>--- conflicted
+++ resolved
@@ -235,11 +235,7 @@
     *width = surfaceparm.width;
     *height = surfaceparm.height;
 
-<<<<<<< HEAD
-    eglSwapInterval(egldisplay, 0);
-=======
     eglSwapInterval(egldisplay, swapinterval);
->>>>>>> 75113a03
 
     running = 1;
 
