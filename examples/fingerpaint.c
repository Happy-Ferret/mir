/*
 * Copyright © 2013 Canonical Ltd.
 *
 * This program is free software: you can redistribute it and/or modify
 * it under the terms of the GNU General Public License version 3 as
 * published by the Free Software Foundation.
 *
 * This program is distributed in the hope that it will be useful,
 * but WITHOUT ANY WARRANTY; without even the implied warranty of
 * MERCHANTABILITY or FITNESS FOR A PARTICULAR PURPOSE.  See the
 * GNU General Public License for more details.
 *
 * You should have received a copy of the GNU General Public License
 * along with this program.  If not, see <http://www.gnu.org/licenses/>.
 *
 * Author: Daniel van Vugt <daniel.van.vugt@canonical.com>
 */

#define _POSIX_C_SOURCE 200112L  // for setenv() from stdlib.h

#include "mir_toolkit/mir_client_library.h"
#include "mir_toolkit/events/input/input_event.h"

#include <stdio.h>
#include <signal.h>
#include <stdint.h>
#include <stdlib.h>
#include <unistd.h>  /* sleep() */
#include <string.h>
#include <pthread.h>

#define BYTES_PER_PIXEL(f) ((f) == mir_pixel_format_bgr_888 ? 3 : 4)
#define MIN(a, b) ((a) <= (b) ? (a) : (b))

typedef struct
{
    uint8_t r, g, b, a;
} Color;

static volatile bool running = true;

static pthread_mutex_t mutex = PTHREAD_MUTEX_INITIALIZER;
static pthread_cond_t change = PTHREAD_COND_INITIALIZER;
static bool changed = true;
static int force_radius = 0;

static void shutdown(int signum)
{
    if (running)
    {
        running = false;
        changed = true;
        pthread_cond_signal(&change);
        printf("Signal %d received. Good night.\n", signum);
    }
}

static void blend(uint32_t *dest, uint32_t src, int alpha_shift)
{
    uint8_t *d = (uint8_t*)dest;
    uint8_t *s = (uint8_t*)&src;
    uint32_t src_alpha = (uint32_t)(src >> alpha_shift) & 0xff;
    uint32_t dest_alpha = 0xff - src_alpha;
    int i;

    for (i = 0; i < 4; i++)
    {
        d[i] = (uint8_t)
               (
                   (
                       ((uint32_t)d[i] * dest_alpha) +
                       ((uint32_t)s[i] * src_alpha)
                   ) >> 8   /* Close enough, and faster than /255 */
               );
    }

    *dest |= (0xff << alpha_shift); /* Restore alpha 1.0 in the destination */
}

static void put_pixels(void *where, int count, MirPixelFormat format,
                       const Color *color)
{
    uint32_t pixel = 0;
    int alpha_shift = -1;
    int n;

    /*
     * We are blending in software, so can pretend that
     *   mir_pixel_format_abgr_8888 == mir_pixel_format_xbgr_8888
     *   mir_pixel_format_argb_8888 == mir_pixel_format_xrgb_8888
     */
    switch (format)
    {
    case mir_pixel_format_abgr_8888:
    case mir_pixel_format_xbgr_8888:
        alpha_shift = 24;
        pixel = 
            (uint32_t)color->a << 24 |
            (uint32_t)color->b << 16 |
            (uint32_t)color->g << 8  |
            (uint32_t)color->r;
        break;
    case mir_pixel_format_argb_8888:
    case mir_pixel_format_xrgb_8888:
        alpha_shift = 24;
        pixel = 
            (uint32_t)color->a << 24 |
            (uint32_t)color->r << 16 |
            (uint32_t)color->g << 8  |
            (uint32_t)color->b;
        break;
    case mir_pixel_format_bgr_888:
        for (n = 0; n < count; n++)
        {
            uint8_t *p = (uint8_t*)where + n * 3;
            p[0] = color->b;
            p[1] = color->g;
            p[2] = color->r;
        }
        count = 0;
        break;
    default:
        count = 0;
        break;
    }

    if (alpha_shift >= 0)
    {
        for (n = 0; n < count; n++)
            blend((uint32_t*)where + n, pixel, alpha_shift);
    }
    else
    {
        for (n = 0; n < count; n++)
            ((uint32_t*)where)[n] = pixel;
    }
}

static void clear_region(const MirGraphicsRegion *region, const Color *color)
{
    int y;
    char *row = region->vaddr;

    for (y = 0; y < region->height; y++)
    {
        put_pixels(row, region->width, region->pixel_format, color);
        row += region->stride;
    }
}

static void draw_box(const MirGraphicsRegion *region, int x, int y, int size,
                     const Color *color)
{
    if (x >= 0 && y >= 0 && x+size < region->width && y+size < region->height)
    {
        int j;
        char *row = region->vaddr +
                    (y * region->stride) +
                    (x * BYTES_PER_PIXEL(region->pixel_format));
    
        for (j = 0; j < size; j++)
        {
            put_pixels(row, size, region->pixel_format, color);
            row += region->stride;
        }
    }
}

static void copy_region(const MirGraphicsRegion *dest,
                        const MirGraphicsRegion *src)
{
    int height = MIN(src->height, dest->height);
    int width = MIN(src->width, dest->width);
    int y;
    const char *srcrow = src->vaddr;
    char *destrow = dest->vaddr;
    int copy = width * BYTES_PER_PIXEL(dest->pixel_format);

    for (y = 0; y < height; y++)
    {
        memcpy(destrow, srcrow, copy);
        srcrow += src->stride;
        destrow += dest->stride;
    }
}

static void on_event(MirSurface *surface, const MirEvent *event, void *context)
{
    (void)surface;
    MirGraphicsRegion *canvas = (MirGraphicsRegion*)context;

    static const Color color[] =
    {
        {0x80, 0xff, 0x00, 0xff},
        {0x00, 0xff, 0x80, 0xff},
        {0xff, 0x00, 0x80, 0xff},
        {0xff, 0x80, 0x00, 0xff},
        {0x00, 0x80, 0xff, 0xff},
        {0x80, 0x00, 0xff, 0xff},
        {0xff, 0xff, 0x00, 0xff},
        {0x00, 0xff, 0xff, 0xff},
        {0xff, 0x00, 0xff, 0xff},
        {0xff, 0x00, 0x00, 0xff},
        {0x00, 0xff, 0x00, 0xff},
        {0x00, 0x00, 0xff, 0xff},
    };
    
    MirEventType event_type = mir_event_get_type(event);

    pthread_mutex_lock(&mutex);

    if (event_type == mir_event_type_input)
    {
        static size_t base_color = 0;
        static size_t max_fingers = 0;
        static float max_pressure = 1.0f;

        MirInputEvent const* input_event = mir_event_get_input_event(event);
        MirTouchEvent const* tev = NULL;
        MirPointerEvent const* pev = NULL;
        unsigned touch_count = 0;
        bool ended = false;
        MirInputEventType type = mir_input_event_get_type(input_event);

        switch (type)
        {
        case mir_input_event_type_touch:
            tev = mir_input_event_get_touch_event(input_event);
            touch_count = mir_touch_event_point_count(tev);
            ended = touch_count == 1 &&
                    (mir_touch_event_action(tev, 0) == mir_touch_action_up);
            break;
        case mir_input_event_type_pointer:
            pev = mir_input_event_get_pointer_event(input_event);
            ended = mir_pointer_event_action(pev) ==
                    mir_pointer_action_button_up;
            touch_count = mir_pointer_event_button_state(pev,
                               mir_pointer_button_primary) ? 1 : 0;
        default:
            break;
        }

        if (ended)
        {
            base_color = (base_color + max_fingers) %
                         (sizeof(color)/sizeof(color[0]));
            max_fingers = 0;
        }
        else if (touch_count)
        {
            size_t p;

            if (touch_count > max_fingers)
                max_fingers = touch_count;

            for (p = 0; p < touch_count; p++)
            {
                int x = 0;
                int y = 0;
                int radius = 1;
                float pressure = 1.0f;

                if (tev != NULL)
                {
                    x = mir_touch_event_axis_value(tev, p, mir_touch_axis_x);
                    y = mir_touch_event_axis_value(tev, p, mir_touch_axis_y);
                    float m = mir_touch_event_axis_value(tev, p,
                                                  mir_touch_axis_touch_major);
                    float n = mir_touch_event_axis_value(tev, p,
                                                  mir_touch_axis_touch_minor);
                    radius = (m + n) / 4;  /* Half the average */
                    // mir_touch_axis_touch_major can be 0
                    if (radius < 5)
                        radius = 5;
                    pressure = mir_touch_event_axis_value(tev, p,
                                                      mir_touch_axis_pressure);
                }
                else if (pev != NULL)
                {
                    x = mir_pointer_event_axis_value(pev, mir_pointer_axis_x);
                    y = mir_pointer_event_axis_value(pev, mir_pointer_axis_y);
                    pressure = 0.5f;
                    radius = 5;
                }

                if (force_radius)
                    radius = force_radius;

                size_t c = (base_color + p) %
                           (sizeof(color)/sizeof(color[0]));
                Color tone = color[c];

                if (pressure > max_pressure)
                    max_pressure = pressure;
                pressure /= max_pressure;
                tone.a *= pressure;

                draw_box(canvas, x - radius, y - radius, 2*radius, &tone);
            }
    
            changed = true;
        }
    }
    else if (event_type == mir_event_type_close_surface)
    {
        static int closing = 0;

        ++closing;
        if (closing == 1)
            printf("Sure you don't want to save your work?\n");
        else if (closing > 1)
        {
            printf("Oh I forgot you can't save your work. Quitting now...\n");
            running = false;
            changed = true;
        }
    }
    else if (event_type == mir_event_type_resize)
    {
        changed = true;
    }

    pthread_cond_signal(&change);
    pthread_mutex_unlock(&mutex);
}

static const MirDisplayOutput *find_active_output(
    const MirDisplayConfiguration *conf)
{
    const MirDisplayOutput *output = NULL;
    int d;

    for (d = 0; d < (int)conf->num_outputs; d++)
    {
        const MirDisplayOutput *out = conf->outputs + d;

        if (out->used &&
            out->connected &&
            out->num_modes &&
            out->current_mode < out->num_modes)
        {
            output = out;
            break;
        }
    }

    return output;
}

int main(int argc, char *argv[])
{
    static const Color background = {180, 180, 150, 255};
    MirConnection *conn;
    MirSurface *surf;
    MirGraphicsRegion canvas;
    unsigned int f;
    int swap_interval = 0;

    char *mir_socket = NULL;

    if (argc > 1)
    {
        int i;
        for (i = 1; i < argc; i++)
        {
            int help = 0;
            const char *arg = argv[i];

            if (arg[0] == '-')
            {
                if (arg[1] == '-' && arg[2] == '\0')
                    break;

                switch (arg[1])
                {
                case 'm':
                    ++i;
                    if (i < argc)
                        mir_socket = argv[i];
                    else
                        help = 1;
                    break;
                case 'r':
                    ++i;
                    if (i < argc)
                        force_radius = atoi(argv[i]);
                    else
                        help = 1;
                    break;
                case 'w':
                    swap_interval = 1;
                    break;
                case 'h':
                default:
                    help = 1;
                    break;
                }
            }
            else
            {
                help = 1;
            }

            if (help)
            {
                printf("Usage: %s [<options>]\n"
                       "  -h               Show this help text\n"
                       "  -m <socket path> Mir server socket\n"
                       "  -r <radius>      Force paint brush radius\n"
                       "  -w               Wait for vblank (don't drop frames)\n"
                       "  --               Ignore further arguments\n"
                       , argv[0]);
                return 0;
            }
        }
    }

    // We do our own resampling now. We can keep up with raw input...
    // TODO: Replace setenv with a proper Mir function (LP: #1439590)
    setenv("MIR_CLIENT_INPUT_RATE", "0", 0);

    conn = mir_connect_sync(mir_socket, argv[0]);
    if (!mir_connection_is_valid(conn))
    {
        fprintf(stderr, "Could not connect to a display server: %s\n", mir_connection_get_error_message(conn));
        return 1;
    }

    MirDisplayConfiguration *display_config =
        mir_connection_create_display_config(conn);

    const MirDisplayOutput *dinfo = find_active_output(display_config);
    if (dinfo == NULL)
    {
        fprintf(stderr, "No active outputs found.\n");
        mir_connection_release(conn);
        return 1;
    }

    unsigned int const pf_size = 32;
    MirPixelFormat formats[pf_size];
    unsigned int valid_formats;
    mir_connection_get_available_surface_formats(conn, formats, pf_size, &valid_formats);

    MirPixelFormat pixel_format = mir_pixel_format_invalid;
    for (f = 0; f < valid_formats; f++)
    {
        if (BYTES_PER_PIXEL(formats[f]) == 4)
        {
            pixel_format = formats[f];
            break;
        }
    }

    if (pixel_format == mir_pixel_format_invalid)
    {
        fprintf(stderr, "Could not find a fast 32-bit pixel format\n");
        mir_connection_release(conn);
        return 1;
    }


    int width = dinfo->modes[dinfo->current_mode].horizontal_resolution;
    int height = dinfo->modes[dinfo->current_mode].vertical_resolution;

    mir_display_config_destroy(display_config);

<<<<<<< HEAD
    MirWindowSpec *spec = mir_specify_window(conn, width, height, pixel_format);
    mir_spec_set_name(spec, "Mir Fingerpaint");
=======
    MirWindowSpec *spec = mir_create_normal_window_spec(conn, width, height, pixel_format);
    mir_surface_spec_set_name(spec, "Mir Fingerpaint");
>>>>>>> 98684d0c
    mir_surface_spec_set_buffer_usage(spec, mir_buffer_usage_software);

    surf = mir_surface_create_sync(spec);
    mir_spec_release(spec);

    if (surf != NULL)
    {
        mir_surface_set_swapinterval(surf, swap_interval);
        mir_surface_set_event_handler(surf, &on_event, &canvas);
    
        canvas.width = width;
        canvas.height = height;
        canvas.stride = canvas.width * BYTES_PER_PIXEL(pixel_format);
        canvas.pixel_format = pixel_format;
        canvas.vaddr = (char*)malloc(canvas.stride * canvas.height);

        if (canvas.vaddr != NULL)
        {
            signal(SIGINT, shutdown);
            signal(SIGTERM, shutdown);
            signal(SIGHUP, shutdown);
        
            clear_region(&canvas, &background);
        
            MirBufferStream *bs = mir_surface_get_buffer_stream(surf);

            while (running)
            {
                MirGraphicsRegion backbuffer;
                mir_buffer_stream_get_graphics_region(bs, &backbuffer);

                pthread_mutex_lock(&mutex);
                while (!changed)
                    pthread_cond_wait(&change, &mutex);
                changed = false;
                copy_region(&backbuffer, &canvas);
                pthread_mutex_unlock(&mutex);

                mir_buffer_stream_swap_buffers_sync(bs);
            }

            /* Ensure canvas won't be used after it's freed */
            mir_surface_set_event_handler(surf, NULL, NULL);
            free(canvas.vaddr);
        }
        else
        {
            fprintf(stderr, "Failed to malloc canvas\n");
        }

        mir_surface_release_sync(surf);
    }
    else
    {
        fprintf(stderr, "mir_connection_create_surface_sync failed\n");
    }

    mir_connection_release(conn);

    return 0;
}<|MERGE_RESOLUTION|>--- conflicted
+++ resolved
@@ -465,13 +465,8 @@
 
     mir_display_config_destroy(display_config);
 
-<<<<<<< HEAD
-    MirWindowSpec *spec = mir_specify_window(conn, width, height, pixel_format);
+    MirWindowSpec *spec = mir_create_normal_window_spec(conn, width, height, pixel_format);
     mir_spec_set_name(spec, "Mir Fingerpaint");
-=======
-    MirWindowSpec *spec = mir_create_normal_window_spec(conn, width, height, pixel_format);
-    mir_surface_spec_set_name(spec, "Mir Fingerpaint");
->>>>>>> 98684d0c
     mir_surface_spec_set_buffer_usage(spec, mir_buffer_usage_software);
 
     surf = mir_surface_create_sync(spec);
