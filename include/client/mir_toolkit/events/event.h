/*
 * Copyright © 2014-2017 Canonical Ltd.
 *
 * This program is free software: you can redistribute it and/or modify it
 * under the terms of the GNU Lesser General Public License version 3,
 * as published by the Free Software Foundation.
 *
 * This program is distributed in the hope that it will be useful,
 * but WITHOUT ANY WARRANTY; without even the implied warranty of
 * MERCHANTABILITY or FITNESS FOR A PARTICULAR PURPOSE.  See the
 * GNU Lesser General Public License for more details.
 *
 * You should have received a copy of the GNU Lesser General Public License
 * along with this program.  If not, see <http://www.gnu.org/licenses/>.
 *
 * Authored by: Robert Carr <robert.carr@canonical.com>
 */

#ifndef MIR_TOOLKIT_EVENT_H_
#define MIR_TOOLKIT_EVENT_H_

#include <stddef.h>
#include <stdint.h>
#include "mir_toolkit/common.h"

#ifdef __cplusplus
/**
 * \addtogroup mir_toolkit
 * @{
 */
extern "C" {
#endif

#pragma GCC diagnostic push
#pragma GCC diagnostic ignored "-Wdeprecated-declarations"
typedef enum
{
    mir_event_type_key,
    mir_event_type_motion,
    MIR_DEPRECATED_ENUM(mir_event_type_surface, "mir_event_type_window"),
    mir_event_type_window = mir_event_type_surface,
    mir_event_type_resize,
    mir_event_type_prompt_session_state_change,
    mir_event_type_orientation,
    MIR_DEPRECATED_ENUM(mir_event_type_close_surface, "mir_event_type_close_window"),
    mir_event_type_close_window = mir_event_type_close_surface,
    /* Type for new style input event will be returned from mir_event_get_type
       when old style event type was mir_event_type_key or mir_event_type_motion */
    mir_event_type_input,
    mir_event_type_keymap,
<<<<<<< HEAD
    MIR_DEPRECATED_ENUM(mir_event_type_input_configuration, "mir_connection_set_input_config_change_callback and mir_event_type_input_device_state instead"),
=======
    mir_event_type_input_configuration, /*  __attribute__ ((deprecated("use the input config change callback and mir_event_type_input_device_state instead"))), */
>>>>>>> 81728650
    MIR_DEPRECATED_ENUM(mir_event_type_surface_output, "mir_event_type_window_output"),
    mir_event_type_window_output = mir_event_type_surface_output,
    mir_event_type_input_device_state,
    MIR_DEPRECATED_ENUM(mir_event_type_surface_placement, "mir_event_type_window_placement"),
    mir_event_type_window_placement = mir_event_type_surface_placement,
} MirEventType;
#pragma GCC diagnostic pop

typedef struct MirSurfaceEvent MirSurfaceEvent
    __attribute__ ((deprecated("use MirWindowEvent instead")));
typedef struct MirSurfaceEvent MirWindowEvent;
typedef struct MirResizeEvent MirResizeEvent;
typedef struct MirPromptSessionEvent MirPromptSessionEvent;
typedef struct MirOrientationEvent MirOrientationEvent;
typedef struct MirCloseSurfaceEvent MirCloseSurfaceEvent
    __attribute__ ((deprecated("use MirCloseWindowEvent instead")));
typedef struct MirCloseSurfaceEvent MirCloseWindowEvent;
typedef struct MirInputEvent MirInputEvent;
typedef struct MirKeymapEvent MirKeymapEvent;
typedef struct MirInputConfigurationEvent MirInputConfigurationEvent 
    __attribute__ ((deprecated("Use MirInputDeviceStateEvent and the MirInputConfig callback instead")));
typedef struct MirSurfaceOutputEvent MirSurfaceOutputEvent
    __attribute__ ((deprecated("use MirWindowOutputEvent instead")));
typedef struct MirSurfaceOutputEvent MirWindowOutputEvent;
typedef struct MirInputDeviceStateEvent MirInputDeviceStateEvent;
typedef struct MirSurfacePlacementEvent MirSurfacePlacementEvent
    __attribute__ ((deprecated("use MirWindowPlacementEvent instead")));
typedef struct MirSurfacePlacementEvent MirWindowPlacementEvent;

typedef struct MirCookie MirCookie;

typedef struct MirEvent MirEvent;

#ifdef __cplusplus
}
/**@}*/
#endif

#include "mir_toolkit/events/input/input_event.h"
#include "mir_toolkit/events/resize_event.h"
#include "mir_toolkit/events/surface_event.h"
#include "mir_toolkit/events/window_event.h"
#include "mir_toolkit/events/orientation_event.h"
#include "mir_toolkit/events/prompt_session_event.h"
#include "mir_toolkit/events/keymap_event.h"
#include "mir_toolkit/events/input_configuration_event.h"
#include "mir_toolkit/events/surface_output_event.h"
#include "mir_toolkit/events/window_output_event.h"
#include "mir_toolkit/events/input_device_state_event.h"

#ifdef __cplusplus
/**
 * \addtogroup mir_toolkit
 * @{
 */
extern "C" {
#endif

/**
 * Retrieves the type of a MirEvent. Now preferred over direct access to ev->type.
 * In particular ev->type will never be mir_event_type_input and mir_event_get_type
 * is the only way to ensure mir_event_get_input_event will succeed.
 *
 * \param [in] event The event
 * \return           The event type
 */
MirEventType mir_event_get_type(MirEvent const* event);

/**
 * Retrieve the MirInputEvent associated with a MirEvent of 
 * type mir_event_type_input. See <mir_toolkit/events/input/input_event.h>
 * for accessors.
 *
 * \param [in] event The event
 * \return           The associated MirInputEvent
 */
MirInputEvent const* mir_event_get_input_event(MirEvent const* event);

/**
 * Retrieve the MirSurfaceEvent associated with a MirEvent of
 * type mir_event_type_surface. See <mir_toolkit/events/surface_event.h>
 * for accessors.
 *
 * \param [in] event The event
 * \return           The associated MirSurfaceEvent
 */
MirSurfaceEvent const* mir_event_get_surface_event(MirEvent const* event)
__attribute__ ((deprecated("use mir_event_get_window_event instead")));

/**
 * Retrieve the MirWindowEvent associated with a MirEvent of
 * type mir_event_type_window. See <mir_toolkit/events/surface_event.h>
 * for accessors.
 *
 * \param [in] event The event
 * \return           The associated MirWindowEvent
 */
MirWindowEvent const* mir_event_get_window_event(MirEvent const* event);

/**
 * Retrieve the MirResizeEvent associated with a MirEvent of
 * type mir_event_type_resize. See <mir_toolkits/events/resize_event.h>
 * for accessors.
 *
 * \param [in] event The event
 * \return           The associated MirResizeEvent
 */
MirResizeEvent const* mir_event_get_resize_event(MirEvent const* event);

/**
 * Retrieve the MirPromptSessionEvent associated with a MirEvent of
 * type mir_event_type_prompt_session_state_change. See <mir_toolkits/events/prompt_session_event.h>
 * for accessors.
 *
 * \param [in] event The event
 * \return           The associated MirPromptSessionEvent
 */
MirPromptSessionEvent const* mir_event_get_prompt_session_event(MirEvent const* event);

/**
 * Retrieve the MirOrientationEvent associated with a MirEvent of
 * type mir_event_type_orientation. See <mir_toolkit/events/orientation_event.h>
 * for accessors.
 *
 * \param [in] event The event
 * \return           The associated MirOrientationEvent
 */
MirOrientationEvent const* mir_event_get_orientation_event(MirEvent const* event);

// Ignore use of deprecate MirCloseSurfaceEvent typedef in deprecated function (for now)
#pragma GCC diagnostic push
#pragma GCC diagnostic ignored "-Wdeprecated-declarations"
/**
 * Retrieve the MirCloseSurfaceEvent associated with a MirEvent of
 * type mir_event_type_close_surface. The event is a request to close
 * the surface it is delivered to and has no accessors.
 *
 * \deprecated Use of this function is pointless as there is no way to use the
 * return value.
 *
 * \todo This should be removed from the public API at the next API break.
 *
 * \param [in] event The event
 * \return           The associated MirCloseSurfaceEvent
 */
/// @cond
__attribute__ ((deprecated))
/// @endcond
MirCloseSurfaceEvent const* mir_event_get_close_surface_event(MirEvent const* event);
#pragma GCC diagnostic pop

/**
 * Retrieve the MirKeymapEvent associated with a MirEvent of
 * type mir_event_type_keymap. The event signifies that the keymap
 * applied for the relevant surface has changed.
 *
 * \param [in] event The event
 * \return           The associated MirKeymapEvent
 */
MirKeymapEvent const* mir_event_get_keymap_event(MirEvent const* event);

#pragma GCC diagnostic push
#pragma GCC diagnostic ignored "-Wdeprecated-declarations"
/**
 * Retrieve the MirInputConfig associated with a MirEvent of
 * type mir_event_type_input_configuration. The event signifies that the
 * input device configuration has changed.
 *
 * \deprecated Input devices and changes to the input devices are indicated
 * via the MirInputConfigCallback
 * \param [in] event The event
 * \return           The associated MirInputConfigurationEvent
 */
/// @cond
__attribute__((deprecated))
/// @endcond
MirInputConfigurationEvent const* mir_event_get_input_configuration_event(MirEvent const* event);
#pragma GCC diagnostic pop

/**
 * Retrieve the MirSurfaceOutputEvent associated with a MirEvent of type
 * mir_event_type_surface_output. The event signifies that the properties
 * of the output the surface is displayed upon have changed.
 *
 * A MirSurfaceOutputEvent is generated either when the properties of the
 * output the surface is primarily on change (for example: by user configuration
 * of resolution) or when the output the surface is primarily on changes
 * (for example: when a user moves the surface from one monitor to another).
 *
 * \param [in] event The event
 * \return           The associated MirSurfaceOutputEvent
 */
MirSurfaceOutputEvent const* mir_event_get_surface_output_event(MirEvent const* event)
__attribute__((deprecated("use mir_event_get_window_output_event")));

/**
 * Retrieve the MirWindowOutputEvent associated with a MirEvent of type
 * mir_event_type_window_output. The event signifies that the properties
 * of the output the window is displayed upon have changed.
 *
 * A MirWindowOutputEvent is generated either when the properties of the
 * output the window is primarily on change (for example: by user configuration
 * of resolution) or when the output the window is primarily on changes
 * (for example: when a user moves the window from one monitor to another).
 *
 * \param [in] event The event
 * \return           The associated MirWindowOutputEvent
 */
MirWindowOutputEvent const* mir_event_get_window_output_event(MirEvent const* event);

/**
 * Retrieve the MirInputDeviceStateEvent associated with a MirEvent of
 * type mir_event_type_input_device_state. The event signifies that the
 * client has not received the most recent input events, and thus receives
 * a state update for all attached devices.
 *
 * \param [in] event The event
 * \return           The associated MirInputConfigurationEvent
 */
MirInputDeviceStateEvent const* mir_event_get_input_device_state_event(MirEvent const* event);

/**
 * Retrieve the MirSurfacePlacementEvent associated with a MirEvent of
 * type mir_event_type_surface_placement. The event signifies that the
 * the server has fulfilled a request for relative surface placement.
 *
 * \param [in] event The event
 * \return           The associated MirSurfacePlacementEvent
 */
MirSurfacePlacementEvent const* mir_event_get_surface_placement_event(MirEvent const* event)
__attribute__((deprecated("use mir_event_get_window_placement_event")));

/**
 * Retrieve the MirWindowPlacementEvent associated with a MirEvent of
 * type mir_event_type_window_placement. The event signifies that the
 * the server has fulfilled a request for relative window placement.
 *
 * \param [in] event The event
 * \return           The associated MirWindowPlacementEvent
 */
MirWindowPlacementEvent const* mir_event_get_window_placement_event(MirEvent const* event);

/*
 * !!!!!!!!!!!!!!!!!!!!!!!!!!!!!!!!!!!!!!!!!!!!!!!!!!!!!!!!!!!!!!!!!!!!!!!!!!!!
 * _________________________
 *< Don't use mir_event_ref >
 * -------------------------
 *       \   ^__^
 *        \  (oo)\_______
 *           (__)\       )\/\
 *                ||----w |
 *                ||     || 
 * !!!!!!!!!!!!!!!!!!!!!!!!!!!!!!!!!!!!!!!!!!!!!!!!!!!!!!!!!!!!!!!!!!!!!!!!!!!!
 * NOTICE: mir_event_ref and mir_event_unref are implemented in terms of copy
 * until such time that direct MirEvent access is deprecated. This means you
 * must use the return value as your new reference.
 */

/**
 * Reference this MirEvent and return a pointer to the
 * newly referenced instance
 *
 * \param[in] event The event to reference
 * \return          The event pointer to now use
 */
MirEvent const* mir_event_ref(MirEvent const* event) __attribute__((warn_unused_result));

/**
 * Release a reference to a MirEvent.
 *
 * \param[in] event The event to un-reference
 */
void mir_event_unref(MirEvent const* event);

#ifdef __cplusplus
}
/**@}*/
#endif

#endif /* MIR_TOOLKIT_EVENT_H_ */<|MERGE_RESOLUTION|>--- conflicted
+++ resolved
@@ -48,11 +48,7 @@
        when old style event type was mir_event_type_key or mir_event_type_motion */
     mir_event_type_input,
     mir_event_type_keymap,
-<<<<<<< HEAD
     MIR_DEPRECATED_ENUM(mir_event_type_input_configuration, "mir_connection_set_input_config_change_callback and mir_event_type_input_device_state instead"),
-=======
-    mir_event_type_input_configuration, /*  __attribute__ ((deprecated("use the input config change callback and mir_event_type_input_device_state instead"))), */
->>>>>>> 81728650
     MIR_DEPRECATED_ENUM(mir_event_type_surface_output, "mir_event_type_window_output"),
     mir_event_type_window_output = mir_event_type_surface_output,
     mir_event_type_input_device_state,
