--- conflicted
+++ resolved
@@ -39,20 +39,11 @@
 bool mir_buffer_stream_is_valid(MirBufferStream *buffer_stream);
 
 /**
-<<<<<<< HEAD
- * Create a new buffer stream. BufferStreams provide a way
- * to exchange buffers with the server without directly
- * posting them to a surface. 
- * For example, the resulting buffer stream may be used
- * with mir_cursor_configuration_from_buffer_stream in order to post images to the system
- * cursor.
-=======
  * Create a new buffer stream. 
  *
  * For example, the resulting buffer stream may be used
  * with mir_cursor_configuration_from_buffer_stream, 
  * in order to post images to the system cursor.
->>>>>>> 8e6b7769
  *
  * \param [in] connection               A valid connection
  * \param [in] width                    Requested buffer width
