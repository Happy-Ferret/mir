/*
 * Copyright © 2014 Canonical Ltd.
 *
 * This program is free software: you can redistribute it and/or modify it
 * under the terms of the GNU Lesser General Public License version 3,
 * as published by the Free Software Foundation.
 *
 * This program is distributed in the hope that it will be useful,
 * but WITHOUT ANY WARRANTY; without even the implied warranty of
 * MERCHANTABILITY or FITNESS FOR A PARTICULAR PURPOSE.  See the
 * GNU Lesser General Public License for more details.
 *
 * You should have received a copy of the GNU Lesser General Public License
 * along with this program.  If not, see <http://www.gnu.org/licenses/>.
 *
 * Authored by: Robert Carr <robert.carr@canonical.com>
 */

#ifndef MIR_TOOLKIT_EVENT_COMPAT_HEADER_H_
#define MIR_TOOLKIT_EVENT_COMPAT_HEADER_H_

#include "mir_toolkit/events/event.h"

<<<<<<< HEAD
#ifdef __cplusplus
/**
 * \addtogroup mir_toolkit
 * @{
 */
extern "C" {
#endif
/* TODO: To the moon. */
#define MIR_INPUT_EVENT_MAX_POINTER_COUNT 16

typedef int64_t nsecs_t;

typedef enum
{
    mir_event_type_key,
    mir_event_type_motion,
    mir_event_type_surface,
    mir_event_type_resize,
    mir_event_type_prompt_session_state_change,
    mir_event_type_orientation,
    mir_event_type_close_surface,
    /* Type for new style input event will be returned from mir_event_get_type
       when old style event type was mir_event_type_key or mir_event_type_motion */
    mir_event_type_input
} MirEventType;

typedef enum {
    mir_key_action_down     = 0,
    mir_key_action_up       = 1,
    mir_key_action_multiple = 2
} MirKeyAction;

typedef enum {
    mir_key_flag_woke_here           = 0x1,
    mir_key_flag_soft_keyboard       = 0x2,
    mir_key_flag_keep_touch_mode     = 0x4,
    mir_key_flag_from_system         = 0x8,
    mir_key_flag_editor_action       = 0x10,
    mir_key_flag_canceled            = 0x20,
    mir_key_flag_virtual_hard_key    = 0x40,
    mir_key_flag_long_press          = 0x80,
    mir_key_flag_canceled_long_press = 0x100,
    mir_key_flag_tracking            = 0x200,
    mir_key_flag_fallback            = 0x400
} MirKeyFlag;

typedef enum {
    mir_key_modifier_none        = 0,
    mir_key_modifier_alt         = 0x02,
    mir_key_modifier_alt_left    = 0x10,
    mir_key_modifier_alt_right   = 0x20,
    mir_key_modifier_shift       = 0x01,
    mir_key_modifier_shift_left  = 0x40,
    mir_key_modifier_shift_right = 0x80,
    mir_key_modifier_sym         = 0x04,
    mir_key_modifier_function    = 0x08,
    mir_key_modifier_ctrl        = 0x1000,
    mir_key_modifier_ctrl_left   = 0x2000,
    mir_key_modifier_ctrl_right  = 0x4000,
    mir_key_modifier_meta        = 0x10000,
    mir_key_modifier_meta_left   = 0x20000,
    mir_key_modifier_meta_right  = 0x40000,
    mir_key_modifier_caps_lock   = 0x100000,
    mir_key_modifier_num_lock    = 0x200000,
    mir_key_modifier_scroll_lock = 0x400000
} MirKeyModifier;

typedef enum {
    mir_motion_action_down         = 0,
    mir_motion_action_up           = 1,
    mir_motion_action_move         = 2,
    mir_motion_action_cancel       = 3,
    mir_motion_action_outside      = 4,
    mir_motion_action_pointer_down = 5,
    mir_motion_action_pointer_up   = 6,
    mir_motion_action_hover_move   = 7,
    mir_motion_action_scroll       = 8,
    mir_motion_action_hover_enter  = 9,
    mir_motion_action_hover_exit   = 10
} MirMotionAction;

typedef enum {
    mir_motion_flag_window_is_obscured = 0x1
} MirMotionFlag;

typedef enum {
    mir_motion_button_primary   = 1 << 0,
    mir_motion_button_secondary = 1 << 1,
    mir_motion_button_tertiary  = 1 << 2,
    mir_motion_button_back      = 1 << 3,
    mir_motion_button_forward   = 1 << 4
} MirMotionButton;

typedef enum {
   mir_motion_tool_type_unknown = 0,
   mir_motion_tool_type_finger  = 1,
   mir_motion_tool_type_stylus  = 2,
   mir_motion_tool_type_mouse   = 3,
   mir_motion_tool_type_eraser  = 4
} MirMotionToolType;

// DEPRECATED
// Direct access to MirKeyEvent is deprecated. Please use mir_event_get_input_event
// and the mir_input_event* family of functions.
typedef struct
{
    MirEventType type;

    int32_t device_id;
    int32_t source_id;
    MirKeyAction action;
    MirKeyFlag flags;
    unsigned int modifiers;

    int32_t key_code;
    int32_t scan_code;
    int32_t repeat_count;
    nsecs_t down_time;

    nsecs_t event_time;
    int is_system_key;
} MirKeyEvent;

typedef struct
{
    int id;
    float x, raw_x;
    float y, raw_y;
    float touch_major;
    float touch_minor;
    float size;
    float pressure;
    float orientation;
    float vscroll;
    float hscroll;
    MirMotionToolType tool_type;
    int unused1;
    int unused2;
    int unused3;
} MirMotionPointer;

// DEPRECATED
// Direct access to MirMotionEvent is deprecated. Please use mir_event_get_input_event
// and the mir_input_event* family of functions.
typedef struct
{
    MirEventType type;

    int32_t device_id;
    int32_t source_id;
    /*
     * TODO(racarr): We would like to store this as a MirMotionAction but the android input stack
     * encodes some non enumerable values in it. It's convenient to keep things
     * this way for now until we can drop SF/Hybris support in QtUbuntu.
     */
    int action;
    MirMotionFlag flags;
    unsigned int modifiers;

    int32_t edge_flags;
    MirMotionButton button_state;
    float x_offset;
    float y_offset;
    float x_precision;
    float y_precision;
    nsecs_t down_time;
    nsecs_t event_time;

    size_t pointer_count;
    MirMotionPointer pointer_coordinates[MIR_INPUT_EVENT_MAX_POINTER_COUNT];
    /* "_coordinates" is a misnomer here because there's plenty more info than
       just coordinates, but renaming it accurately would be an API break */

    int unused0;
    int unused1;
    int unused2;
    int unused3;
} MirMotionEvent;

typedef struct
{
    MirEventType type;

    int id;
    MirSurfaceAttrib attrib;
    int value;
} MirSurfaceEvent;

typedef struct
{
    MirEventType type;

    int surface_id;
    int width;
    int height;
} MirResizeEvent;

typedef struct
{
    MirEventType type;

    MirPromptSessionState new_state;
} MirPromptSessionEvent;

typedef struct MirOrientationEvent
{
    MirEventType type;

    int surface_id;
    MirOrientation direction;
} MirOrientationEvent;

typedef struct MirCloseSurfaceEvent
{
    MirEventType type;

    int surface_id;
} MirCloseSurfaceEvent;

typedef union
{
    // Direct access to the type member is deprecated. Instead use mir_event_get_type. 
    MirEventType    type;
    MirKeyEvent     key;
    MirMotionEvent  motion;
    MirSurfaceEvent surface;
    MirResizeEvent  resize;
    MirPromptSessionEvent  prompt_session;
    MirOrientationEvent orientation;
    MirCloseSurfaceEvent   close_surface;
} MirEvent;

/*
 * Retrieves the type of a MirEvent. Now preferred over direct access to ev->type.
 * In particular ev->type will never be mir_event_type_input and mir_event_get_type
 * is the only way to ensure mir_event_get_input_event will succeed.
 *
 * \param [in] event The event
 * \return           The event type
 */
MirEventType mir_event_get_type(MirEvent const* ev);

/*
 * Reference this MirEvent and return a pointer to the
 * newly referenced instance
 *
 * \param[in] The event to reference
 * \return    The event pointer to now use
 */
MirEvent* mir_event_ref(MirEvent const* ev);

/*
 * Release a reference to a MirEvent.
 *
 * \param[in] The event to un-reference
 */
void mir_event_unref(MirEvent* ev);

#ifdef __cplusplus
}
/**@}*/
#endif

#endif /* MIR_TOOLKIT_EVENT_H_ */
=======
#endif /* MIR_TOOLKIT_EVENT_COMPAT_HEADER_H_ */
>>>>>>> 1b4f5adb
<|MERGE_RESOLUTION|>--- conflicted
+++ resolved
@@ -21,271 +21,4 @@
 
 #include "mir_toolkit/events/event.h"
 
-<<<<<<< HEAD
-#ifdef __cplusplus
-/**
- * \addtogroup mir_toolkit
- * @{
- */
-extern "C" {
-#endif
-/* TODO: To the moon. */
-#define MIR_INPUT_EVENT_MAX_POINTER_COUNT 16
-
-typedef int64_t nsecs_t;
-
-typedef enum
-{
-    mir_event_type_key,
-    mir_event_type_motion,
-    mir_event_type_surface,
-    mir_event_type_resize,
-    mir_event_type_prompt_session_state_change,
-    mir_event_type_orientation,
-    mir_event_type_close_surface,
-    /* Type for new style input event will be returned from mir_event_get_type
-       when old style event type was mir_event_type_key or mir_event_type_motion */
-    mir_event_type_input
-} MirEventType;
-
-typedef enum {
-    mir_key_action_down     = 0,
-    mir_key_action_up       = 1,
-    mir_key_action_multiple = 2
-} MirKeyAction;
-
-typedef enum {
-    mir_key_flag_woke_here           = 0x1,
-    mir_key_flag_soft_keyboard       = 0x2,
-    mir_key_flag_keep_touch_mode     = 0x4,
-    mir_key_flag_from_system         = 0x8,
-    mir_key_flag_editor_action       = 0x10,
-    mir_key_flag_canceled            = 0x20,
-    mir_key_flag_virtual_hard_key    = 0x40,
-    mir_key_flag_long_press          = 0x80,
-    mir_key_flag_canceled_long_press = 0x100,
-    mir_key_flag_tracking            = 0x200,
-    mir_key_flag_fallback            = 0x400
-} MirKeyFlag;
-
-typedef enum {
-    mir_key_modifier_none        = 0,
-    mir_key_modifier_alt         = 0x02,
-    mir_key_modifier_alt_left    = 0x10,
-    mir_key_modifier_alt_right   = 0x20,
-    mir_key_modifier_shift       = 0x01,
-    mir_key_modifier_shift_left  = 0x40,
-    mir_key_modifier_shift_right = 0x80,
-    mir_key_modifier_sym         = 0x04,
-    mir_key_modifier_function    = 0x08,
-    mir_key_modifier_ctrl        = 0x1000,
-    mir_key_modifier_ctrl_left   = 0x2000,
-    mir_key_modifier_ctrl_right  = 0x4000,
-    mir_key_modifier_meta        = 0x10000,
-    mir_key_modifier_meta_left   = 0x20000,
-    mir_key_modifier_meta_right  = 0x40000,
-    mir_key_modifier_caps_lock   = 0x100000,
-    mir_key_modifier_num_lock    = 0x200000,
-    mir_key_modifier_scroll_lock = 0x400000
-} MirKeyModifier;
-
-typedef enum {
-    mir_motion_action_down         = 0,
-    mir_motion_action_up           = 1,
-    mir_motion_action_move         = 2,
-    mir_motion_action_cancel       = 3,
-    mir_motion_action_outside      = 4,
-    mir_motion_action_pointer_down = 5,
-    mir_motion_action_pointer_up   = 6,
-    mir_motion_action_hover_move   = 7,
-    mir_motion_action_scroll       = 8,
-    mir_motion_action_hover_enter  = 9,
-    mir_motion_action_hover_exit   = 10
-} MirMotionAction;
-
-typedef enum {
-    mir_motion_flag_window_is_obscured = 0x1
-} MirMotionFlag;
-
-typedef enum {
-    mir_motion_button_primary   = 1 << 0,
-    mir_motion_button_secondary = 1 << 1,
-    mir_motion_button_tertiary  = 1 << 2,
-    mir_motion_button_back      = 1 << 3,
-    mir_motion_button_forward   = 1 << 4
-} MirMotionButton;
-
-typedef enum {
-   mir_motion_tool_type_unknown = 0,
-   mir_motion_tool_type_finger  = 1,
-   mir_motion_tool_type_stylus  = 2,
-   mir_motion_tool_type_mouse   = 3,
-   mir_motion_tool_type_eraser  = 4
-} MirMotionToolType;
-
-// DEPRECATED
-// Direct access to MirKeyEvent is deprecated. Please use mir_event_get_input_event
-// and the mir_input_event* family of functions.
-typedef struct
-{
-    MirEventType type;
-
-    int32_t device_id;
-    int32_t source_id;
-    MirKeyAction action;
-    MirKeyFlag flags;
-    unsigned int modifiers;
-
-    int32_t key_code;
-    int32_t scan_code;
-    int32_t repeat_count;
-    nsecs_t down_time;
-
-    nsecs_t event_time;
-    int is_system_key;
-} MirKeyEvent;
-
-typedef struct
-{
-    int id;
-    float x, raw_x;
-    float y, raw_y;
-    float touch_major;
-    float touch_minor;
-    float size;
-    float pressure;
-    float orientation;
-    float vscroll;
-    float hscroll;
-    MirMotionToolType tool_type;
-    int unused1;
-    int unused2;
-    int unused3;
-} MirMotionPointer;
-
-// DEPRECATED
-// Direct access to MirMotionEvent is deprecated. Please use mir_event_get_input_event
-// and the mir_input_event* family of functions.
-typedef struct
-{
-    MirEventType type;
-
-    int32_t device_id;
-    int32_t source_id;
-    /*
-     * TODO(racarr): We would like to store this as a MirMotionAction but the android input stack
-     * encodes some non enumerable values in it. It's convenient to keep things
-     * this way for now until we can drop SF/Hybris support in QtUbuntu.
-     */
-    int action;
-    MirMotionFlag flags;
-    unsigned int modifiers;
-
-    int32_t edge_flags;
-    MirMotionButton button_state;
-    float x_offset;
-    float y_offset;
-    float x_precision;
-    float y_precision;
-    nsecs_t down_time;
-    nsecs_t event_time;
-
-    size_t pointer_count;
-    MirMotionPointer pointer_coordinates[MIR_INPUT_EVENT_MAX_POINTER_COUNT];
-    /* "_coordinates" is a misnomer here because there's plenty more info than
-       just coordinates, but renaming it accurately would be an API break */
-
-    int unused0;
-    int unused1;
-    int unused2;
-    int unused3;
-} MirMotionEvent;
-
-typedef struct
-{
-    MirEventType type;
-
-    int id;
-    MirSurfaceAttrib attrib;
-    int value;
-} MirSurfaceEvent;
-
-typedef struct
-{
-    MirEventType type;
-
-    int surface_id;
-    int width;
-    int height;
-} MirResizeEvent;
-
-typedef struct
-{
-    MirEventType type;
-
-    MirPromptSessionState new_state;
-} MirPromptSessionEvent;
-
-typedef struct MirOrientationEvent
-{
-    MirEventType type;
-
-    int surface_id;
-    MirOrientation direction;
-} MirOrientationEvent;
-
-typedef struct MirCloseSurfaceEvent
-{
-    MirEventType type;
-
-    int surface_id;
-} MirCloseSurfaceEvent;
-
-typedef union
-{
-    // Direct access to the type member is deprecated. Instead use mir_event_get_type. 
-    MirEventType    type;
-    MirKeyEvent     key;
-    MirMotionEvent  motion;
-    MirSurfaceEvent surface;
-    MirResizeEvent  resize;
-    MirPromptSessionEvent  prompt_session;
-    MirOrientationEvent orientation;
-    MirCloseSurfaceEvent   close_surface;
-} MirEvent;
-
-/*
- * Retrieves the type of a MirEvent. Now preferred over direct access to ev->type.
- * In particular ev->type will never be mir_event_type_input and mir_event_get_type
- * is the only way to ensure mir_event_get_input_event will succeed.
- *
- * \param [in] event The event
- * \return           The event type
- */
-MirEventType mir_event_get_type(MirEvent const* ev);
-
-/*
- * Reference this MirEvent and return a pointer to the
- * newly referenced instance
- *
- * \param[in] The event to reference
- * \return    The event pointer to now use
- */
-MirEvent* mir_event_ref(MirEvent const* ev);
-
-/*
- * Release a reference to a MirEvent.
- *
- * \param[in] The event to un-reference
- */
-void mir_event_unref(MirEvent* ev);
-
-#ifdef __cplusplus
-}
-/**@}*/
-#endif
-
-#endif /* MIR_TOOLKIT_EVENT_H_ */
-=======
-#endif /* MIR_TOOLKIT_EVENT_COMPAT_HEADER_H_ */
->>>>>>> 1b4f5adb
+#endif /* MIR_TOOLKIT_EVENT_COMPAT_HEADER_H_ */