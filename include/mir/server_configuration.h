--- conflicted
+++ resolved
@@ -36,12 +36,8 @@
 class Communicator;
 class ProtobufIpcFactory;
 class ApplicationListener;
-<<<<<<< HEAD
 class SessionManager;
 class SurfaceOrganiser;
-=======
-class ApplicationSessionFactory;
->>>>>>> 2f4786d3
 }
 namespace graphics
 {
@@ -68,15 +64,9 @@
     virtual std::shared_ptr<graphics::Renderer> make_renderer(
         std::shared_ptr<graphics::Display> const& display) = 0;
     virtual std::shared_ptr<frontend::Communicator> make_communicator(
-<<<<<<< HEAD
-        std::shared_ptr<frontend::SurfaceOrganiser> const& surface_organiser, std::shared_ptr<graphics::Display> const& display) = 0;
+        std::shared_ptr<frontend::SessionManager> const& session_manager, std::shared_ptr<graphics::Display> const& display) = 0;
     virtual std::shared_ptr<frontend::SessionManager> make_session_manager(
         std::shared_ptr<frontend::SurfaceOrganiser> const& surface_organiser) = 0;
-=======
-        std::shared_ptr<frontend::ApplicationSessionFactory> const& application_session_factory, std::shared_ptr<graphics::Display> const& display) = 0;
-    virtual std::shared_ptr<frontend::ApplicationSessionFactory> make_application_session_factory(
-        std::shared_ptr<surfaces::ApplicationSurfaceOrganiser> const& surface_organiser) = 0;
->>>>>>> 2f4786d3
     virtual std::shared_ptr<input::InputManager> make_input_manager(
         const std::initializer_list<std::shared_ptr<input::EventFilter> const>& event_filters, 
         std::shared_ptr<graphics::ViewableArea> const& viewable_area) = 0;
@@ -102,17 +92,10 @@
     virtual std::shared_ptr<graphics::Renderer> make_renderer(
         std::shared_ptr<graphics::Display> const& display);
     virtual std::shared_ptr<frontend::Communicator> make_communicator(
-<<<<<<< HEAD
-        std::shared_ptr<frontend::SurfaceOrganiser> const& surface_organiser, 
+        std::shared_ptr<frontend::SessionManager> const& session_manager, 
         std::shared_ptr<graphics::Display> const& display);
     virtual std::shared_ptr<frontend::SessionManager> make_session_manager(
         std::shared_ptr<frontend::SurfaceOrganiser> const& surface_organiser);
-=======
-        std::shared_ptr<frontend::ApplicationSessionFactory> const& application_session_factory,
-        std::shared_ptr<graphics::Display> const& display);
-    virtual std::shared_ptr<frontend::ApplicationSessionFactory> make_application_session_factory(
-        std::shared_ptr<surfaces::ApplicationSurfaceOrganiser> const& surface_organiser);
->>>>>>> 2f4786d3
     virtual std::shared_ptr<input::InputManager> make_input_manager(
         const std::initializer_list<std::shared_ptr<input::EventFilter> const>& event_filters, 
         std::shared_ptr<graphics::ViewableArea> const& viewable_area);
@@ -125,11 +108,7 @@
 
     // the communications interface to use
     virtual std::shared_ptr<frontend::ProtobufIpcFactory> make_ipc_factory(
-<<<<<<< HEAD
-        std::shared_ptr<frontend::SurfaceOrganiser> const& surface_organiser,
-=======
-        std::shared_ptr<frontend::ApplicationSessionFactory> const& application_session_factory,
->>>>>>> 2f4786d3
+        std::shared_ptr<frontend::SessionManager> const& session_manager,
         std::shared_ptr<graphics::Display> const& display);
 
     virtual std::shared_ptr<frontend::ApplicationListener> make_application_listener();
