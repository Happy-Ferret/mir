/*
 * Copyright © 2012 Canonical Ltd.
 *
 * This program is free software: you can redistribute it and/or modify
 * it under the terms of the GNU General Public License version 3 as
 * published by the Free Software Foundation.
 *
 * This program is distributed in the hope that it will be useful,
 * but WITHOUT ANY WARRANTY; without even the implied warranty of
 * MERCHANTABILITY or FITNESS FOR A PARTICULAR PURPOSE.  See the
 * GNU General Public License for more details.
 *
 * You should have received a copy of the GNU General Public License
 * along with this program.  If not, see <http://www.gnu.org/licenses/>.
 *
 * Authored by: Alan Griffiths <alan@octopull.co.uk>
 */
#ifndef MIR_SERVER_CONFIGURATION_H_
#define MIR_SERVER_CONFIGURATION_H_

#include "mir/options/program_option.h"

#include <memory>
#include <string>

namespace mir
{
namespace compositor
{
class BufferAllocationStrategy;
class GraphicBufferAllocator;
}
namespace frontend
{
class Communicator;
class ProtobufIpcFactory;
class ApplicationListener;
class ApplicationManager;
}
namespace graphics
{
class Renderer;
class Platform;
class Display;
class BufferInitializer;
}
namespace surfaces
{
class ApplicationSurfaceOrganiser;
}

class ServerConfiguration
{
public:
    virtual std::shared_ptr<options::Option> make_options() = 0;
    virtual std::shared_ptr<graphics::Platform> make_graphics_platform() = 0;
    virtual std::shared_ptr<graphics::BufferInitializer> make_buffer_initializer() = 0;
    virtual std::shared_ptr<compositor::BufferAllocationStrategy> make_buffer_allocation_strategy(
            std::shared_ptr<compositor::GraphicBufferAllocator> const& buffer_allocator) = 0;
    virtual std::shared_ptr<graphics::Renderer> make_renderer(
            std::shared_ptr<graphics::Display> const& display) = 0;
    virtual std::shared_ptr<frontend::Communicator> make_communicator(
<<<<<<< HEAD
            std::shared_ptr<surfaces::ApplicationSurfaceOrganiser> const& surface_organiser) = 0;
    virtual std::shared_ptr<frontend::ApplicationManager> make_application_manager(std::shared_ptr<surfaces::ApplicationSurfaceOrganiser> const& surface_organiser) = 0;
=======
            std::shared_ptr<surfaces::ApplicationSurfaceOrganiser> const& surface_organiser,
            std::shared_ptr<graphics::Display> const& display) = 0;
>>>>>>> 6cd5166e

protected:
    ServerConfiguration() = default;
    virtual ~ServerConfiguration() {}

    ServerConfiguration(ServerConfiguration const&) = delete;
    ServerConfiguration& operator=(ServerConfiguration const&) = delete;
};

class DefaultServerConfiguration : public ServerConfiguration
{
public:
    DefaultServerConfiguration(std::string const& socket_file);

    virtual std::shared_ptr<options::Option> make_options();
    virtual std::shared_ptr<graphics::Platform> make_graphics_platform();
    virtual std::shared_ptr<graphics::BufferInitializer> make_buffer_initializer();
    virtual std::shared_ptr<compositor::BufferAllocationStrategy> make_buffer_allocation_strategy(
            std::shared_ptr<compositor::GraphicBufferAllocator> const& buffer_allocator);
    virtual std::shared_ptr<graphics::Renderer> make_renderer(
            std::shared_ptr<graphics::Display> const& display);
    virtual std::shared_ptr<frontend::Communicator> make_communicator(
<<<<<<< HEAD
            std::shared_ptr<surfaces::ApplicationSurfaceOrganiser> const& surface_organiser);
    virtual std::shared_ptr<frontend::ApplicationManager>
      make_application_manager(std::shared_ptr<surfaces::ApplicationSurfaceOrganiser> const& surface_organiser);
=======
            std::shared_ptr<surfaces::ApplicationSurfaceOrganiser> const& surface_organiser,
            std::shared_ptr<graphics::Display> const& display);
>>>>>>> 6cd5166e

private:
    std::string socket_file;
    std::shared_ptr<options::Option> options;
    std::shared_ptr<graphics::Platform> graphics_platform;
    std::shared_ptr<frontend::ApplicationListener> application_listener;

    // the communications interface to use
    virtual std::shared_ptr<frontend::ProtobufIpcFactory> make_ipc_factory(
            std::shared_ptr<surfaces::ApplicationSurfaceOrganiser> const& surface_organiser,
            std::shared_ptr<graphics::Display> const& display);

    virtual std::shared_ptr<frontend::ApplicationListener> make_application_listener();
};
}


#endif /* MIR_SERVER_CONFIGURATION_H_ */<|MERGE_RESOLUTION|>--- conflicted
+++ resolved
@@ -60,13 +60,8 @@
     virtual std::shared_ptr<graphics::Renderer> make_renderer(
             std::shared_ptr<graphics::Display> const& display) = 0;
     virtual std::shared_ptr<frontend::Communicator> make_communicator(
-<<<<<<< HEAD
-            std::shared_ptr<surfaces::ApplicationSurfaceOrganiser> const& surface_organiser) = 0;
+            std::shared_ptr<surfaces::ApplicationSurfaceOrganiser> const& surface_organiser, std::shared_ptr<graphics::Display> const& display) = 0;
     virtual std::shared_ptr<frontend::ApplicationManager> make_application_manager(std::shared_ptr<surfaces::ApplicationSurfaceOrganiser> const& surface_organiser) = 0;
-=======
-            std::shared_ptr<surfaces::ApplicationSurfaceOrganiser> const& surface_organiser,
-            std::shared_ptr<graphics::Display> const& display) = 0;
->>>>>>> 6cd5166e
 
 protected:
     ServerConfiguration() = default;
@@ -89,14 +84,8 @@
     virtual std::shared_ptr<graphics::Renderer> make_renderer(
             std::shared_ptr<graphics::Display> const& display);
     virtual std::shared_ptr<frontend::Communicator> make_communicator(
-<<<<<<< HEAD
-            std::shared_ptr<surfaces::ApplicationSurfaceOrganiser> const& surface_organiser);
-    virtual std::shared_ptr<frontend::ApplicationManager>
-      make_application_manager(std::shared_ptr<surfaces::ApplicationSurfaceOrganiser> const& surface_organiser);
-=======
-            std::shared_ptr<surfaces::ApplicationSurfaceOrganiser> const& surface_organiser,
-            std::shared_ptr<graphics::Display> const& display);
->>>>>>> 6cd5166e
+                 std::shared_ptr<surfaces::ApplicationSurfaceOrganiser> const& surface_organiser, std::shared_ptr<graphics::Display> const& display);
+    virtual std::shared_ptr<frontend::ApplicationManager> make_application_manager(std::shared_ptr<surfaces::ApplicationSurfaceOrganiser> const& surface_organiser);
 
 private:
     std::string socket_file;
