/*
 * Copyright © 2012 Canonical Ltd.
 *
 * This program is free software: you can redistribute it and/or modify
 * it under the terms of the GNU General Public License version 3 as
 * published by the Free Software Foundation.
 *
 * This program is distributed in the hope that it will be useful,
 * but WITHOUT ANY WARRANTY; without even the implied warranty of
 * MERCHANTABILITY or FITNESS FOR A PARTICULAR PURPOSE.  See the
 * GNU General Public License for more details.
 *
 * You should have received a copy of the GNU General Public License
 * along with this program.  If not, see <http://www.gnu.org/licenses/>.
 *
 * Authored by: Kevin DuBois <kevin.dubois@canonical.com>
 */
#ifndef MIR_CLIENT_ANDROID_ANDROID_CLIENT_PLATFORM_H_
#define MIR_CLIENT_ANDROID_ANDROID_CLIENT_PLATFORM_H_

#include "mir_client/client_platform.h"

namespace mir
{
namespace client
{

class ClientBufferDepository;
namespace android
{

class AndroidClientPlatform : public ClientPlatform
{
public:
    std::shared_ptr<ClientBufferDepository> create_platform_depository ();
<<<<<<< HEAD
    std::shared_ptr<EGLNativeWindowType> create_egl_window(ClientSurface *surface);
=======
    EGLNativeWindowType create_egl_window(ClientSurface *surface);
    void destroy_egl_window(EGLNativeWindowType window);
    std::shared_ptr<EGLNativeDisplayContainer> create_egl_native_display();
>>>>>>> 1d649b14
};

}
}
}

#endif /* MIR_CLIENT_ANDROID_ANDROID_CLIENT_PLATFORM_H_ */<|MERGE_RESOLUTION|>--- conflicted
+++ resolved
@@ -33,13 +33,8 @@
 {
 public:
     std::shared_ptr<ClientBufferDepository> create_platform_depository ();
-<<<<<<< HEAD
     std::shared_ptr<EGLNativeWindowType> create_egl_window(ClientSurface *surface);
-=======
-    EGLNativeWindowType create_egl_window(ClientSurface *surface);
-    void destroy_egl_window(EGLNativeWindowType window);
     std::shared_ptr<EGLNativeDisplayContainer> create_egl_native_display();
->>>>>>> 1d649b14
 };
 
 }
