--- conflicted
+++ resolved
@@ -36,29 +36,12 @@
 /// Specification of surface properties requested by client
 struct SurfaceSpecification
 {
-<<<<<<< HEAD
-    mir::optional_value<geometry::Width> width;
-    mir::optional_value<geometry::Height> height;
-=======
     optional_value<geometry::Width> width;
     optional_value<geometry::Height> height;
->>>>>>> 0e50d4b1
     optional_value<MirPixelFormat> pixel_format;
     optional_value<graphics::BufferUsage> buffer_usage;
     optional_value<std::string> name;
     optional_value<graphics::DisplayConfigurationOutputId> output_id;
-<<<<<<< HEAD
-    mir::optional_value<MirSurfaceType> type;
-    mir::optional_value<MirSurfaceState> state;
-    mir::optional_value<MirOrientationMode> preferred_orientation;
-    mir::optional_value<frontend::SurfaceId> parent_id;
-    mir::optional_value<geometry::Rectangle> aux_rect;
-    mir::optional_value<MirEdgeAttachment> edge_attachment;
-    mir::optional_value<geometry::Width> min_width;
-    mir::optional_value<geometry::Height> min_height;
-    mir::optional_value<geometry::Width> max_width;
-    mir::optional_value<geometry::Height> max_height;
-=======
     optional_value<MirSurfaceType> type;
     optional_value<MirSurfaceState> state;
     optional_value<MirOrientationMode> preferred_orientation;
@@ -69,7 +52,6 @@
     optional_value<geometry::Height> min_height;
     optional_value<geometry::Width> max_width;
     optional_value<geometry::Height> max_height;
->>>>>>> 0e50d4b1
 
     // TODO scene::SurfaceCreationParameters overlaps this content but has additional fields:
     //    geometry::Point top_left;
