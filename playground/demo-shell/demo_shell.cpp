/*
 * Copyright © 2013-2015 Canonical Ltd.
 *
 * This program is free software: you can redistribute it and/or modify
 * it under the terms of the GNU General Public License version 3 as
 * published by the Free Software Foundation.
 *
 * This program is distributed in the hope that it will be useful,
 * but WITHOUT ANY WARRANTY; without even the implied warranty of
 * MERCHANTABILITY or FITNESS FOR A PARTICULAR PURPOSE.  See the
 * GNU General Public License for more details.
 *
 * You should have received a copy of the GNU General Public License
 * along with this program.  If not, see <http://www.gnu.org/licenses/>.
 *
 * Authored by: Robert Carr <robert.carr@canonical.com>
 */

/// \example demo_shell.cpp A simple mir shell

#include "demo_compositor.h"
#include "window_manager.h"
#include "../server_configuration.h"

#include "mir/run_mir.h"
#include "mir/report_exception.h"
#include "mir/graphics/display.h"
#include "mir/input/composite_event_filter.h"
#include "mir/compositor/display_buffer_compositor_factory.h"
#include "mir/compositor/renderer_factory.h"
#include "mir/options/option.h"
#include "server_example_host_lifecycle_event_listener.h"

#include <iostream>

namespace me = mir::examples;
namespace ms = mir::scene;
namespace mg = mir::graphics;
namespace mf = mir::frontend;
namespace mi = mir::input;
namespace mc = mir::compositor;
namespace msh = mir::shell;

namespace mir
{
namespace examples
{
class DisplayBufferCompositorFactory : public mc::DisplayBufferCompositorFactory
{
public:
    DisplayBufferCompositorFactory(
        std::shared_ptr<mc::CompositorReport> const& report) :
        report(report)
    {
    }

    std::unique_ptr<mc::DisplayBufferCompositor> create_compositor_for(
        mg::DisplayBuffer& display_buffer) override
    {
        return std::unique_ptr<mc::DisplayBufferCompositor>(
            new me::DemoCompositor{display_buffer, report});
    }

private:
    std::shared_ptr<mc::CompositorReport> const report;
};

class DemoServerConfiguration : public mir::examples::ServerConfiguration
{
public:
    using mir::examples::ServerConfiguration::ServerConfiguration;

    std::shared_ptr<compositor::DisplayBufferCompositorFactory> the_display_buffer_compositor_factory() override
    {
        return display_buffer_compositor_factory(
            [this]()
            {
                return std::make_shared<me::DisplayBufferCompositorFactory>(
                    the_compositor_report());
            });
    }

<<<<<<< HEAD
    std::shared_ptr<mi::CompositeEventFilter> the_composite_event_filter() override
    {
        return composite_event_filter(
            [this]() -> std::shared_ptr<mi::CompositeEventFilter>
            {
                auto composite_filter = ServerConfiguration::the_composite_event_filter();
                for (auto const& filter : filter_list)
                    composite_filter->append(filter);

                return composite_filter;
            });
    }

=======
>>>>>>> 9ac566f5
    std::shared_ptr<msh::HostLifecycleEventListener> the_host_lifecycle_event_listener() override
    {
       return host_lifecycle_event_listener(
           [this]()
           {
               return std::make_shared<HostLifecycleEventListener>(the_logger());
           });
    }
};

}
}

int main(int argc, char const* argv[])
try
{
    me::DemoServerConfiguration config(argc, argv);

    auto wm = std::make_shared<me::WindowManager>();

    mir::run_mir(config, [&config, &wm](mir::DisplayServer&)
        {
            // We use this strange two stage initialization to avoid a circular dependency between the EventFilters
            // and the SessionStore
            wm->set_focus_controller(config.the_focus_controller());
            wm->set_display(config.the_display());
            wm->set_compositor(config.the_compositor());
            wm->set_input_scene(config.the_input_scene());

            config.the_composite_event_filter()->prepend(wm);
        });
    return 0;
}
catch (...)
{
    mir::report_exception(std::cerr);
    return 1;
}<|MERGE_RESOLUTION|>--- conflicted
+++ resolved
@@ -80,22 +80,6 @@
             });
     }
 
-<<<<<<< HEAD
-    std::shared_ptr<mi::CompositeEventFilter> the_composite_event_filter() override
-    {
-        return composite_event_filter(
-            [this]() -> std::shared_ptr<mi::CompositeEventFilter>
-            {
-                auto composite_filter = ServerConfiguration::the_composite_event_filter();
-                for (auto const& filter : filter_list)
-                    composite_filter->append(filter);
-
-                return composite_filter;
-            });
-    }
-
-=======
->>>>>>> 9ac566f5
     std::shared_ptr<msh::HostLifecycleEventListener> the_host_lifecycle_event_listener() override
     {
        return host_lifecycle_event_listener(
