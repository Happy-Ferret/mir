/*
 * Copyright © 2013 Canonical Ltd.
 *
 * This program is free software: you can redistribute it and/or modify it
 * under the terms of the GNU General Public License version 3,
 * as published by the Free Software Foundation.
 *
 * This program is distributed in the hope that it will be useful,
 * but WITHOUT ANY WARRANTY; without even the implied warranty of
 * MERCHANTABILITY or FITNESS FOR A PARTICULAR PURPOSE.  See the
 * GNU General Public License for more details.
 *
 * You should have received a copy of the GNU General Public License
 * along with this program.  If not, see <http://www.gnu.org/licenses/>.
 *
 * Authored by: Robert Carr <robert.carr@canonical.com>
 *              Daniel van Vugt <daniel.van.vugt@canonical.com>
 */

#include "window_manager.h"
#include "demo_compositor.h"

#include "mir/shell/focus_controller.h"
#include "mir/scene/session.h"
#include "mir/scene/surface.h"
#include "mir/graphics/display.h"
#include "mir/graphics/display_configuration.h"
#include "mir/compositor/compositor.h"

#include <linux/input.h>

#include <cassert>
#include <cstdlib>
#include <cmath>

namespace me = mir::examples;
namespace msh = mir::shell;
namespace mg = mir::graphics;
namespace mc = mir::compositor;
namespace mi = mir::input;

namespace
{
const int min_swipe_distance = 100;  // How long must a swipe be to act on?
}

me::WindowManager::WindowManager()
    : old_pinch_diam(0.0f), max_fingers(0)
{
}

void me::WindowManager::set_focus_controller(std::shared_ptr<msh::FocusController> const& controller)
{
    focus_controller = controller;
}

void me::WindowManager::set_display(std::shared_ptr<mg::Display> const& dpy)
{
    display = dpy;
}

void me::WindowManager::set_compositor(std::shared_ptr<mc::Compositor> const& cptor)
{
    compositor = cptor;
}

void me::WindowManager::set_input_scene(std::shared_ptr<mi::Scene> const& s)
{
    input_scene = s;
}

void me::WindowManager::force_redraw()
{
    // This is clumsy, but the only option our architecture allows us for now
    // Same hack as used in TouchspotController...
    input_scene->emit_scene_changed();
}

namespace
{

mir::geometry::Point average_pointer(MirTouchEvent const* tev)
{
    using namespace mir;
    using namespace geometry;

    int x = 0, y = 0;
    int count = mir_touch_event_point_count(tev);

    for (int i = 0; i < count; i++)
    {
        x += mir_touch_event_axis_value(tev, i, mir_touch_axis_x);
        y += mir_touch_event_axis_value(tev, i, mir_touch_axis_y);
    }

    x /= count;
    y /= count;

    return Point{x, y};
}

float measure_pinch(MirTouchEvent const* tev,
                    mir::geometry::Displacement& dir)
{
    int count = mir_touch_event_point_count(tev);
    int max = 0;

    for (int i = 0; i < count; i++)
    {
        for (int j = 0; j < i; j++)
        {
            int dx = mir_touch_event_axis_value(tev, i, mir_touch_axis_x) -
                mir_touch_event_axis_value(tev, j, mir_touch_axis_x);
            int dy = mir_touch_event_axis_value(tev, i, mir_touch_axis_y) -
                mir_touch_event_axis_value(tev, j, mir_touch_axis_y);

            int sqr = dx*dx + dy*dy;

            if (sqr > max)
            {
                max = sqr;
                dir = mir::geometry::Displacement{dx, dy};
            }
        }
    }

    return sqrtf(max);  // return pinch diameter
}

} // namespace


void me::WindowManager::toggle(ColourEffect which)
{
    colour_effect = (colour_effect == which) ? none : which;
    me::DemoCompositor::for_each([this](me::DemoCompositor& c)
    {
        c.set_colour_effect(colour_effect);
    });
    force_redraw();
}

void me::WindowManager::save_edges(scene::Surface& surf,
                                   geometry::Point const& p)
{
    int width = surf.size().width.as_int();
    int height = surf.size().height.as_int();

    int left = surf.top_left().x.as_int();
    int right = left + width;
    int top = surf.top_left().y.as_int();
    int bottom = top + height;

    int leftish = left + width/3;
    int rightish = right - width/3;
    int topish = top + height/3;
    int bottomish = bottom - height/3;

    int click_x = p.x.as_int();
    xedge = (click_x <= leftish) ? left_edge :
            (click_x >= rightish) ? right_edge :
            hmiddle;

    int click_y = p.y.as_int();
    yedge = (click_y <= topish) ? top_edge :
            (click_y >= bottomish) ? bottom_edge :
            vmiddle;
}

void me::WindowManager::resize(scene::Surface& surf,
                               geometry::Point const& cursor) const
{
    int width = surf.size().width.as_int();
    int height = surf.size().height.as_int();

    int left = surf.top_left().x.as_int();
    int right = left + width;
    int top = surf.top_left().y.as_int();
    int bottom = top + height;

    geometry::Displacement drag = cursor - old_cursor;
    int dx = drag.dx.as_int();
    int dy = drag.dy.as_int();

    if (xedge == left_edge && dx < width)
        left = old_pos.x.as_int() + dx;
    else if (xedge == right_edge)
        right = old_pos.x.as_int() + old_size.width.as_int() + dx;
    
    if (yedge == top_edge && dy < height)
        top = old_pos.y.as_int() + dy;
    else if (yedge == bottom_edge)
        bottom = old_pos.y.as_int() + old_size.height.as_int() + dy;

    surf.move_to({left, top});
    surf.resize({right-left, bottom-top});
}

bool me::WindowManager::handle_key_event(MirKeyboardEvent const* kev)
{
    // TODO: Fix android configuration and remove static hack ~racarr
    static bool display_off = false;

    if (mir_keyboard_event_action(kev) != mir_keyboard_action_down)
        return false;

    auto modifiers = mir_keyboard_event_modifiers(kev);
    auto scan_code = mir_keyboard_event_scan_code(kev);
    
    if (modifiers & mir_input_event_modifier_alt &&
        scan_code == KEY_TAB)  // TODO: Use keycode once we support keymapping on the server side
    {
        focus_controller->focus_next_session();
        if (auto const surface = focus_controller->focused_surface())
            focus_controller->raise({surface});
        return true;
    }
    else if (modifiers & mir_input_event_modifier_alt &&
             scan_code == KEY_GRAVE)
    {
        if (auto const prev = focus_controller->focused_surface())
        {
            auto const app = focus_controller->focused_session();
            auto const next = app->surface_after(prev);
            focus_controller->set_focus_to(app, next);
            focus_controller->raise({next});
        }
        return true;
    }
    else if (modifiers & mir_input_event_modifier_alt &&
             scan_code == KEY_F4)
    {
        auto const surf = focus_controller->focused_surface();
        if (surf)
            surf->request_client_surface_close();
        return true;
    }
    else if ((modifiers & mir_input_event_modifier_alt &&
              scan_code == KEY_P) ||
             (scan_code == KEY_POWER))
    {
        compositor->stop();
        auto conf = display->configuration();
        MirPowerMode new_power_mode = display_off ?
            mir_power_mode_on : mir_power_mode_off;
        conf->for_each_output(
            [&](mg::UserDisplayConfigurationOutput& output) -> void
            {
                output.power_mode = new_power_mode;
            });
        display_off = !display_off;

        display->configure(*conf.get());
        if (!display_off)
            compositor->start();
        return true;
    }
    else if ((modifiers & mir_input_event_modifier_alt) &&
             (modifiers & mir_input_event_modifier_ctrl) &&
             (scan_code == KEY_ESC))
    {
        std::abort();
        return true;
    }
    else if ((modifiers & mir_input_event_modifier_alt) &&
             (modifiers & mir_input_event_modifier_ctrl) &&
             (scan_code == KEY_L) &&
             focus_controller)
    {
        auto const app = focus_controller->focused_session();
        if (app)
        {
            app->set_lifecycle_state(mir_lifecycle_state_will_suspend);
        }
    }
    else if ((modifiers & mir_input_event_modifier_alt) &&
             (modifiers & mir_input_event_modifier_ctrl))
    {
        MirOrientation orientation = mir_orientation_normal;
        bool rotating = true;
        int mode_change = 0;
        bool preferred_mode = false;
        switch (scan_code)
        {
        case KEY_UP:    orientation = mir_orientation_normal; break;
        case KEY_DOWN:  orientation = mir_orientation_inverted; break;
        case KEY_LEFT:  orientation = mir_orientation_left; break;
        case KEY_RIGHT: orientation = mir_orientation_right; break;
        default:        rotating = false; break;
        }
        switch (scan_code)
        {
        case KEY_MINUS: mode_change = -1;      break;
        case KEY_EQUAL: mode_change = +1;      break;
        case KEY_0:     preferred_mode = true; break;
        default:                               break;
        }
        
        if (rotating || mode_change || preferred_mode)
        {
            compositor->stop();
            auto conf = display->configuration();
            conf->for_each_output(
                [&](mg::UserDisplayConfigurationOutput& output) -> void
                {
                    // Only apply changes to the monitor the cursor is on
                    if (!output.extents().contains(old_cursor))
                        return;
                    if (rotating)
                        output.orientation = orientation;
                    if (preferred_mode)
                    {
                        output.current_mode_index =
                            output.preferred_mode_index;
                    }
                    else if (mode_change)
                    {
                        size_t nmodes = output.modes.size();
                        if (nmodes)
                            output.current_mode_index =
                                (output.current_mode_index + nmodes +
                                 mode_change) % nmodes;
                    }
                });
                                  
            display->configure(*conf);
            compositor->start();
            return true;
        }
    }
    else if ((scan_code == KEY_VOLUMEDOWN ||
              scan_code == KEY_VOLUMEUP) &&
             max_fingers == 1)
    {
        int delta = (scan_code == KEY_VOLUMEDOWN) ? -1 : +1;
        static const MirOrientation order[4] =
        {
            mir_orientation_normal,
            mir_orientation_right,
            mir_orientation_inverted,
            mir_orientation_left
        };
        compositor->stop();
        auto conf = display->configuration();
        conf->for_each_output(
            [&](mg::UserDisplayConfigurationOutput& output)
            {
                int i = 0;
                for (; i < 4; ++i)
                {
                    if (output.orientation == order[i])
                        break;
                }
                output.orientation = order[(i+4+delta) % 4];
            });
        display->configure(*conf.get());
        compositor->start();
        return true;
    }
    else if (modifiers & mir_input_event_modifier_meta &&
             scan_code == KEY_N)
    {
        toggle(inverse);
        return true;
    }
    else if (modifiers & mir_input_event_modifier_meta &&
             scan_code == KEY_C)
    {
        toggle(contrast);
        return true;
    }
    return false;
}


bool me::WindowManager::handle_pointer_event(MirPointerEvent const* pev)
{
    bool handled = false;

    geometry::Point cursor{mir_pointer_event_axis_value(pev, mir_pointer_axis_x),
                           mir_pointer_event_axis_value(pev, mir_pointer_axis_y)};
    auto action = mir_pointer_event_action(pev);
    auto modifiers = mir_pointer_event_modifiers(pev);
    auto vscroll = mir_pointer_event_axis_value(pev, mir_pointer_axis_vscroll);
    auto primary_button_pressed = mir_pointer_event_button_state(pev, mir_pointer_button_primary);
    auto tertiary_button_pressed = mir_pointer_event_button_state(pev, mir_pointer_button_tertiary);

    float new_zoom_mag = 0.0f;  // zero means unchanged

   if (modifiers & mir_input_event_modifier_meta &&
       action == mir_pointer_action_motion)
   {
        zoom_exponent += vscroll;

        // Negative exponents do work too, but disable them until
        // there's a clear edge to the desktop.
        if (zoom_exponent < 0)
            zoom_exponent = 0;
    
        new_zoom_mag = powf(1.2f, zoom_exponent);
        handled = true;
    }

    me::DemoCompositor::for_each(
        [new_zoom_mag,&cursor](me::DemoCompositor& c)
        {
            if (new_zoom_mag > 0.0f)
                c.zoom(new_zoom_mag);
            c.on_cursor_movement(cursor);
        });

    if (zoom_exponent || new_zoom_mag)
        force_redraw();

    auto const surf = focus_controller->focused_surface();
    if (surf &&
        (modifiers & mir_input_event_modifier_alt) && (primary_button_pressed || tertiary_button_pressed))
    {
        // Start of a gesture: When the latest finger/button goes down
        if (action == mir_pointer_action_button_down)
        {
            click = cursor;
            save_edges(*surf, click);
            handled = true;
        }
        else if (action == mir_pointer_action_motion)
        {
            geometry::Displacement drag = cursor - old_cursor;

            if (tertiary_button_pressed)
            {  // Resize by mouse middle button
                resize(*surf, cursor);
            }
            else
            {
                surf->move_to(old_pos + drag);
            }

            handled = true;
        }
        if (action == mir_pointer_action_motion && vscroll)
        {
            float alpha = surf->alpha();
            alpha += 0.1f * vscroll;
            if (alpha < 0.0f)
                alpha = 0.0f;
            else if (alpha > 1.0f)
                alpha = 1.0f;
            surf->set_alpha(alpha);
            handled = true;
        }

        old_pos = surf->top_left();
        old_size = surf->size();
    }

    old_cursor = cursor;
    return handled;
}

namespace
{
bool any_touches_went_down(MirTouchEvent const* tev)
{
    auto count = mir_touch_event_point_count(tev);
    for (unsigned i = 0; i < count; i++)
    {
        if (mir_touch_event_action(tev, i) == mir_touch_action_down)
            return true;
    }
    return false;
}
bool last_touch_released(MirTouchEvent const* tev)
{
    auto count = mir_touch_event_point_count(tev);
    if (count > 1)
        return false;
    return mir_touch_event_action(tev, 0) == mir_touch_action_up;
}
}

bool me::WindowManager::handle_touch_event(MirTouchEvent const* tev)
{
    bool handled = false;
    geometry::Point cursor = average_pointer(tev);

    auto const& modifiers = mir_touch_event_modifiers(tev);

    int fingers = mir_touch_event_point_count(tev);

    if (fingers > max_fingers)
        max_fingers = fingers;

    auto const surf = focus_controller->focused_surface();
    if (surf &&
        (modifiers & mir_input_event_modifier_alt ||
         fingers >= 3))
    {
        geometry::Displacement pinch_dir;
        auto pinch_diam =
            measure_pinch(tev, pinch_dir);

        // Start of a gesture: When the latest finger/button goes down
        if (any_touches_went_down(tev))
        {
            click = cursor;
            save_edges(*surf, click);
            handled = true;
        }
        else if(max_fingers <= 3)  // Avoid accidental movement
        {
            geometry::Displacement drag = cursor - old_cursor;

            surf->move_to(old_pos + drag);

            if (fingers == 3)
            {  // Resize by pinch/zoom
                float diam_delta = pinch_diam - old_pinch_diam;
                /*
                 * Resize vector (dx,dy) has length=diam_delta and
                 * direction=pinch_dir, so solve for (dx,dy)...
                 */
                float lenlen = diam_delta * diam_delta;
                int x = pinch_dir.dx.as_int();
                int y = pinch_dir.dy.as_int();
                int xx = x * x;
                int yy = y * y;
                int xxyy = xx + yy;
                int dx = sqrtf(lenlen * xx / xxyy);
                int dy = sqrtf(lenlen * yy / xxyy);
                if (diam_delta < 0.0f)
                {
                    dx = -dx;
                    dy = -dy;
                }

                int width = old_size.width.as_int() + dx;
                int height = old_size.height.as_int() + dy;
                surf->resize({width, height});
            }

            handled = true;
        }

        old_pos = surf->top_left();
        old_size = surf->size();
        old_pinch_diam = pinch_diam;
    }

    auto gesture_ended = last_touch_released(tev);

    if (max_fingers == 4 && gesture_ended)
    { // Four fingers released
        geometry::Displacement dir = cursor - click;
        if (abs(dir.dx.as_int()) >= min_swipe_distance)
        {
            focus_controller->focus_next_session();
            if (auto const surface = focus_controller->focused_surface())
                focus_controller->raise({surface});
            handled = true;
        }
    }

    if (fingers == 1 && gesture_ended)
        max_fingers = 0;

    old_cursor = cursor;
    return handled;
}

bool me::WindowManager::handle(MirEvent const& event)
{
    assert(focus_controller);
    assert(display);
    assert(compositor);

<<<<<<< HEAD
    if (event.key.type == mir_event_type_key &&
        event.key.action == mir_keyboard_action_down)
=======
    if (mir_event_get_type(&event) != mir_event_type_input)
        return false;
    auto iev = mir_event_get_input_event(&event);
    auto input_type = mir_input_event_get_type(iev);
    
    if (input_type == mir_input_event_type_key)
>>>>>>> 81904f7a
    {
        return handle_key_event(mir_input_event_get_keyboard_event(iev));
    }
    else if (input_type == mir_input_event_type_pointer &&
             focus_controller)
    {
        return handle_pointer_event(mir_input_event_get_pointer_event(iev));
    }
    else if (input_type == mir_input_event_type_touch &&
             focus_controller)
    {
        return handle_touch_event(mir_input_event_get_touch_event(iev));
    }


    return false;
}<|MERGE_RESOLUTION|>--- conflicted
+++ resolved
@@ -574,17 +574,12 @@
     assert(display);
     assert(compositor);
 
-<<<<<<< HEAD
-    if (event.key.type == mir_event_type_key &&
-        event.key.action == mir_keyboard_action_down)
-=======
     if (mir_event_get_type(&event) != mir_event_type_input)
         return false;
     auto iev = mir_event_get_input_event(&event);
     auto input_type = mir_input_event_get_type(iev);
     
     if (input_type == mir_input_event_type_key)
->>>>>>> 81904f7a
     {
         return handle_key_event(mir_input_event_get_keyboard_event(iev));
     }
