# Copyright © 2012 Canonical Ltd.
#
# This program is free software: you can redistribute it and/or modify
# it under the terms of the GNU General Public License version 3 as
# published by the Free Software Foundation.
#
# This program is distributed in the hope that it will be useful,
# but WITHOUT ANY WARRANTY; without even the implied warranty of
# MERCHANTABILITY or FITNESS FOR A PARTICULAR PURPOSE.  See the
# GNU General Public License for more details.
#
# You should have received a copy of the GNU General Public License
# along with this program.  If not, see <http://www.gnu.org/licenses/>.
#
# Authored by: Alan Griffiths <alan@octopull.co.uk>

set(MIR_CLIENT_INCLUDE_DIR_SUFFIX "mir/client/")

set(PREFIX "${CMAKE_INSTALL_PREFIX}")
set(EXEC_PREFIX "${CMAKE_INSTALL_PREFIX}")
set(LIBDIR "${CMAKE_INSTALL_PREFIX}/lib")
set(INCLUDEDIR "${CMAKE_INSTALL_PREFIX}/include/${MIR_CLIENT_INCLUDE_DIR_SUFFIX}")

configure_file(
  ${CMAKE_CURRENT_SOURCE_DIR}/mirclient.pc.in
  ${CMAKE_CURRENT_BINARY_DIR}/mirclient.pc
)

if(PROTOBUF_FOUND)

include_directories(
  ${PROTOBUF_INCLUDE_DIRS}
  ${CMAKE_CURRENT_BINARY_DIR}
)

endif()

include_directories(
  ${CMAKE_CURRENT_SOURCE_DIR}
  ${DRM_INCLUDE_DIRS}
)

set(
  CLIENT_SOURCES

  mir_client_library.cpp
  mir_rpc_channel.cpp
  mir_connection.cpp
  mir_wait_handle.cpp
  mir_surface.cpp
  ${PROTO_SRCS}
)

if( MIR_PLATFORM STREQUAL "android")
set(
  CLIENT_SOURCES

  android/android_client_buffer.cpp
  android/android_client_buffer_depository.cpp
  android/android_registrar.cpp
  android/android_client_platform.cpp
  android/mir_native_window.cpp
  ${CLIENT_SOURCES}
)
endif()

if( MIR_PLATFORM STREQUAL "gbm")
set(
  CLIENT_SOURCES

  gbm/gbm_client_platform.cpp
  gbm/gbm_client_buffer_depository.cpp
  gbm/gbm_client_buffer.cpp
  ${CLIENT_SOURCES}
)
endif()

add_library( 
  mirclient SHARED
  
  ${CLIENT_SOURCES}
  ${MIR_3RD_PARTY_SOURCES}
)

set_target_properties(
  mirclient 

  PROPERTIES
  VERSION ${MIR_VERSION_MAJOR}.${MIR_VERSION_MINOR}.${MIR_VERSION_PATCH}
  SOVERSION ${MIR_VERSION_MAJOR}.${MIR_VERSION_MINOR}.${MIR_VERSION_PATCH}
)

target_link_libraries(
  mirclient

  mirprotobuf

  ${Boost_LIBRARIES}
  ${PROTOBUF_LIBRARIES}
  ${CMAKE_THREAD_LIBS_INIT}
  ${LIBHARDWARE_LIBRARIES}
  ${DRM_LIBRARIES}
)

<<<<<<< HEAD
=======
install(
  TARGETS mirclient
  LIBRARY DESTINATION lib)


add_executable(
  mir_demo_client
  
  demo_client.c
)

target_link_libraries(
  mir_demo_client
  
  mirclient
  mirprotobuf
  
  ${Boost_LIBRARIES}
  ${PROTOBUF_LIBRARIES}
  ${CMAKE_THREAD_LIBS_INIT}
)

add_executable(
  mir_demo_client_unaccelerated
  
  demo_client_unaccelerated.c
)

target_link_libraries(
  mir_demo_client_unaccelerated
  
  mirclient
  mirprotobuf
  
  ${Boost_LIBRARIES}
  ${PROTOBUF_LIBRARIES}
  ${CMAKE_THREAD_LIBS_INIT}
)

add_executable(
  mir_demo_client_accelerated
  
  demo_client_accelerated.cpp
)

target_link_libraries(
  mir_demo_client_accelerated
  
  test-utils
  mirclient
  mirprotobuf
  
  ${Boost_LIBRARIES}
  ${PROTOBUF_LIBRARIES}
  ${CMAKE_THREAD_LIBS_INIT}
  ${EGL_LIBRARIES}
  ${GLESv2_LIBRARIES}

)

install(
  TARGETS mir_demo_client
  RUNTIME DESTINATION bin)

>>>>>>> beb9bd2b
set_target_properties(
  mirclient
  PROPERTIES 
  PUBLIC_HEADER ${CMAKE_SOURCE_DIR}/include/mir_client/mir_client_library.h
)

install(
  TARGETS mirclient
  LIBRARY DESTINATION lib
  ARCHIVE DESTINATION lib
  PUBLIC_HEADER DESTINATION "include/${MIR_CLIENT_INCLUDE_DIR_SUFFIX}")

install(
  FILES ${CMAKE_CURRENT_BINARY_DIR}/mirclient.pc
  DESTINATION lib/pkgconfig
)<|MERGE_RESOLUTION|>--- conflicted
+++ resolved
@@ -102,73 +102,10 @@
   ${DRM_LIBRARIES}
 )
 
-<<<<<<< HEAD
-=======
 install(
   TARGETS mirclient
   LIBRARY DESTINATION lib)
 
-
-add_executable(
-  mir_demo_client
-  
-  demo_client.c
-)
-
-target_link_libraries(
-  mir_demo_client
-  
-  mirclient
-  mirprotobuf
-  
-  ${Boost_LIBRARIES}
-  ${PROTOBUF_LIBRARIES}
-  ${CMAKE_THREAD_LIBS_INIT}
-)
-
-add_executable(
-  mir_demo_client_unaccelerated
-  
-  demo_client_unaccelerated.c
-)
-
-target_link_libraries(
-  mir_demo_client_unaccelerated
-  
-  mirclient
-  mirprotobuf
-  
-  ${Boost_LIBRARIES}
-  ${PROTOBUF_LIBRARIES}
-  ${CMAKE_THREAD_LIBS_INIT}
-)
-
-add_executable(
-  mir_demo_client_accelerated
-  
-  demo_client_accelerated.cpp
-)
-
-target_link_libraries(
-  mir_demo_client_accelerated
-  
-  test-utils
-  mirclient
-  mirprotobuf
-  
-  ${Boost_LIBRARIES}
-  ${PROTOBUF_LIBRARIES}
-  ${CMAKE_THREAD_LIBS_INIT}
-  ${EGL_LIBRARIES}
-  ${GLESv2_LIBRARIES}
-
-)
-
-install(
-  TARGETS mir_demo_client
-  RUNTIME DESTINATION bin)
-
->>>>>>> beb9bd2b
 set_target_properties(
   mirclient
   PROPERTIES 
