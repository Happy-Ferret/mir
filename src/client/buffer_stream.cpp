--- conflicted
+++ resolved
@@ -282,12 +282,6 @@
     void deposit(mp::Buffer const& buffer, geom::Size, MirPixelFormat) override
     {
         vault.wire_transfer_inbound(buffer);
-<<<<<<< HEAD
-=======
-
-        std::lock_guard<std::mutex> lk(mutex);
-        current_buffer_id_ = buffer.buffer_id();
->>>>>>> 67ce651f
     }
 
     void advance_current_buffer(std::unique_lock<std::mutex>& lk)
@@ -295,46 +289,31 @@
         lk.unlock();
         auto buffer = vault.withdraw().get();
         lk.lock();
-        current_buffer_ = buffer;
+        current = buffer;
     }
 
     std::shared_ptr<mir::client::ClientBuffer> current_buffer() override
     {
-<<<<<<< HEAD
+        std::unique_lock<std::mutex> lk(mutex);
         if (!current.buffer)
-            current = vault.withdraw().get();
+            advance_current_buffer(lk);
         return current.buffer;
-=======
+    }
+
+    uint32_t current_buffer_id() override
+    {
         std::unique_lock<std::mutex> lk(mutex);
-        if (!current_buffer_)
+        if (!current.buffer)
             advance_current_buffer(lk);
-        return current_buffer_;
->>>>>>> 67ce651f
-    }
-
-    uint32_t current_buffer_id() override
-    {
-<<<<<<< HEAD
+        return current.id;
+    }
+
+    MirWaitHandle* submit(std::function<void()> const& done, geom::Size, MirPixelFormat, int) override
+    {
+        std::unique_lock<std::mutex> lk(mutex);
         if (!current.buffer)
-            current = vault.withdraw().get();
-        return current.id;
-=======
-        std::lock_guard<std::mutex> lk(mutex);
-        return current_buffer_id_;
->>>>>>> 67ce651f
-    }
-
-    MirWaitHandle* submit(std::function<void()> const& done, geom::Size, MirPixelFormat, int) override
-    {
-<<<<<<< HEAD
-        if (!current.buffer)
-            current = vault.withdraw().get();
-=======
-        std::unique_lock<std::mutex> lk(mutex);
-        if (!current_buffer_)
             advance_current_buffer(lk);
         lk.unlock();
->>>>>>> 67ce651f
 
         vault.deposit(current.buffer);
 
@@ -342,12 +321,8 @@
         vault.wire_transfer_outbound(current.buffer);
         next_buffer_wait_handle.result_received();
 
-<<<<<<< HEAD
-        current = vault.withdraw().get();
-=======
         lk.lock();
         advance_current_buffer(lk);
->>>>>>> 67ce651f
         done();
         return &next_buffer_wait_handle;
     }
@@ -366,13 +341,8 @@
     }
 
     mcl::BufferVault vault;
-<<<<<<< HEAD
+    std::mutex mutex;
     mcl::BufferInfo current{nullptr, 0};
-=======
-    std::mutex mutex;
-    std::shared_ptr<mcl::ClientBuffer> current_buffer_;
-    int current_buffer_id_;
->>>>>>> 67ce651f
     MirWaitHandle next_buffer_wait_handle;
 };
 }
