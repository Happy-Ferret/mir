/*
 * Copyright © 2012-2016 Canonical Ltd.
 *
 * This program is free software: you can redistribute it and/or modify it
 * under the terms of the GNU Lesser General Public License version 3,
 * as published by the Free Software Foundation.
 *
 * This program is distributed in the hope that it will be useful,
 * but WITHOUT ANY WARRANTY; without even the implied warranty of
 * MERCHANTABILITY or FITNESS FOR A PARTICULAR PURPOSE.  See the
 * GNU Lesser General Public License for more details.
 *
 * You should have received a copy of the GNU Lesser General Public License
 * along with this program.  If not, see <http://www.gnu.org/licenses/>.
 *
 * Authored by: Thomas Guest <thomas.guest@canonical.com>
 */

#include "mir_surface.h"
#include "mir_connection.h"
#include "cursor_configuration.h"
#include "make_protobuf_object.h"
#include "mir_protobuf.pb.h"
#include "connection_surface_map.h"

#include "mir_toolkit/mir_client_library.h"
#include "mir/frontend/client_constants.h"
#include "mir/client_buffer.h"
#include "mir/mir_buffer_stream.h"
#include "mir/dispatch/threaded_dispatcher.h"
#include "mir/input/input_platform.h"
#include "mir/input/xkb_mapper.h"
#include "mir/cookie/cookie.h"
#include "mir_cookie.h"
#include "mir/time/posix_timestamp.h"

#include <cassert>
#include <unistd.h>

#include <boost/exception/diagnostic_information.hpp>

namespace geom = mir::geometry;
namespace mcl = mir::client;
namespace mclr = mir::client::rpc;
namespace mi = mir::input;
namespace mircv = mi::receiver;
namespace mp = mir::protobuf;
namespace gp = google::protobuf;
namespace md = mir::dispatch;

using mir::client::FrameClock;

namespace
{
std::mutex handle_mutex;
std::unordered_set<MirSurface*> valid_surfaces;
}

MirSurfaceSpec::MirSurfaceSpec(
    MirConnection* connection, int width, int height, MirPixelFormat format)
    : connection{connection},
      width{width},
      height{height},
      pixel_format{format},
      buffer_usage{mir_buffer_usage_hardware}
{
}

MirSurfaceSpec::MirSurfaceSpec(MirConnection* connection, MirWindowParameters const& params)
    : connection{connection},
      width{params.width},
      height{params.height},
      pixel_format{params.pixel_format},
      buffer_usage{params.buffer_usage}
{
    type = mir_surface_type_normal;
    if (params.output_id != mir_display_output_id_invalid)
    {
        output_id = params.output_id;
        state = mir_surface_state_fullscreen;
    }
}

MirSurfaceSpec::MirSurfaceSpec() = default;

MirPersistentId::MirPersistentId(std::string const& string_id)
    : string_id{string_id}
{
}

std::string const&MirPersistentId::as_string()
{
    return string_id;
}

MirSurface::MirSurface(
    std::string const& error,
    MirConnection* conn,
    mir::frontend::SurfaceId id,
    std::shared_ptr<MirWaitHandle> const& handle) :
    surface{mcl::make_protobuf_object<mir::protobuf::Surface>()},
    connection_(conn),
    frame_clock(std::make_shared<FrameClock>()),
    creation_handle(handle)
{
    surface->set_error(error);
    surface->mutable_id()->set_value(id.as_value());

    std::lock_guard<decltype(handle_mutex)> lock(handle_mutex);
    valid_surfaces.insert(this);

    configure_frame_clock();
}

MirSurface::MirSurface(
    MirConnection *allocating_connection,
    mclr::DisplayServer& the_server,
    mclr::DisplayServerDebug* debug,
    std::shared_ptr<MirBufferStream> const& buffer_stream,
    std::shared_ptr<mircv::InputPlatform> const& input_platform,
    MirWindowSpec const& spec,
    mir::protobuf::Surface const& surface_proto,
    std::shared_ptr<MirWaitHandle> const& handle)
    : server{&the_server},
      debug{debug},
      surface{mcl::make_protobuf_object<mir::protobuf::Surface>(surface_proto)},
      persistent_id{mcl::make_protobuf_object<mir::protobuf::PersistentSurfaceId>()},
      name{spec.surface_name.is_set() ? spec.surface_name.value() : ""},
      void_response{mcl::make_protobuf_object<mir::protobuf::Void>()},
      modify_result{mcl::make_protobuf_object<mir::protobuf::Void>()},
      connection_(allocating_connection),
      default_stream(buffer_stream),
      input_platform(input_platform),
      keymapper(std::make_shared<mircv::XKBMapper>()),
      configure_result{mcl::make_protobuf_object<mir::protobuf::SurfaceSetting>()},
      frame_clock(std::make_shared<FrameClock>()),
      creation_handle(handle),
      size({surface_proto.width(), surface_proto.height()}),
      format(static_cast<MirPixelFormat>(surface_proto.pixel_format())),
      usage(static_cast<MirBufferUsage>(surface_proto.buffer_usage())),
      output_id(spec.output_id.is_set() ? spec.output_id.value() : static_cast<uint32_t>(mir_display_output_id_invalid))
{
    if (default_stream)
    {
        streams.insert(default_stream);
        default_stream->adopted_by(this);
    }

    for(int i = 0; i < surface_proto.attributes_size(); i++)
    {
        auto const& attrib = surface_proto.attributes(i);
        attrib_cache[attrib.attrib()] = attrib.ivalue();
    }

    if (spec.event_handler.is_set())
    {
        handle_event_callback = std::bind(
            spec.event_handler.value().callback,
            this,
            std::placeholders::_1,
            spec.event_handler.value().context);
    }

    if (surface_proto.fd_size() > 0 && handle_event_callback)
    {
        input_thread = std::make_shared<md::ThreadedDispatcher>("Input dispatch", 
            input_platform->create_input_receiver( surface_proto.fd(0), keymapper, handle_event_callback));
    }

    std::lock_guard<decltype(handle_mutex)> lock(handle_mutex);
    valid_surfaces.insert(this);

    configure_frame_clock();
}

MirSurface::~MirSurface()
{
    StreamSet old_streams;

    {
        // Is this sensible? If we need locking in a destructor we're in trouble
        std::lock_guard<decltype(mutex)> lock(mutex);
        old_streams = std::move(streams);
    }

    // Do callbacks without holding the lock
    for (auto const& s : old_streams)
        s->unadopted_by(this);

    {
        std::lock_guard<decltype(handle_mutex)> lock(handle_mutex);
        valid_surfaces.erase(this);
    }

    std::lock_guard<decltype(mutex)> lock(mutex);

    input_thread.reset();

    for (auto i = 0, end = surface->fd_size(); i != end; ++i)
        close(surface->fd(i));
}

<<<<<<< HEAD
void MirSurface::configure_frame_clock()
{
    /*
     * TODO: Implement frame_clock->set_resync_callback(...) when IPC to get
     *       timestamps from the server exists.
     *       Until we do, client-side vsync will perform suboptimally (it is
     *       randomly up to one frame out of phase with the real display).
     *       However even while it's suboptimal it's dramatically lower latency
     *       than the old approach and still totally eliminates nesting lag.
     */
}

MirSurfaceParameters MirSurface::get_parameters() const
=======
MirWindowParameters MirSurface::get_parameters() const
>>>>>>> 1ed4a4e8
{
    std::lock_guard<decltype(mutex)> lock(mutex);

    return {name.c_str(), size.width.as_int(), size.height.as_int(), format, usage, output_id};
}

char const * MirSurface::get_error_message()
{
    std::lock_guard<decltype(mutex)> lock(mutex);

    if (surface->has_error())
    {
        return surface->error().c_str();
    }
    return error_message.c_str();
}

int MirSurface::id() const
{
    std::lock_guard<decltype(mutex)> lock(mutex);

    return surface->id().value();
}

bool MirSurface::is_valid(MirSurface* query)
{
    std::lock_guard<decltype(handle_mutex)> lock(handle_mutex);

    if (valid_surfaces.count(query))
        return !query->surface->has_error();

    return false;
}

void MirSurface::acquired_persistent_id(mir_surface_id_callback callback, void* context)
{
    if (!persistent_id->has_error())
    {
        callback(this, new MirPersistentId{persistent_id->value()}, context);
    }
    else
    {
        callback(this, nullptr, context);
    }
    persistent_id_wait_handle.result_received();
}

MirWaitHandle* MirSurface::request_persistent_id(mir_surface_id_callback callback, void* context)
{
    std::lock_guard<decltype(mutex)> lock{mutex};

    if (persistent_id->has_value())
    {
        callback(this, new MirPersistentId{persistent_id->value()}, context);
        return nullptr;
    }

    persistent_id_wait_handle.expect_result();
    try
    {
        server->request_persistent_surface_id(&surface->id(), persistent_id.get(), gp::NewCallback(this, &MirSurface::acquired_persistent_id, callback, context));
    }
    catch (std::exception const& ex)
    {
        surface->set_error(std::string{"Failed to acquire a persistent ID from the server: "} +
                          boost::diagnostic_information(ex));
    }
    return &persistent_id_wait_handle;
}

/* todo: all these conversion functions are a bit of a kludge, probably
         better to have a more developed MirPixelFormat that can handle this */
MirPixelFormat MirSurface::convert_ipc_pf_to_geometry(gp::int32 pf) const
{
    return static_cast<MirPixelFormat>(pf);
}

MirWaitHandle* MirSurface::configure_cursor(MirCursorConfiguration const* cursor)
{
    mp::CursorSetting setting;

    {
        std::unique_lock<decltype(mutex)> lock(mutex);
        setting.mutable_surfaceid()->CopyFrom(surface->id());
        if (cursor)
        {
            if (cursor->stream != nullptr)
            {
                setting.mutable_buffer_stream()->set_value(cursor->stream->rpc_id().as_value());
                setting.set_hotspot_x(cursor->hotspot_x);
                setting.set_hotspot_y(cursor->hotspot_y);
            }
            else if (cursor->name != mir_disabled_cursor_name)
            {
                setting.set_name(cursor->name.c_str());
            }
        }
    }
    
    configure_cursor_wait_handle.expect_result();
    server->configure_cursor(&setting, void_response.get(),
        google::protobuf::NewCallback(this, &MirSurface::on_cursor_configured));
    
    return &configure_cursor_wait_handle;
}

MirWaitHandle* MirSurface::configure(MirSurfaceAttrib at, int value)
{
    // TODO: This is obviously strange. It should be
    // possible to eliminate it in the second phase of buffer
    // stream where the existing MirSurface swap interval functions
    // may be deprecated in terms of mir_buffer_stream_ alternatives
    if ((at == mir_surface_attrib_swapinterval) && default_stream)
    {
        default_stream->set_swap_interval(value);
        return &configure_wait_handle;
    }

    std::unique_lock<decltype(mutex)> lock(mutex);

    mp::SurfaceSetting setting;
    setting.mutable_surfaceid()->CopyFrom(surface->id());
    setting.set_attrib(at);
    setting.set_ivalue(value);
    lock.unlock();

    configure_wait_handle.expect_result();
    server->configure_surface(&setting, configure_result.get(),
              google::protobuf::NewCallback(this, &MirSurface::on_configured));

    return &configure_wait_handle;
}

namespace
{
void signal_response_received(MirWaitHandle* handle)
{
    handle->result_received();
}
}

bool MirSurface::translate_to_screen_coordinates(int x, int y,
                                                 int *screen_x, int *screen_y)
{
    if (!debug)
    {
        return false;
    }

    mp::CoordinateTranslationRequest request;

    request.set_x(x);
    request.set_y(y);
    *request.mutable_surfaceid() = surface->id();
    mp::CoordinateTranslationResponse response;

    MirWaitHandle signal;
    signal.expect_result();

    {
        std::lock_guard<decltype(mutex)> lock(mutex);

        debug->translate_surface_to_screen(
            &request,
            &response,
            google::protobuf::NewCallback(&signal_response_received, &signal));
    }

    signal.wait_for_one();

    *screen_x = response.x();
    *screen_y = response.y();
    return !response.has_error();
}

void MirSurface::on_configured()
{
    std::lock_guard<decltype(mutex)> lock(mutex);

    if (configure_result->has_surfaceid() &&
        configure_result->surfaceid().value() == surface->id().value() &&
        configure_result->has_attrib())
    {
        int a = configure_result->attrib();

        switch (a)
        {
        case mir_surface_attrib_type:
        case mir_surface_attrib_state:
        case mir_surface_attrib_focus:
        case mir_surface_attrib_dpi:
        case mir_surface_attrib_preferred_orientation:
            if (configure_result->has_ivalue())
                attrib_cache[a] = configure_result->ivalue();
            else
                assert(configure_result->has_error());
            break;
        default:
            assert(false);
            break;
        }

        configure_wait_handle.result_received();
    }
}

void MirSurface::on_cursor_configured()
{
    configure_cursor_wait_handle.result_received();
}


int MirSurface::attrib(MirSurfaceAttrib at) const
{
    std::lock_guard<decltype(mutex)> lock(mutex);

    if (at == mir_surface_attrib_swapinterval)
    {
        if (default_stream)
            return default_stream->swap_interval();
        else // Surface creation is not finalized
            return 1;
    }

    return attrib_cache[at];
}

void MirSurface::set_event_handler(mir_surface_event_callback callback,
                                   void* context)
{
    std::lock_guard<decltype(mutex)> lock(mutex);

    input_thread.reset();
    handle_event_callback = [](auto){};

    if (callback)
    {
        handle_event_callback = std::bind(callback, this,
                                          std::placeholders::_1,
                                          context);

        if (surface->fd_size() > 0 && handle_event_callback)
        {
            auto input_dispatcher = input_platform->create_input_receiver(surface->fd(0),
                                                                          keymapper,
                                                                          handle_event_callback);
            input_thread = std::make_shared<md::ThreadedDispatcher>("Input dispatch", input_dispatcher);
        }
    }
}

void MirSurface::handle_event(MirEvent const& e)
{
    std::unique_lock<decltype(mutex)> lock(mutex);

    switch (mir_event_get_type(&e))
    {
    case mir_event_type_surface:
    {
        auto sev = mir_event_get_surface_event(&e);
        auto a = mir_surface_event_get_attribute(sev);
        if (a < mir_surface_attribs)
            attrib_cache[a] = mir_surface_event_get_attribute_value(sev);
        break;
    }
    case mir_event_type_orientation:
        orientation = mir_orientation_event_get_direction(mir_event_get_orientation_event(&e));
        break;
    case mir_event_type_keymap:
    {
        char const* buffer = nullptr;
        size_t length = 0;
        auto keymap_event = mir_event_get_keymap_event(&e);
        mir_keymap_event_get_keymap_buffer(keymap_event, &buffer, &length);
        keymapper->set_keymap_for_all_devices(buffer, length);
        break;
    }
    case mir_event_type_resize:
    {
        auto resize_event = mir_event_get_resize_event(&e);
        size = { mir_resize_event_get_width(resize_event), mir_resize_event_get_height(resize_event) };
        if (default_stream)
            default_stream->set_size(size);
        break;
    }
    case mir_event_type_surface_output:
    {
        auto soevent = mir_event_get_surface_output_event(&e);
        auto rate = mir_surface_output_event_get_refresh_rate(soevent);
        if (rate > 10.0)  // should be >0, but 10 to workaround LP: #1639725
        {
            std::chrono::nanoseconds const ns(
                static_cast<long>(1000000000L / rate));
            frame_clock->set_period(ns);
        }
        // else: The graphics driver hass not provided valid timing.
        //       Presently as a fallback we just see interval 0 behaviour then.
        //       Or would people prefer some different fallback?
        //         * Re-enable server-side vsync?
        //         * Rate limit to 60Hz?
        break;
    }
    default:
        break;
    };

    if (handle_event_callback)
    {
        auto callback = handle_event_callback;
        lock.unlock();
        callback(&e);
    }
}

void MirSurface::request_and_wait_for_configure(MirSurfaceAttrib a, int value)
{
    configure(a, value)->wait_for_all();
}

MirOrientation MirSurface::get_orientation() const
{
    std::lock_guard<decltype(mutex)> lock(mutex);

    return orientation;
}

MirWaitHandle* MirSurface::set_preferred_orientation(MirOrientationMode mode)
{
    return configure(mir_surface_attrib_preferred_orientation, mode);
}

void MirSurface::raise_surface(MirCookie const* cookie)
{
    mp::RaiseRequest raise_request;

    std::unique_lock<decltype(mutex)> lock(mutex);
    raise_request.mutable_surface_id()->set_value(surface->id().value());

    auto const event_cookie = raise_request.mutable_cookie();

    event_cookie->set_cookie(cookie->cookie().data(), cookie->size());

    server->raise_surface(
        &raise_request,
        void_response.get(),
        google::protobuf::NewCallback(google::protobuf::DoNothing));
}

MirBufferStream* MirSurface::get_buffer_stream()
{
    std::lock_guard<decltype(mutex)> lock(mutex);
    
    return default_stream.get();
}

void MirSurface::on_modified()
{
    {
        std::lock_guard<decltype(mutex)> lock(mutex);
        if (modify_result->has_error())
        {
            // TODO return errors like lp:~vanvugt/mir/wait-result
        }
    }
    modify_wait_handle.result_received();
}

MirWaitHandle* MirSurface::modify(MirWindowSpec const& spec)
{
    mp::SurfaceModifications mods;

    {
        std::unique_lock<decltype(mutex)> lock(mutex);
        mods.mutable_surface_id()->set_value(surface->id().value());
    }

    auto const surface_specification = mods.mutable_surface_specification();

    #define COPY_IF_SET(field)\
        if (spec.field.is_set())\
        surface_specification->set_##field(spec.field.value())

    COPY_IF_SET(width);
    COPY_IF_SET(height);
    COPY_IF_SET(pixel_format);
    COPY_IF_SET(buffer_usage);
    // name is a special case (below)
    COPY_IF_SET(output_id);
    COPY_IF_SET(type);
    COPY_IF_SET(state);
    // preferred_orientation is a special case (below)
    // parent_id is a special case (below)
    // aux_rect is a special case (below)
    COPY_IF_SET(edge_attachment);
    COPY_IF_SET(aux_rect_placement_gravity);
    COPY_IF_SET(surface_placement_gravity);
    COPY_IF_SET(placement_hints);
    COPY_IF_SET(aux_rect_placement_offset_x);
    COPY_IF_SET(aux_rect_placement_offset_y);
    COPY_IF_SET(min_width);
    COPY_IF_SET(min_height);
    COPY_IF_SET(max_width);
    COPY_IF_SET(max_height);
    COPY_IF_SET(width_inc);
    COPY_IF_SET(height_inc);
    COPY_IF_SET(shell_chrome);
    COPY_IF_SET(confine_pointer);
    COPY_IF_SET(cursor_name);
    // min_aspect is a special case (below)
    // max_aspect is a special case (below)
    #undef COPY_IF_SET

    if (spec.surface_name.is_set())
        surface_specification->set_name(spec.surface_name.value());

    if (spec.pref_orientation.is_set())
        surface_specification->set_preferred_orientation(spec.pref_orientation.value());

    if (spec.parent.is_set() && spec.parent.value())
        surface_specification->set_parent_id(spec.parent.value()->id());

    if (spec.parent_id)
    {
        auto id = surface_specification->mutable_parent_persistent_id();
        id->set_value(spec.parent_id->as_string());
    }

    if (spec.aux_rect.is_set())
    {
        auto const rect = surface_specification->mutable_aux_rect();
        auto const& value = spec.aux_rect.value();
        rect->set_left(value.left);
        rect->set_top(value.top);
        rect->set_width(value.width);
        rect->set_height(value.height);
    }

    if (spec.min_aspect.is_set())
    {
        auto const aspect = surface_specification->mutable_min_aspect();
        aspect->set_width(spec.min_aspect.value().width);
        aspect->set_height(spec.min_aspect.value().height);
    }

    if (spec.max_aspect.is_set())
    {
        auto const aspect = surface_specification->mutable_max_aspect();
        aspect->set_width(spec.max_aspect.value().width);
        aspect->set_height(spec.max_aspect.value().height);
    }

    if (spec.streams.is_set())
    {
        std::shared_ptr<mir::client::ConnectionSurfaceMap> map;
        StreamSet old_streams, new_streams;

        /*
         * Note that we don't check for errors from modify_surface. So in
         * updating default_stream here, we're just assuming it will succeed.
         * Seems to be a harmless assumption to have made so far and much
         * simpler than communicating back suceessful mappings from the server,
         * but there is a prototype started for that: lp:~vanvugt/mir/adoption
         */
        {
            std::lock_guard<decltype(mutex)> lock(mutex);
            default_stream = nullptr;
            old_streams = std::move(streams);
            streams.clear();  // Leave the container valid before we unlock
            map = connection_->connection_surface_map();
        }

        for(auto const& stream : spec.streams.value())
        {
            auto const new_stream = surface_specification->add_stream();
            new_stream->set_displacement_x(stream.displacement.dx.as_int());
            new_stream->set_displacement_y(stream.displacement.dy.as_int());
            new_stream->mutable_id()->set_value(stream.stream_id);
            if (stream.size.is_set())
            {
                new_stream->set_width(stream.size.value().width.as_int());
                new_stream->set_height(stream.size.value().height.as_int());
            }

            mir::frontend::BufferStreamId id(stream.stream_id);
            if (auto bs = map->stream(id))
                new_streams.insert(bs);
            /* else: we could implement stream ID validation here, which we've
             * never had before.
             * The only problem with that plan is that we have some tests
             * that rely on the ability to pass in invalid stream IDs so those
             * need fixing.
             */
        }

        // Worth optimizing and avoiding the intersection of both sets?....
        for (auto const& old_stream : old_streams)
            old_stream->unadopted_by(this);
        for (auto const& new_stream : new_streams)
            new_stream->adopted_by(this);
        // ... probably not, since we can std::move(new_streams) this way...
        {
            std::unique_lock<decltype(mutex)> lock(mutex);
            streams = std::move(new_streams);
        }
    }

    if (spec.input_shape.is_set())
    {
        for (auto const& rect : spec.input_shape.value())
        {
            auto const new_shape = surface_specification->add_input_shape();
            new_shape->set_left(rect.left);
            new_shape->set_top(rect.top);
            new_shape->set_width(rect.width);
            new_shape->set_height(rect.height);
        }
    }

    if (spec.rendersurface_cursor.is_set())
    {
        auto const rs_cursor = spec.rendersurface_cursor.value();
        surface_specification->mutable_cursor_id()->set_value(rs_cursor.id.as_value());
        surface_specification->set_hotspot_x(rs_cursor.hotspot.x.as_int());
        surface_specification->set_hotspot_y(rs_cursor.hotspot.y.as_int());
    }

    modify_wait_handle.expect_result();
    server->modify_surface(&mods, modify_result.get(),
              google::protobuf::NewCallback(this, &MirSurface::on_modified));

    return &modify_wait_handle;
}

MirConnection* MirSurface::connection() const
{
    return connection_;
}

std::shared_ptr<FrameClock> MirSurface::get_frame_clock() const
{
    return frame_clock;
}<|MERGE_RESOLUTION|>--- conflicted
+++ resolved
@@ -200,7 +200,6 @@
         close(surface->fd(i));
 }
 
-<<<<<<< HEAD
 void MirSurface::configure_frame_clock()
 {
     /*
@@ -213,10 +212,7 @@
      */
 }
 
-MirSurfaceParameters MirSurface::get_parameters() const
-=======
 MirWindowParameters MirSurface::get_parameters() const
->>>>>>> 1ed4a4e8
 {
     std::lock_guard<decltype(mutex)> lock(mutex);
 
