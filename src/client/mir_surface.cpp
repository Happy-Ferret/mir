--- conflicted
+++ resolved
@@ -303,17 +303,10 @@
     mp::CursorSetting setting;
 
     {
-<<<<<<< HEAD
-    std::unique_lock<decltype(mutex)> lock(mutex);
-    setting.mutable_surfaceid()->CopyFrom(surface.id());
-    if (cursor->name != "")
-        setting.set_name(cursor->name.c_str());
-=======
         std::unique_lock<decltype(mutex)> lock(mutex);
         setting.mutable_surfaceid()->CopyFrom(surface.id());
         if (cursor->name != "")
             setting.set_name(cursor->name.c_str());
->>>>>>> b36bfcf3
     }
     
     configure_cursor_wait_handle.expect_result();
