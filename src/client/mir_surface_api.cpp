--- conflicted
+++ resolved
@@ -557,13 +557,8 @@
 }
 }
 
-<<<<<<< HEAD
-void mir_window_create(MirWindowSpec* requested_specification,
+void mir_create_window(MirWindowSpec* requested_specification,
                        MirWindowCallback callback, void* context)
-=======
-void mir_create_window(MirWindowSpec* requested_specification,
-                       mir_window_callback callback, void* context)
->>>>>>> 6ba35494
 {
     window_create_helper(requested_specification, callback, context);
 }
@@ -571,13 +566,8 @@
 MirWindow* mir_create_window_sync(MirWindowSpec* requested_specification)
 {
     WindowSync ws;
-<<<<<<< HEAD
-    mir_window_create(requested_specification,
+    mir_create_window(requested_specification,
                       reinterpret_cast<MirWindowCallback>(set_result),
-=======
-    mir_create_window(requested_specification,
-                      reinterpret_cast<mir_window_callback>(set_result),
->>>>>>> 6ba35494
                       &ws);
     return ws.wait_for_result();
 }
@@ -817,11 +807,7 @@
     return mode;
 }
 
-<<<<<<< HEAD
-MirWaitHandle* mir_window_request_persistent_id(MirWindow* window, MirWindowIdCallback callback, void* context)
-=======
-void mir_window_request_persistent_id(MirWindow* window, mir_window_id_callback callback, void* context)
->>>>>>> 6ba35494
+void mir_window_request_persistent_id(MirWindow* window, MirWindowIdCallback callback, void* context)
 {
     mir_window_request_persistent_id_helper(window, callback, context);
 }
