--- conflicted
+++ resolved
@@ -235,9 +235,8 @@
     rpc_report->invocation_succeeded(invocation);
 }
 
-void mclr::MirProtobufRpcChannel::process_event_sequence(std::string const& event, std::vector<mir::Fd>& fds)
-{
-    (void) fds;
+void mclr::MirProtobufRpcChannel::process_event_sequence(std::string const& event)
+{
     auto seq = mcl::make_protobuf_object<mir::protobuf::EventSequence>();
 
     seq->ParseFromString(event);
@@ -254,18 +253,17 @@
 
     if (seq->has_buffer_request())
     {
-<<<<<<< HEAD
         std::array<char, 1> dummy;
-        std::vector<mir::Fd> ffs(seq->mutable_buffer_request()->mutable_buffer()->fds_on_side_channel());
-        if (ffs.size() > 0 )
-        {
-            transport->receive_data(dummy.data(), dummy.size(), ffs);
+        auto const num_fds = seq->mutable_buffer_request()->mutable_buffer()->fds_on_side_channel();
+        std::vector<mir::Fd> fds(num_fds);
+        if (num_fds > 0)
+        {
+            transport->receive_data(dummy.data(), dummy.size(), fds);
             seq->mutable_buffer_request()->mutable_buffer()->clear_fd();
-            for(auto& fd : ffs)
+            for(auto& fd : fds)
                 seq->mutable_buffer_request()->mutable_buffer()->add_fd(fd);
         }
-=======
->>>>>>> b9f8a16f
+
         surface_map->with_stream_do(mf::BufferStreamId(seq->buffer_request().id().value()),
         [&] (mcl::ClientBufferStream* stream) {
             stream->buffer_available(seq->buffer_request().buffer());
@@ -342,18 +340,15 @@
      */
     std::lock_guard<decltype(read_mutex)> lock(read_mutex);
 
-    std::vector<mir::Fd> fds;
     auto result = mcl::make_protobuf_object<mir::protobuf::wire::Result>();
     try
     {
         uint16_t message_size;
-        //transport->receive_data(&message_size, sizeof(uint16_t));
-        std::vector<mir::Fd> dummy;
-        transport->receive_data(&message_size, sizeof(uint16_t), dummy);
+        transport->receive_data(&message_size, sizeof(uint16_t));
         message_size = be16toh(message_size);
 
         body_bytes.resize(message_size);
-        transport->receive_data(body_bytes.data(), message_size, fds);
+        transport->receive_data(body_bytes.data(), message_size);
 
         result->ParseFromArray(body_bytes.data(), message_size);
 
@@ -369,7 +364,7 @@
     {
         for (int i = 0; i != result->events_size(); ++i)
         {
-            process_event_sequence(result->events(i), fds);
+            process_event_sequence(result->events(i));
         }
 
         if (result->has_id())
