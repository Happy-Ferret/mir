MIR_CLIENT_9 {
 global:
    mir_arrow_cursor_name;
    mir_buffer_stream_get_current_buffer;
    mir_buffer_stream_get_egl_native_window;
    mir_buffer_stream_get_graphics_region;
    mir_buffer_stream_get_platform_type;
    mir_buffer_stream_is_valid;
    mir_buffer_stream_release;
    mir_buffer_stream_release_sync;
    mir_buffer_stream_swap_buffers;
    mir_buffer_stream_swap_buffers_sync;
    mir_busy_cursor_name;
    mir_caret_cursor_name;
    mir_closed_hand_cursor_name;
    mir_connect;
    mir_connection_api_impl;
    mir_connection_apply_display_config;
    mir_connection_create_buffer_stream;
    mir_connection_create_buffer_stream_sync;
    mir_connection_create_display_config;
    mir_connection_create_prompt_session_sync;
    mir_connection_create_screencast_sync;
    mir_connection_create_spec_for_changes;
    mir_connection_create_spec_for_dialog;
    mir_connection_create_spec_for_input_method;
    mir_connection_create_spec_for_menu;
    mir_connection_create_spec_for_modal_dialog;
    mir_connection_create_spec_for_normal_surface;
    mir_connection_create_spec_for_tooltip;
    mir_connection_get_available_surface_formats;
    mir_connection_get_egl_native_display;
    mir_connection_get_error_message;
    mir_connection_get_platform;
    mir_connection_is_valid;
    mir_connection_platform_operation;
    mir_connection_release;
    mir_connection_set_display_config_change_callback;
    mir_connection_set_lifecycle_event_callback;
    mir_connect_sync;
    mir_create_surface_spec;
    mir_cursor_configuration_destroy;
    mir_cursor_configuration_from_buffer_stream;
    mir_cursor_configuration_from_name;
    mir_default_cursor_name;
    mir_diagonal_resize_bottom_to_top_cursor_name;
    mir_diagonal_resize_top_to_bottom_cursor_name;
    mir_disabled_cursor_name;
    mir_display_config_destroy;
    mir_event_get_close_surface_event;
    mir_event_get_input_configuration_event;
    mir_event_get_input_event;
    mir_event_get_keymap_event;
    mir_event_get_orientation_event;
    mir_event_get_prompt_session_event;
    mir_event_get_resize_event;
    mir_event_get_surface_event;
    mir_event_get_type;
    mir_event_ref;
    mir_event_unref;
    mir_horizontal_resize_cursor_name;
    mir_hsplit_resize_cursor_name;
    mir_input_configuration_event_get_action;
    mir_input_configuration_event_get_device_id;
    mir_input_configuration_event_get_time;
    mir_input_event_get_device_id;
    mir_input_event_get_event_time;
    mir_input_event_get_keyboard_event;
    mir_input_event_get_pointer_event;
    mir_input_event_get_touch_event;
    mir_input_event_get_type;
    mir_keyboard_event_action;
    mir_keyboard_event_key_code;
    mir_keyboard_event_modifiers;
    mir_keyboard_event_scan_code;
    mir_keymap_event_get_rules;
    mir_omnidirectional_resize_cursor_name;
    mir_open_hand_cursor_name;
    mir_orientation_event_get_direction;
    mir_persistent_id_is_valid;
    mir_persistent_id_release;
    mir_platform_message_create;
    mir_platform_message_get_data;
    mir_platform_message_get_fds;
    mir_platform_message_get_opcode;
    mir_platform_message_release;
    mir_platform_message_set_data;
    mir_platform_message_set_fds;
    mir_pointer_event_action;
    mir_pointer_event_axis_value;
    mir_pointer_event_buttons;
    mir_pointer_event_button_state;
    mir_pointer_event_modifiers;
    mir_pointing_hand_cursor_name;
    mir_prompt_session_error_message;
    mir_prompt_session_event_get_state;
    mir_prompt_session_is_valid;
    mir_prompt_session_new_fds_for_prompt_providers;
    mir_prompt_session_release_sync;
    mir_resize_event_get_height;
    mir_resize_event_get_width;
    mir_screencast_get_buffer_stream;
    mir_screencast_release_sync;
    mir_surface_apply_spec;
    mir_surface_configure_cursor;
    mir_surface_create;
    mir_surface_create_sync;
    mir_surface_event_get_attribute;
    mir_surface_event_get_attribute_value;
    mir_surface_get_buffer_stream;
    mir_surface_get_dpi;
    mir_surface_get_error_message;
    mir_surface_get_focus;
    mir_surface_get_orientation;
    mir_surface_get_parameters;
    mir_surface_get_preferred_orientation;
    mir_surface_get_state;
    mir_surface_get_swapinterval;
    mir_surface_get_type;
    mir_surface_get_visibility;
    mir_surface_is_valid;
    mir_surface_release;
    mir_surface_release_sync;
    mir_surface_request_persistent_id;
    mir_surface_request_persistent_id_sync;
    mir_surface_set_event_handler;
    mir_surface_set_preferred_orientation;
    mir_surface_set_state;
    mir_surface_set_swapinterval;
    mir_surface_spec_release;
    mir_surface_spec_set_buffer_usage;
    mir_surface_spec_set_fullscreen_on_output;
    mir_surface_spec_set_height;
    mir_surface_spec_set_height_increment;
    mir_surface_spec_set_max_aspect_ratio;
    mir_surface_spec_set_max_height;
    mir_surface_spec_set_max_width;
    mir_surface_spec_set_min_aspect_ratio;
    mir_surface_spec_set_min_height;
    mir_surface_spec_set_min_width;
    mir_surface_spec_set_name;
    mir_surface_spec_set_parent;
    mir_surface_spec_set_pixel_format;
    mir_surface_spec_set_placement;
    mir_surface_spec_set_preferred_orientation;
    mir_surface_spec_set_state;
    mir_surface_spec_set_streams;
    mir_surface_spec_set_type;
    mir_surface_spec_set_width;
    mir_surface_spec_set_width_increment;
    mir_touch_event_action;
    mir_touch_event_axis_value;
    mir_touch_event_id;
    mir_touch_event_modifiers;
    mir_touch_event_point_count;
    mir_touch_event_tooltype;
    mir_vertical_resize_cursor_name;
    mir_vsplit_resize_cursor_name;
    mir_wait_for;
    mir_wait_for_one;
 local: *;
};

MIR_CLIENT_9.1 {  # New functions in Mir 0.15
  global:
    mir_connection_pong;
    mir_connection_set_ping_event_callback;
    mir_crosshair_cursor_name;
    mir_keyboard_event_input_event;
    mir_persistent_id_as_string;
    mir_persistent_id_from_string;
    mir_pointer_event_input_event;
    mir_touch_event_input_event;
    mir_surface_spec_attach_to_foreign_parent;
    mir_surface_spec_set_input_shape;
    mir_connection_get_egl_pixel_format;
  local: *;
} MIR_CLIENT_9;

MIR_CLIENT_9.2 {  # New functions in Mir 0.16
  global:
    mir_surface_spec_set_event_handler;
  local: *;
} MIR_CLIENT_9.1;

MIR_CLIENT_9v17 {
    mir_blob_from_display_configuration;
    mir_blob_size;
    mir_blob_data;
    mir_blob_release;
    mir_blob_onto_buffer;
    mir_blob_to_display_configuration;
    mir_blob_release;
    mir_buffer_stream_set_scale;
    mir_buffer_stream_set_scale_sync;
    mir_event_get_surface_output_event;
    mir_surface_output_event_get_dpi;
    mir_surface_output_event_get_form_factor;
    mir_surface_output_event_get_scale;
} MIR_CLIENT_9.2;

MIR_CLIENT_9v18 {
  global:
    mir_buffer_stream_get_error_message;
    mir_surface_output_event_get_output_id;
    mir_connection_set_base_display_config;
  local:
    *;
} MIR_CLIENT_9v17;

MIR_CLIENT_9v19 {
  global:
    mir_connection_get_graphics_module;
    mir_surface_raise;
    mir_input_event_has_cookie;
    mir_cookie_buffer_size;
    mir_input_event_get_cookie;
    mir_cookie_to_buffer;
    mir_cookie_from_buffer;
    mir_cookie_release;
    mir_keymap_event_get_keymap_buffer;
    mir_keymap_event_get_device_id;
    mir_surface_spec_set_shell_chrome;
} MIR_CLIENT_9v18;

MIR_CLIENT_0.21 {
  global:
    mir_connection_apply_display_configuration;
    mir_connection_create_display_configuration;
    mir_connection_create_input_config;
    mir_connection_set_input_config_change_callback;
    mir_display_config_get_max_simultaneous_outputs;
    mir_display_config_get_num_outputs;
    mir_display_config_get_output;
    mir_display_config_release;
    mir_input_config_destroy;
    mir_input_config_device_count;
    mir_input_config_get_device;
    mir_input_config_get_device_by_id;
    mir_input_config_get_mutable_device;
    mir_input_config_get_mutable_device_by_id;
    mir_input_device_get_capabilities;
    mir_input_device_get_id;
    mir_input_device_get_name;
    mir_input_device_get_unique_id;
    mir_output_get_connection_state;
    mir_output_get_current_mode;
    mir_output_get_current_pixel_format;
    mir_output_get_form_factor;
    mir_output_get_id;
    mir_output_get_mode;
    mir_output_get_num_modes;
    mir_output_get_num_pixel_formats;
    mir_output_get_orientation;
    mir_output_get_physical_height_mm;
    mir_output_get_physical_width_mm;
    mir_output_get_pixel_format;
    mir_output_get_position_x;
    mir_output_get_position_y;
    mir_output_get_power_mode;
    mir_output_get_preferred_mode;
    mir_output_get_scale_factor;
    mir_output_get_type;
    mir_output_is_enabled;
    mir_output_mode_get_height;
    mir_output_mode_get_refresh_rate;
    mir_output_mode_get_width;
  local:
    *;
} MIR_CLIENT_9v19;

MIR_CLIENT_0.22 {  # New functions in Mir 0.22
  global:
    mir_connection_confirm_base_display_configuration;
    mir_connection_preview_base_display_configuration;
    mir_connection_set_error_callback;
    mir_create_screencast_spec;
    mir_display_config_get_mutable_output;
    mir_error_get_code;
    mir_error_get_domain;
    mir_output_disable;
    mir_output_enable;
    mir_output_set_current_mode;
    mir_output_set_orientation;
    mir_output_set_pixel_format;
    mir_output_set_position;
    mir_output_set_power_mode;
    mir_screencast_create_sync;
    mir_screencast_get_error_message;
    mir_screencast_is_valid;
    mir_screencast_spec_release;
    mir_screencast_spec_set_capture_region;
    mir_screencast_spec_set_height;
    mir_screencast_spec_set_mirror_mode;
    mir_screencast_spec_set_number_of_buffers;
    mir_screencast_spec_set_pixel_format;
    mir_screencast_spec_set_width;
} MIR_CLIENT_0.21;

MIR_CLIENT_DETAIL_9 {
  global:
    extern "C++" { 
      mir::events::make_event*;
      mir::events::add_touch*;
      mir::input::android::Lexicon::translate*;
      mir::input::android::android_modifiers_from_mir*;
      mir::input::android::mir_modifiers_from_android*;
      mir::input::android::mir_keyboard_action_from_android*;
      mir::input::android::android_keyboard_action_from_mir*;
      mir::input::android::mir_pointer_buttons_from_android*;
      mir::input::android::android_pointer_buttons_from_mir*;
      mir::input::android::mir_tool_type_from_android*;
      mir::input::android::android_tool_type_from_mir*;
      mir::input::android::mir_pointer_action_from_masked_android*;
      mir::input::android::mir_touch_action_from_masked_android*;
      mir::input::android::android_source_id_is_pointer_device*;
      mir::input::android::extract_android_action_from*;
      mir::client::DefaultConnectionConfiguration::DefaultConnectionConfiguration*;
      mir::client::DefaultConnectionConfiguration::the_surface_map*;
      mir::client::DefaultConnectionConfiguration::the_rpc_channel*;
      mir::client::DefaultConnectionConfiguration::the_logger*;
      mir::client::DefaultConnectionConfiguration::the_input_platform*;
      mir::client::DefaultConnectionConfiguration::the_display_configuration*;
      mir::client::DefaultConnectionConfiguration::the_lifecycle_control*;
      mir::client::DefaultConnectionConfiguration::the_ping_handler*;
      mir::client::DefaultConnectionConfiguration::the_event_sink*;
      mir::client::DefaultConnectionConfiguration::the_event_handler_register*;
      mir::client::DefaultConnectionConfiguration::the_socket_file*;
      mir::client::DefaultConnectionConfiguration::the_rpc_report*;
      mir::client::DefaultConnectionConfiguration::the_input_receiver_report*;
      typeinfo?for?mir::client::DefaultConnectionConfiguration;
      vtable?for?mir::client::DefaultConnectionConfiguration;
      mir::operator???std::ostream???Mir*
    }; 
};

MIR_CLIENT_DETAIL_9v18 {
  global:
    extern "C++" { 
      mir::client::DefaultConnectionConfiguration::the_input_devices*;
      mir::events::set_modifier*;
      mir::events::set_cursor_position*;
      mir::events::set_button_state*;
    };
} MIR_CLIENT_DETAIL_9;

MIR_CLIENT_DETAIL_9v19 {
  global:
    extern "C++" { 
      mir::input::android::android_pointer_action_from_mir*;
      mir::events::serialize_event*;
      mir::events::deserialize_event*;
    };
} MIR_CLIENT_DETAIL_9v18;

MIR_CLIENT_DETAIL_0.21 {
  global:
    extern "C++" { 
      mir::client::DefaultConnectionConfiguration::the_buffer_factory*;
    };
} MIR_CLIENT_DETAIL_9v19;

MIR_CLIENT_DETAIL_private_buffer_semantics {
  global:
    mir_buffer_get_fence;
    mir_buffer_associate_fence;
    mir_buffer_wait_for_access;
    mir_buffer_get_graphics_region;
    mir_buffer_set_callback;
    mir_buffer_release;
    mir_connection_create_presentation_chain_sync;
    mir_presentation_chain_is_valid;
    mir_presentation_chain_get_error_message;
    mir_connection_create_presentation_chain;
    mir_connection_allocate_buffer;
    mir_presentation_chain_submit_buffer;
    mir_presentation_chain_release;
    mir_surface_spec_add_presentation_chain;
    mir_surface_spec_add_buffer_stream;
    mir_buffer_get_width;
    mir_buffer_get_height;
    mir_buffer_get_pixel_format;
    mir_buffer_get_buffer_usage;
    mir_buffer_is_valid;
    mir_buffer_get_error_message;
    mir_buffer_get_buffer_package;
    mir_buffer_egl_image_parameters;
  local:
    *;
} MIR_CLIENT_DETAIL_9v19;

MIR_CLIENT_DETAIL_0.24 {
  global:
    extern "C++" { 
      mir::input::receiver::XKBMapper::XKBMapper*;
      mir::input::receiver::XKBMapper::?XKBMapper*;
      mir::input::receiver::XKBMapper::set_key_state*;
      mir::input::receiver::XKBMapper::set_keymap*;
      mir::input::receiver::XKBMapper::reset_keymap*;
      mir::input::receiver::XKBMapper::map_event*;
    };
} MIR_CLIENT_DETAIL_0.21;

MIR_CLIENT_0.24 {  # New functions in Mir 0.24
  global:
    mir_event_get_input_device_state_event;
    mir_input_device_state_event_device_count;
    mir_input_device_state_event_device_id;
    mir_input_device_state_event_device_pointer_buttons;
    mir_input_device_state_event_device_pointer_buttons;
    mir_input_device_state_event_device_pressed_keys_count;
    # We're being naughty deleting this function without bumping soname, but we won't get caught.
    # mir_input_device_state_event_device_pressed_keys;
    mir_input_device_state_event_modifiers;
    mir_input_device_state_event_pointer_axis;
    mir_input_device_state_event_pointer_buttons;
    mir_input_device_state_event_time;
    mir_input_device_state_event_device_pointer_buttons;
    mir_surface_spec_set_pointer_confinement;
} MIR_CLIENT_0.22;

MIR_CLIENT_0.25 {  # New functions in Mir 0.25
  global:
    mir_connection_create_spec_for_tip;
    mir_event_get_surface_placement_event;
    mir_output_get_current_mode_index;
    mir_output_get_preferred_mode_index;
    mir_output_get_subpixel_arrangement;
    mir_output_get_gamma_size;
    mir_output_is_gamma_supported;
    mir_output_get_gamma;
    mir_output_set_gamma;
    mir_connection_cancel_base_display_configuration_preview;
    mir_surface_placement_get_relative_position;
    mir_display_output_type_name;
    mir_output_type_name;
    mir_surface_output_event_get_refresh_rate;
<<<<<<< HEAD
    mir_input_device_state_event_device_pressed_keys_for_index;
=======
    mir_buffer_stream_set_swapinterval;
    mir_buffer_stream_get_swapinterval;
>>>>>>> d8b09922
} MIR_CLIENT_0.24;

MIR_CLIENT_DETAIL_0.25 {
  global:
    extern "C++" {
      mir::client::DefaultConnectionConfiguration::the_error_handler*;
      mir::events::clone_event*;
      mir::events::transform_positions*;
    };
} MIR_CLIENT_DETAIL_0.24;<|MERGE_RESOLUTION|>--- conflicted
+++ resolved
@@ -435,12 +435,9 @@
     mir_display_output_type_name;
     mir_output_type_name;
     mir_surface_output_event_get_refresh_rate;
-<<<<<<< HEAD
     mir_input_device_state_event_device_pressed_keys_for_index;
-=======
     mir_buffer_stream_set_swapinterval;
     mir_buffer_stream_get_swapinterval;
->>>>>>> d8b09922
 } MIR_CLIENT_0.24;
 
 MIR_CLIENT_DETAIL_0.25 {
