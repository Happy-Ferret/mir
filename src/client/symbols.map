MIR_CLIENT_9 {
 global:
    mir_arrow_cursor_name;
    mir_buffer_stream_get_current_buffer;
    mir_buffer_stream_get_egl_native_window;
    mir_buffer_stream_get_graphics_region;
    mir_buffer_stream_get_platform_type;
    mir_buffer_stream_is_valid;
    mir_buffer_stream_release;
    mir_buffer_stream_release_sync;
    mir_buffer_stream_swap_buffers;
    mir_buffer_stream_swap_buffers_sync;
    mir_busy_cursor_name;
    mir_caret_cursor_name;
    mir_closed_hand_cursor_name;
    mir_connect;
    mir_connection_api_impl;
    mir_connection_apply_display_config;
    mir_connection_create_buffer_stream;
    mir_connection_create_buffer_stream_sync;
    mir_connection_create_display_config;
    mir_connection_create_prompt_session_sync;
    mir_connection_create_screencast_sync;
    mir_connection_create_spec_for_changes;
    mir_connection_create_spec_for_dialog;
    mir_connection_create_spec_for_input_method;
    mir_connection_create_spec_for_menu;
    mir_connection_create_spec_for_modal_dialog;
    mir_connection_create_spec_for_normal_surface;
    mir_connection_create_spec_for_tooltip;
    mir_connection_get_available_surface_formats;
    mir_connection_get_egl_native_display;
    mir_connection_get_error_message;
    mir_connection_get_platform;
    mir_connection_is_valid;
    mir_connection_platform_operation;
    mir_connection_release;
    mir_connection_set_display_config_change_callback;
    mir_connection_set_lifecycle_event_callback;
    mir_connect_sync;
    mir_create_surface_spec;
    mir_cursor_configuration_destroy;
    mir_cursor_configuration_from_buffer_stream;
    mir_cursor_configuration_from_name;
    mir_default_cursor_name;
    mir_diagonal_resize_bottom_to_top_cursor_name;
    mir_diagonal_resize_top_to_bottom_cursor_name;
    mir_disabled_cursor_name;
    mir_display_config_destroy;
    mir_event_get_close_surface_event;
    mir_event_get_input_configuration_event;
    mir_event_get_input_event;
    mir_event_get_keymap_event;
    mir_event_get_orientation_event;
    mir_event_get_prompt_session_event;
    mir_event_get_resize_event;
    mir_event_get_surface_event;
    mir_event_get_type;
    mir_event_ref;
    mir_event_unref;
    mir_horizontal_resize_cursor_name;
    mir_hsplit_resize_cursor_name;
    mir_input_configuration_event_get_action;
    mir_input_configuration_event_get_device_id;
    mir_input_configuration_event_get_time;
    mir_input_event_get_device_id;
    mir_input_event_get_event_time;
    mir_input_event_get_keyboard_event;
    mir_input_event_get_pointer_event;
    mir_input_event_get_touch_event;
    mir_input_event_get_type;
    mir_keyboard_event_action;
    mir_keyboard_event_key_code;
    mir_keyboard_event_modifiers;
    mir_keyboard_event_scan_code;
    mir_keymap_event_get_rules;
    mir_omnidirectional_resize_cursor_name;
    mir_open_hand_cursor_name;
    mir_orientation_event_get_direction;
    mir_persistent_id_is_valid;
    mir_persistent_id_release;
    mir_platform_message_create;
    mir_platform_message_get_data;
    mir_platform_message_get_fds;
    mir_platform_message_get_opcode;
    mir_platform_message_release;
    mir_platform_message_set_data;
    mir_platform_message_set_fds;
    mir_pointer_event_action;
    mir_pointer_event_axis_value;
    mir_pointer_event_buttons;
    mir_pointer_event_button_state;
    mir_pointer_event_modifiers;
    mir_pointing_hand_cursor_name;
    mir_prompt_session_error_message;
    mir_prompt_session_event_get_state;
    mir_prompt_session_is_valid;
    mir_prompt_session_new_fds_for_prompt_providers;
    mir_prompt_session_release_sync;
    mir_resize_event_get_height;
    mir_resize_event_get_width;
    mir_screencast_get_buffer_stream;
    mir_screencast_release_sync;
    mir_surface_apply_spec;
    mir_surface_configure_cursor;
    mir_surface_create;
    mir_surface_create_sync;
    mir_surface_event_get_attribute;
    mir_surface_event_get_attribute_value;
    mir_surface_get_buffer_stream;
    mir_surface_get_dpi;
    mir_surface_get_error_message;
    mir_surface_get_focus;
    mir_surface_get_orientation;
    mir_surface_get_parameters;
    mir_surface_get_preferred_orientation;
    mir_surface_get_state;
    mir_surface_get_swapinterval;
    mir_surface_get_type;
    mir_surface_get_visibility;
    mir_surface_is_valid;
    mir_surface_release;
    mir_surface_release_sync;
    mir_surface_request_persistent_id;
    mir_surface_request_persistent_id_sync;
    mir_surface_set_event_handler;
    mir_surface_set_preferred_orientation;
    mir_surface_set_state;
    mir_surface_set_swapinterval;
    mir_surface_spec_release;
    mir_surface_spec_set_buffer_usage;
    mir_surface_spec_set_fullscreen_on_output;
    mir_surface_spec_set_height;
    mir_surface_spec_set_height_increment;
    mir_surface_spec_set_max_aspect_ratio;
    mir_surface_spec_set_max_height;
    mir_surface_spec_set_max_width;
    mir_surface_spec_set_min_aspect_ratio;
    mir_surface_spec_set_min_height;
    mir_surface_spec_set_min_width;
    mir_surface_spec_set_name;
    mir_surface_spec_set_parent;
    mir_surface_spec_set_pixel_format;
    mir_surface_spec_set_preferred_orientation;
    mir_surface_spec_set_state;
    mir_surface_spec_set_streams;
    mir_surface_spec_set_type;
    mir_surface_spec_set_width;
    mir_surface_spec_set_width_increment;
    mir_touch_event_action;
    mir_touch_event_axis_value;
    mir_touch_event_id;
    mir_touch_event_modifiers;
    mir_touch_event_point_count;
    mir_touch_event_tooltype;
    mir_vertical_resize_cursor_name;
    mir_vsplit_resize_cursor_name;
    mir_wait_for;
    mir_wait_for_one;
 local: *;
};

MIR_CLIENT_9.1 {  # New functions in Mir 0.15
  global:
    mir_connection_pong;
    mir_connection_set_ping_event_callback;
    mir_crosshair_cursor_name;
    mir_keyboard_event_input_event;
    mir_persistent_id_as_string;
    mir_persistent_id_from_string;
    mir_pointer_event_input_event;
    mir_touch_event_input_event;
    mir_surface_spec_attach_to_foreign_parent;
    mir_surface_spec_set_input_shape;
    mir_connection_get_egl_pixel_format;
  local: *;
} MIR_CLIENT_9;

MIR_CLIENT_9.2 {  # New functions in Mir 0.16
  global:
    mir_surface_spec_set_event_handler;
  local: *;
} MIR_CLIENT_9.1;

MIR_CLIENT_9v17 {
    mir_blob_from_display_configuration;
    mir_blob_size;
    mir_blob_data;
    mir_blob_release;
    mir_blob_onto_buffer;
    mir_blob_to_display_configuration;
    mir_blob_release;
    mir_buffer_stream_set_scale;
    mir_buffer_stream_set_scale_sync;
    mir_event_get_surface_output_event;
    mir_surface_output_event_get_dpi;
    mir_surface_output_event_get_form_factor;
    mir_surface_output_event_get_scale;
} MIR_CLIENT_9.2;

MIR_CLIENT_9v18 {
  global:
    mir_buffer_stream_get_error_message;
    mir_surface_output_event_get_output_id;
    mir_connection_set_base_display_config;
  local:
    *;
} MIR_CLIENT_9v17;

MIR_CLIENT_9v19 {
  global:
    mir_connection_get_graphics_module;
    mir_surface_raise;
    mir_input_event_has_cookie;
    mir_cookie_buffer_size;
    mir_input_event_get_cookie;
    mir_cookie_to_buffer;
    mir_cookie_from_buffer;
    mir_cookie_release;
    mir_keymap_event_get_keymap_buffer;
    mir_keymap_event_get_device_id;
    mir_surface_spec_set_shell_chrome;
} MIR_CLIENT_9v18;

MIR_CLIENT_9_unreleased {
  global:
<<<<<<< HEAD
    mir_connection_create_input_config;
    mir_connection_set_input_config_change_callback;
    mir_input_config_destroy;
    mir_input_config_device_count;
    mir_input_config_get_device;
    mir_input_config_get_mutable_device;
    mir_input_config_get_device_by_id;
    mir_input_config_get_mutable_device_by_id;
    mir_input_device_get_name;
    mir_input_device_get_id;
    mir_input_device_get_unique_id;
    mir_input_device_get_capabilities;
=======
    mir_connection_create_display_configuration;
    mir_display_config_release;
    mir_display_config_get_num_outputs;
    mir_connection_apply_display_configuration;
    mir_connection_set_base_display_configuration;
    mir_display_config_get_output;
    mir_output_is_enabled;
    mir_display_config_get_max_simultaneous_outputs;
    mir_output_get_id;
    mir_output_get_type;
    mir_output_get_preferred_mode;
    mir_output_get_physical_width_mm;
    mir_output_get_physical_height_mm;
    mir_output_get_connection_state;
    mir_output_get_position_x;
    mir_output_get_position_y;
    mir_output_get_current_mode;
    mir_output_get_current_pixel_format;
    mir_output_get_power_mode;
    mir_output_get_orientation;
    mir_output_get_num_modes;
    mir_output_get_mode;
    mir_output_get_num_pixel_formats;
    mir_output_get_pixel_format;
    mir_output_mode_get_width;
    mir_output_mode_get_height;
    mir_output_mode_get_refresh_rate;
  local:
    *;
>>>>>>> d6f611ab
} MIR_CLIENT_9v19;

MIR_CLIENT_DETAIL_9 {
  global:
    extern "C++" { 
      mir::events::make_event*;
      mir::events::add_touch*;
      mir::input::android::Lexicon::translate*;
      mir::input::android::android_modifiers_from_mir*;
      mir::input::android::mir_modifiers_from_android*;
      mir::input::android::mir_keyboard_action_from_android*;
      mir::input::android::android_keyboard_action_from_mir*;
      mir::input::android::mir_pointer_buttons_from_android*;
      mir::input::android::android_pointer_buttons_from_mir*;
      mir::input::android::mir_tool_type_from_android*;
      mir::input::android::android_tool_type_from_mir*;
      mir::input::android::mir_pointer_action_from_masked_android*;
      mir::input::android::mir_touch_action_from_masked_android*;
      mir::input::android::android_source_id_is_pointer_device*;
      mir::input::android::extract_android_action_from*;
      mir::client::DefaultConnectionConfiguration::DefaultConnectionConfiguration*;
      mir::client::DefaultConnectionConfiguration::the_surface_map*;
      mir::client::DefaultConnectionConfiguration::the_rpc_channel*;
      mir::client::DefaultConnectionConfiguration::the_logger*;
      mir::client::DefaultConnectionConfiguration::the_input_platform*;
      mir::client::DefaultConnectionConfiguration::the_display_configuration*;
      mir::client::DefaultConnectionConfiguration::the_lifecycle_control*;
      mir::client::DefaultConnectionConfiguration::the_ping_handler*;
      mir::client::DefaultConnectionConfiguration::the_event_sink*;
      mir::client::DefaultConnectionConfiguration::the_event_handler_register*;
      mir::client::DefaultConnectionConfiguration::the_socket_file*;
      mir::client::DefaultConnectionConfiguration::the_rpc_report*;
      mir::client::DefaultConnectionConfiguration::the_input_receiver_report*;
      typeinfo?for?mir::client::DefaultConnectionConfiguration;
      vtable?for?mir::client::DefaultConnectionConfiguration;
      mir::operator???std::ostream???Mir*
    }; 
};

MIR_CLIENT_DETAIL_9v18 {
  global:
    extern "C++" { 
      mir::client::DefaultConnectionConfiguration::the_input_devices*;
      mir::events::set_modifier*;
      mir::events::set_cursor_position*;
      mir::events::set_button_state*;
    };
} MIR_CLIENT_DETAIL_9;

MIR_CLIENT_DETAIL_9v19 {
  global:
    extern "C++" { 
      mir::input::android::android_pointer_action_from_mir*;
      mir::events::serialize_event*;
      mir::events::deserialize_event*;
    };
} MIR_CLIENT_DETAIL_9v18;

MIR_CLIENT_DETAIL_private_buffer_semantics {
  global:
    mir_buffer_get_fence;
    mir_buffer_associate_fence;
    mir_buffer_wait_fence;
    mir_buffer_get_native_buffer;
    mir_buffer_get_graphics_region;
    mir_buffer_release;
    mir_connection_create_presentation_chain_sync;
    mir_presentation_chain_is_valid;
    mir_presentation_chain_get_error_message;
    mir_connection_create_presentation_chain;
    mir_presentation_chain_allocate_buffer;
    mir_presentation_chain_submit_buffer;
    mir_presentation_chain_release;
    mir_surface_spec_add_presentation_chain;
    mir_surface_spec_add_buffer_stream;
  local:
    *;
} MIR_CLIENT_DETAIL_9v19;<|MERGE_RESOLUTION|>--- conflicted
+++ resolved
@@ -224,50 +224,47 @@
 
 MIR_CLIENT_9_unreleased {
   global:
-<<<<<<< HEAD
+    mir_connection_apply_display_configuration;
+    mir_connection_create_display_configuration;
     mir_connection_create_input_config;
+    mir_connection_set_base_display_configuration;
     mir_connection_set_input_config_change_callback;
+    mir_display_config_get_max_simultaneous_outputs;
+    mir_display_config_get_num_outputs;
+    mir_display_config_get_output;
+    mir_display_config_release;
     mir_input_config_destroy;
     mir_input_config_device_count;
     mir_input_config_get_device;
+    mir_input_config_get_device_by_id;
     mir_input_config_get_mutable_device;
-    mir_input_config_get_device_by_id;
     mir_input_config_get_mutable_device_by_id;
+    mir_input_device_get_capabilities;
+    mir_input_device_get_id;
     mir_input_device_get_name;
-    mir_input_device_get_id;
     mir_input_device_get_unique_id;
-    mir_input_device_get_capabilities;
-=======
-    mir_connection_create_display_configuration;
-    mir_display_config_release;
-    mir_display_config_get_num_outputs;
-    mir_connection_apply_display_configuration;
-    mir_connection_set_base_display_configuration;
-    mir_display_config_get_output;
-    mir_output_is_enabled;
-    mir_display_config_get_max_simultaneous_outputs;
+    mir_output_get_connection_state;
+    mir_output_get_current_mode;
+    mir_output_get_current_pixel_format;
     mir_output_get_id;
-    mir_output_get_type;
-    mir_output_get_preferred_mode;
+    mir_output_get_mode;
+    mir_output_get_num_modes;
+    mir_output_get_num_pixel_formats;
+    mir_output_get_orientation;
+    mir_output_get_physical_height_mm;
     mir_output_get_physical_width_mm;
-    mir_output_get_physical_height_mm;
-    mir_output_get_connection_state;
+    mir_output_get_pixel_format;
     mir_output_get_position_x;
     mir_output_get_position_y;
-    mir_output_get_current_mode;
-    mir_output_get_current_pixel_format;
     mir_output_get_power_mode;
-    mir_output_get_orientation;
-    mir_output_get_num_modes;
-    mir_output_get_mode;
-    mir_output_get_num_pixel_formats;
-    mir_output_get_pixel_format;
-    mir_output_mode_get_width;
+    mir_output_get_preferred_mode;
+    mir_output_get_type;
+    mir_output_is_enabled;
     mir_output_mode_get_height;
     mir_output_mode_get_refresh_rate;
+    mir_output_mode_get_width;
   local:
     *;
->>>>>>> d6f611ab
 } MIR_CLIENT_9v19;
 
 MIR_CLIENT_DETAIL_9 {
