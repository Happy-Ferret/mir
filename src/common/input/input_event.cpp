--- conflicted
+++ resolved
@@ -35,21 +35,13 @@
 
 namespace
 {
-<<<<<<< HEAD
-void expect_event_type(MirEvent const* ev, MirEventType t)
-=======
 void expect_old_event_type(MirEvent const* ev, MirEventType t)
->>>>>>> bb83081f
 {
     if (ev->type != t)
     {
         mir::log_critical("Expected " + mir::event_type_to_string(t) + " but event is of type " +
-<<<<<<< HEAD
-            mir::event_type_to_string(mir_event_get_type(ev)));
-=======
             mir::event_type_to_string(ev->type));
         abort();
->>>>>>> bb83081f
     }
 }
 
@@ -73,21 +65,13 @@
 MirKeyEvent const& old_kev_from_new(MirKeyInputEvent const* ev)
 {
     auto old_ev = reinterpret_cast<MirEvent const*>(ev);
-<<<<<<< HEAD
-    expect_event_type(old_ev, mir_event_type_key);
-=======
     expect_old_event_type(old_ev, mir_event_type_key);
->>>>>>> bb83081f
     return old_ev->key;
 }
 MirMotionEvent const& old_mev_from_new(MirTouchInputEvent const* ev)
 {
     auto old_ev = reinterpret_cast<MirEvent const*>(ev);
-<<<<<<< HEAD
-    expect_event_type(old_ev, mir_event_type_motion);
-=======
     expect_old_event_type(old_ev, mir_event_type_motion);
->>>>>>> bb83081f
     return old_ev->motion;
 }
 }
