--- conflicted
+++ resolved
@@ -411,32 +411,31 @@
       MirInputDevice::?MirInputDevice*;
       MirInputDevice::MirInputDevice*;
       MirInputDevice::capabilities*;
-      MirInputDevice::has_keyboard_configuration*;
-      MirInputDevice::has_pointer_configuration*;
-      MirInputDevice::has_touchpad_configuration*;
-      MirInputDevice::has_touchscreen_configuration*;
+      MirInputDevice::has_keyboard_config*;
+      MirInputDevice::has_pointer_config*;
+      MirInputDevice::has_touchpad_config*;
+      MirInputDevice::has_touchscreen_config*;
       MirInputDevice::id*;
-      MirInputDevice::keyboard_configuration*;
+      MirInputDevice::keyboard_config*;
       MirInputDevice::name*;
       MirInputDevice::operator*;
-      MirInputDevice::pointer_configuration*;
-      MirInputDevice::set_keyboard_configuration*;
-      MirInputDevice::set_pointer_configuration*;
-      MirInputDevice::set_touchpad_configuration*;
-      MirInputDevice::set_touchscreen_configuration*;
-      MirInputDevice::touchpad_configuration*;
-      MirInputDevice::touchscreen_configuration*;
+      MirInputDevice::pointer_config*;
+      MirInputDevice::set_keyboard_config*;
+      MirInputDevice::set_pointer_config*;
+      MirInputDevice::set_touchpad_config*;
+      MirInputDevice::set_touchscreen_config*;
+      MirInputDevice::touchpad_config*;
+      MirInputDevice::touchscreen_config*;
       MirInputDevice::unique_id*;
       MirInputConfig::?MirInputConfig*;
       MirInputConfig::MirInputConfig*;
-      MirInputConfig::add_device_configuration*;
+      MirInputConfig::add_device_config*;
       MirInputConfig::for_each*;
-      MirInputConfig::get_device_configuration_by_id*;
-      MirInputConfig::get_device_configuration_by_index*;
+      MirInputConfig::get_device_config_by_id*;
+      MirInputConfig::get_device_config_by_index*;
       MirInputConfig::operator*;
       MirInputConfig::remove_device_by_id*;
       MirInputConfig::size*;
-<<<<<<< HEAD
       MirKeyboardConfig::?MirKeyboardConfig*;
       MirKeyboardConfig::MirKeyboardConfig*;
       MirKeyboardConfig::device_keymap*;
@@ -464,39 +463,8 @@
       MirTouchscreenConfig::output_id*;
       MirTouchscreenConfig::mapping_mode*;
       MirTouchscreenConfig::operator*;
-      mir::input::deserialize_input_configuration*;
-      mir::input::serialize_input_configuration*;
-=======
-      MirKeyboardConfiguration::?MirKeyboardConfiguration*;
-      MirKeyboardConfiguration::MirKeyboardConfiguration*;
-      MirKeyboardConfiguration::device_keymap*;
-      MirKeyboardConfiguration::operator*;
-      MirPointerConfiguration::?MirPointerConfiguration*;
-      MirPointerConfiguration::MirPointerConfiguration*;
-      MirPointerConfiguration::acceleration*;
-      MirPointerConfiguration::cursor_acceleration_bias*;
-      MirPointerConfiguration::handedness*;
-      MirPointerConfiguration::horizontal_scroll_scale*;
-      MirPointerConfiguration::operator*;
-      MirPointerConfiguration::vertical_scroll_scale*;
-      MirTouchpadConfiguration::?MirTouchpadConfiguration*;
-      MirTouchpadConfiguration::MirTouchpadConfiguration*;
-      MirTouchpadConfiguration::button_down_scroll_button*;
-      MirTouchpadConfiguration::click_mode*;
-      MirTouchpadConfiguration::disable_while_typing*;
-      MirTouchpadConfiguration::disable_with_mouse*;
-      MirTouchpadConfiguration::middle_mouse_button_emulation*;
-      MirTouchpadConfiguration::operator*;
-      MirTouchpadConfiguration::scroll_mode*;
-      MirTouchpadConfiguration::tap_to_click*;
-      MirTouchscreenConfiguration::?MirTouchscreenConfiguration*;
-      MirTouchscreenConfiguration::MirTouchscreenConfiguration*;
-      MirTouchscreenConfiguration::output_id*;
-      MirTouchscreenConfiguration::mapping_mode*;
-      MirTouchscreenConfiguration::operator*;
       mir::input::deserialize_input_config*;
       mir::input::serialize_input_config*;
->>>>>>> 7cef22a5
       operator*;
       typeinfo?for?MirPointerConfig;
       typeinfo?for?MirTouchpadConfig;
