--- conflicted
+++ resolved
@@ -221,14 +221,13 @@
       mir::dispatch::SimpleDispatchThread::?SimpleDispatchThread*;
       typeinfo?for?mir::dispatch::SimpleDispatchThread;
       vtable?for?mir::dispatch::SimpleDispatchThread;
-<<<<<<< HEAD
+
       mir::events::*;
       mir::input::receiver::XKBMapper::XKBMapper*;
       mir::input::receiver::XKBMapper::XKBMapper*;        
       mir::input::receiver::XKBMapper::set_rules*;
       typeinfo?for?mir::input::receiver::XKBMapper;
       vtable?for?mir::input::receiver::XKBMapper;
-=======
 
       mir::dispatch::MultiplexingDispatchable::MultiplexingDispatchable*;
       mir::dispatch::MultiplexingDispatchable::?MultiplexingDispatchable*;
@@ -241,6 +240,5 @@
       vtable?for?mir::dispatch::MultiplexingDispatchable;
 
       mir::events::*
->>>>>>> 1deb7e7e
     };
 } MIR_COMMON_3.1;