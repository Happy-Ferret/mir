--- conflicted
+++ resolved
@@ -66,7 +66,6 @@
     std::unique_ptr<BufferSwapper>&& swapper,
     geometry::Width width,
     geometry::Height height,
-<<<<<<< HEAD
     geometry::PixelFormat pixel_format) :
     swapper(std::move(swapper)), width(width), height(height), pixel_format(pixel_format)
 {
@@ -84,25 +83,6 @@
 
 std::shared_ptr<mir::graphics::Texture> mc::BufferBundleSurfaces::lock_and_bind_back_buffer()
 {
-=======
-    PixelFormat pixel_format) :
-    swapper(std::move(swapper)), width(width), height(height), pixel_format(pixel_format)
-{
-}
-
-mc::BufferBundleSurfaces::BufferBundleSurfaces(
-    std::unique_ptr<BufferSwapper>&& swapper) :
-    swapper(std::move(swapper)), width(), height(), pixel_format(PixelFormat::rgba_5658)
-{
-}
-
-mc::BufferBundleSurfaces::~BufferBundleSurfaces()
-{
-}
-
-std::shared_ptr<mir::graphics::Texture> mc::BufferBundleSurfaces::lock_and_bind_back_buffer()
-{
->>>>>>> 39eca7f9
     std::shared_ptr<Buffer> bptr{swapper->compositor_acquire(), CompositorReleaseDeleter(swapper.get())};
     bptr->bind_to_texture();
 
@@ -112,25 +92,11 @@
 std::shared_ptr<mc::GraphicBufferClientResource> mc::BufferBundleSurfaces::secure_client_buffer()
 {
     std::shared_ptr<Buffer> bptr{swapper->client_acquire(), ClientReleaseDeleter(swapper.get())};
-<<<<<<< HEAD
-
-    // TODO This is a MASSIVE frig to get tests passing
-    if (!bptr.get()) // StubGraphicBufferAllocator leaves this null
-    {
-        return std::make_shared<mc::GraphicBufferClientResource>(
-            std::make_shared<BufferIPCPackage>(), bptr);
-    }
-=======
->>>>>>> 39eca7f9
 
     return std::make_shared<mc::GraphicBufferClientResource>(bptr->get_ipc_package(), bptr);
 }
 
-<<<<<<< HEAD
 geom::PixelFormat mc::BufferBundleSurfaces::get_bundle_pixel_format()
-=======
-mc::PixelFormat mc::BufferBundleSurfaces::get_bundle_pixel_format()
->>>>>>> 39eca7f9
 {
     return pixel_format;
 }
