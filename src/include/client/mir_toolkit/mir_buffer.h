--- conflicted
+++ resolved
@@ -91,10 +91,6 @@
  *   \param [in] buffer    The buffer
  *   \param [out] region   The mapped region
  *   \param [out] layout   The memory layout of the region
-<<<<<<< HEAD
- *   \warning The buffer should be flushed via mir_buffer_munmap() before
- *            submitting the buffer to the server. 
-=======
  *   \return               true if success, false if failure
  *   \warning The buffer should be flushed via mir_buffer_munmap() before
  *            submitting the buffer to the server. 
@@ -107,25 +103,6 @@
  *  \param [in] buffer    The buffer
  **/ 
 void mir_buffer_unmap(MirBuffer* buffer);
-
-/**
- * Retrieve the native fence associated with this buffer
- *
- *   \warning           Take care not to close the fd, the Mir client api
- *                      retains ownership of the fence fd.
- *   \param [in] buffer The buffer.
- *   \return            The fd representing the fence associated with buffer.
- *
->>>>>>> f58cf421
- **/
-void mir_buffer_mmap(MirBuffer* buffer, MirGraphicsRegion* region, MirBufferLayout* layout);
-
-/** Flush the CPU caches for the buffer.
- *
- *  \post MirGraphicsRegions that are associated with the buffer will be invalid.
- *  \param [in] buffer    The buffer
- **/ 
-void mir_buffer_munmap(MirBuffer* buffer);
 
 /** Retrieve the width of the buffer in pixels.
  *
