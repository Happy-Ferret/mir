/*
 * Copyright © 2013 Canonical Ltd.
 *
 * This program is free software: you can redistribute it and/or modify it
 * under the terms of the GNU Lesser General Public License version 3,
 * as published by the Free Software Foundation.
 *
 * This program is distributed in the hope that it will be useful,
 * but WITHOUT ANY WARRANTY; without even the implied warranty of
 * MERCHANTABILITY or FITNESS FOR A PARTICULAR PURPOSE.  See the
 * GNU Lesser General Public License for more details.
 *
 * You should have received a copy of the GNU Lesser General Public License
 * along with this program.  If not, see <http://www.gnu.org/licenses/>.
 *
 * Authored by: Kevin DuBois <kevin.dubois@canonical.com>
 */

#include "hwc_common_device.h"
#include "hwc_wrapper.h"
#include "hwc_configuration.h"
#include "hwc_vsync_coordinator.h"

namespace mga=mir::graphics::android;

namespace
{
static void invalidate_hook(const struct hwc_procs* /*procs*/)
{
}

static void vsync_hook(const struct hwc_procs* procs, int /*disp*/, int64_t /*timestamp*/)
{
    auto self = reinterpret_cast<mga::HWCCallbacks const*>(procs)->self.load();
    if (!self)
        return;
    self->notify_vsync();
}

static void hotplug_hook(const struct hwc_procs* /*procs*/, int /*disp*/, int /*connected*/)
{
}
}

mga::HWCCommonDevice::HWCCommonDevice(
    std::shared_ptr<HwcWrapper> const& hwc_device,
    std::shared_ptr<HwcConfiguration> const& hwc_config,
    std::shared_ptr<HWCVsyncCoordinator> const& coordinator) :
    coordinator(coordinator),
    callbacks(std::make_shared<mga::HWCCallbacks>()),
    hwc_device(hwc_device),
    hwc_config(hwc_config),
    current_mode(mir_power_mode_on)
{
    callbacks->hooks.invalidate = invalidate_hook;
    callbacks->hooks.vsync = vsync_hook;
    callbacks->hooks.hotplug = hotplug_hook;
    callbacks->self = this;

    hwc_device->register_hooks(callbacks);

    try
    {
        mode(mir_power_mode_on);
    } catch (...)
    {
        //TODO: log failure here. some drivers will throw if the screen is already on, which
        //      is not a fatal condition
    }
}

mga::HWCCommonDevice::~HWCCommonDevice() noexcept
{
    if (current_mode == mir_power_mode_on)
    {
        try
        {
            mode(mir_power_mode_off);
        } catch (...)
        {
        }
    }
    callbacks->self = nullptr;
}

void mga::HWCCommonDevice::notify_vsync()
{
    coordinator->notify_vsync();
}

void mga::HWCCommonDevice::mode(MirPowerMode mode_request)
{
    hwc_config->power_mode(mode_request);

    if (mode_request == mir_power_mode_off)
        turned_screen_off();

    //TODO the mode should be in the display mode structure that gets passed to the rest of the system
    current_mode = mode_request;
<<<<<<< HEAD
=======
    blanked_cond.notify_all();
}

std::unique_lock<std::mutex> mga::HWCCommonDevice::lock_unblanked()
{
    std::unique_lock<std::mutex> lg(blanked_mutex);
    while(current_mode == mir_power_mode_off)
        blanked_cond.wait(lg);
    return std::move(lg);
}

void mga::HWCCommonDevice::turn_screen_on() const
{
    hwc_device->display_on(mga::DisplayName::primary);
    hwc_device->vsync_signal_on(mga::DisplayName::primary);
}

void mga::HWCCommonDevice::turn_screen_off()
{
    hwc_device->vsync_signal_off(mga::DisplayName::primary);
    hwc_device->display_off(mga::DisplayName::primary);
    turned_screen_off();
>>>>>>> ebbcde9b
}

void mga::HWCCommonDevice::turned_screen_off()
{
}

bool mga::HWCCommonDevice::apply_orientation(MirOrientation) const
{
    return false; 
}<|MERGE_RESOLUTION|>--- conflicted
+++ resolved
@@ -90,38 +90,13 @@
 
 void mga::HWCCommonDevice::mode(MirPowerMode mode_request)
 {
-    hwc_config->power_mode(mode_request);
+    hwc_config->power_mode(mga::DisplayName::primary, mode_request);
 
     if (mode_request == mir_power_mode_off)
         turned_screen_off();
 
     //TODO the mode should be in the display mode structure that gets passed to the rest of the system
     current_mode = mode_request;
-<<<<<<< HEAD
-=======
-    blanked_cond.notify_all();
-}
-
-std::unique_lock<std::mutex> mga::HWCCommonDevice::lock_unblanked()
-{
-    std::unique_lock<std::mutex> lg(blanked_mutex);
-    while(current_mode == mir_power_mode_off)
-        blanked_cond.wait(lg);
-    return std::move(lg);
-}
-
-void mga::HWCCommonDevice::turn_screen_on() const
-{
-    hwc_device->display_on(mga::DisplayName::primary);
-    hwc_device->vsync_signal_on(mga::DisplayName::primary);
-}
-
-void mga::HWCCommonDevice::turn_screen_off()
-{
-    hwc_device->vsync_signal_off(mga::DisplayName::primary);
-    hwc_device->display_off(mga::DisplayName::primary);
-    turned_screen_off();
->>>>>>> ebbcde9b
 }
 
 void mga::HWCCommonDevice::turned_screen_off()
