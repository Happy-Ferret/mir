/*
 * Copyright © 2013 Canonical Ltd.
 *
 * This program is free software: you can redistribute it and/or modify it
 * under the terms of the GNU Lesser General Public License version 3,
 * as published by the Free Software Foundation.
 *
 * This program is distributed in the hope that it will be useful,
 * but WITHOUT ANY WARRANTY; without even the implied warranty of
 * MERCHANTABILITY or FITNESS FOR A PARTICULAR PURPOSE.  See the
 * GNU Lesser General Public License for more details.
 *
 * You should have received a copy of the GNU Lesser General Public License
 * along with this program.  If not, see <http://www.gnu.org/licenses/>.
 *
 * Authored by:
 *   Kevin DuBois <kevin.dubois@canonical.com>
 */

#include "hwc_device.h"
#include "hwc_layerlist.h"
#include "hwc_vsync_coordinator.h"
#include "framebuffer_bundle.h"
#include "buffer.h"
#include "mir/graphics/buffer.h"

#include <EGL/eglext.h>
#include <boost/throw_exception.hpp>
#include <stdexcept>

namespace mg = mir::graphics;
namespace mga=mir::graphics::android;
namespace geom = mir::geometry;

mga::HwcDevice::HwcDevice(std::shared_ptr<hwc_composer_device_1> const& hwc_device,
                          std::shared_ptr<HwcWrapper> const& hwc_wrapper,
                          std::shared_ptr<HWCVsyncCoordinator> const& coordinator,
                          std::shared_ptr<SyncFileOps> const& sync_ops)
    : HWCCommonDevice(hwc_device, coordinator), 
      LayerListBase{2},
      hwc_wrapper(hwc_wrapper), 
      sync_ops(sync_ops),
      needs_swapbuffers{true}
{
    layers.front().set_layer_type(mga::LayerType::skip);
    layers.back().set_layer_type(mga::LayerType::framebuffer_target);
}

void mga::HwcDevice::prepare_gl()
{
    update_representation(2);
    layers.front().set_layer_type(mga::LayerType::skip);
    layers.back().set_layer_type(mga::LayerType::framebuffer_target);
    skip_layers_present = true;

    hwc_wrapper->prepare(*native_list().lock());

    needs_swapbuffers = true;
}

void mga::HwcDevice::prepare_gl_and_overlays(
    std::list<std::shared_ptr<Renderable>> const& renderables,
    std::function<void(Renderable const&)> const& render_fn)
{
    auto const needed_size = renderables.size() + 1;
    update_representation(needed_size);

    //pack layer list from renderables
    auto layers_it = layers.begin();
    for(auto const& renderable : renderables)
    {
        layers_it->set_layer_type(mga::LayerType::gl_rendered);
        layers_it->set_render_parameters(renderable->screen_position(), renderable->alpha_enabled());
        layers_it->set_buffer(renderable->buffer()->native_buffer_handle());
        layers_it++;
    }
    layers_it->set_layer_type(mga::LayerType::framebuffer_target);
    skip_layers_present = false;

<<<<<<< HEAD
    hwc_wrapper->prepare(*native_list().lock());

    //if a layer cannot be drawn, draw with GL here
    layers_it = layers.begin();
    bool gl_render_needed = false;
    for(auto const& renderable : renderables)
=======
void mga::HwcDevice::prepare_gl_and_overlays(
    std::list<std::shared_ptr<Renderable>> const& renderables,
    std::function<void(Renderable const&)> const& render_fn)
{
    auto prepare_fn = [this](hwc_display_contents_1_t& prep)
>>>>>>> 38ebd91f
    {
        if ((layers_it++)->needs_gl_render())
        {
            gl_render_needed = true;
            render_fn(*renderable);
        }
    }
    needs_swapbuffers = gl_render_needed; 
}

void mga::HwcDevice::gpu_render(EGLDisplay dpy, EGLSurface sur)
{
    if ((needs_swapbuffers) && 
        (eglSwapBuffers(dpy, sur) == EGL_FALSE))
    {
        BOOST_THROW_EXCEPTION(std::runtime_error("eglSwapBuffers failure\n"));
    }
}

void mga::HwcDevice::post(mg::Buffer const& buffer)
{
    auto lg = lock_unblanked();

    geom::Rectangle const disp_frame{{0,0}, {buffer.size()}};
    auto buf = buffer.native_buffer_handle();
    if (skip_layers_present)
    {
        layers.front().set_render_parameters(disp_frame, false);
        layers.front().set_buffer(buf);
    }

    layers.back().set_render_parameters(disp_frame, false);
    layers.back().set_buffer(buf);

    hwc_wrapper->set(*native_list().lock());
    for(auto& layer : layers)
    {
        layer.update_fence_and_release_buffer();
    }

    mga::SyncFence retire_fence(sync_ops, retirement_fence());
}<|MERGE_RESOLUTION|>--- conflicted
+++ resolved
@@ -44,6 +44,7 @@
 {
     layers.front().set_layer_type(mga::LayerType::skip);
     layers.back().set_layer_type(mga::LayerType::framebuffer_target);
+{
 }
 
 void mga::HwcDevice::prepare_gl()
@@ -77,20 +78,12 @@
     layers_it->set_layer_type(mga::LayerType::framebuffer_target);
     skip_layers_present = false;
 
-<<<<<<< HEAD
     hwc_wrapper->prepare(*native_list().lock());
 
     //if a layer cannot be drawn, draw with GL here
     layers_it = layers.begin();
     bool gl_render_needed = false;
     for(auto const& renderable : renderables)
-=======
-void mga::HwcDevice::prepare_gl_and_overlays(
-    std::list<std::shared_ptr<Renderable>> const& renderables,
-    std::function<void(Renderable const&)> const& render_fn)
-{
-    auto prepare_fn = [this](hwc_display_contents_1_t& prep)
->>>>>>> 38ebd91f
     {
         if ((layers_it++)->needs_gl_render())
         {
