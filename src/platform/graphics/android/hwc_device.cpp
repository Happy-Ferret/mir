--- conflicted
+++ resolved
@@ -64,48 +64,11 @@
 }
 }
 
-<<<<<<< HEAD
-void mga::HwcDevice::setup_layer_types()
-{
-    auto it = hwc_list.additional_layers_begin();
-    auto const num_additional_layers = std::distance(it, hwc_list.end());
-    switch (num_additional_layers)
-    {
-        case fbtarget_plus_skip_size:
-            it->set_layer_type(mga::LayerType::skip);
-            ++it;
-        case fbtarget_size:
-            it->set_layer_type(mga::LayerType::framebuffer_target);
-        default:
-            break;
-    }
-}
-
-void mga::HwcDevice::set_list_framebuffer(mg::Buffer const& buffer)
-{
-    geom::Rectangle const disp_frame{{0,0}, {buffer.size()}};
-    for(auto it = hwc_list.additional_layers_begin(); it != hwc_list.end(); it++)
-    {
-        //TODO: the functions on mga::Layer should be consolidated
-        it->set_render_parameters(disp_frame, false);
-        it->set_buffer(buffer);
-        it->prepare_for_draw();
-    }
-}
-
 mga::HwcDevice::HwcDevice(std::shared_ptr<HwcWrapper> const& hwc_wrapper,
                           std::shared_ptr<HWCVsyncCoordinator> const& coordinator,
                           std::shared_ptr<SyncFileOps> const& sync_ops)
     : HWCCommonDevice(hwc_wrapper, coordinator),
-      hwc_list{{}, 2},
-=======
-mga::HwcDevice::HwcDevice(std::shared_ptr<hwc_composer_device_1> const& hwc_device,
-                          std::shared_ptr<HwcWrapper> const& hwc_wrapper,
-                          std::shared_ptr<HWCVsyncCoordinator> const& coordinator,
-                          std::shared_ptr<SyncFileOps> const& sync_ops)
-    : HWCCommonDevice(hwc_device, coordinator),
       hwc_list{{}, fbtarget_plus_skip_size},
->>>>>>> 4e585584
       hwc_wrapper(hwc_wrapper), 
       sync_ops(sync_ops)
 {
