MIRPLATFORM_5 {
 global:
  extern "C++" {
# The following symbols come from running a script over the generated docs. Vis:
# ../tools/process_doxygen_xml.py doc/xml/*.xml | grep "^mirplatform public" | sed "s/mirplatform public: /    /" | sort  
    mir::fatal_error*;
    mir::fatal_error_abort*;
    mir::fatal_error_except*;
    mir::graphics::add_platform_options*;
    mir::graphics::BufferBasic::BufferBasic*;
    mir::graphics::Buffer::Buffer*;
    mir::graphics::Buffer::can_bypass*;
    mir::graphics::Buffer::gl_bind_to_texture*;
    mir::graphics::Buffer::id*;
    mir::graphics::Buffer::native_buffer_handle*;
    mir::graphics::Buffer::pixel_format*;
    mir::graphics::Buffer::size*;
    mir::graphics::Buffer::stride*;
<<<<<<< HEAD
    mir::graphics::Buffer::write*;
    mir::graphics::create_native_platform*;
    mir::graphics::create_platform*;
=======
    mir::graphics::create_guest_platform*;
    mir::graphics::create_host_platform*;
>>>>>>> b19fcc8b
    mir::graphics::Cursor::?Cursor*;
    mir::graphics::Cursor::Cursor*;
    mir::graphics::Cursor::hide*;
    mir::graphics::CursorImage::as_argb_8888*;
    mir::graphics::CursorImage::?CursorImage*;
    mir::graphics::CursorImage::CursorImage*;
    mir::graphics::CursorImage::hotspot*;
    mir::graphics::CursorImage::operator*;
    mir::graphics::CursorImage::size*;
    mir::graphics::Cursor::move_to*;
    mir::graphics::Cursor::operator*;
    mir::graphics::Cursor::show*;
    mir::graphics::DisplayBuffer::DisplayBuffer*;
    mir::graphics::DisplayBuffer::make_current*;
    mir::graphics::DisplayBuffer::operator*;
    mir::graphics::DisplayBuffer::orientation*;
    mir::graphics::DisplayBuffer::post_renderables_if_optimizable*;
    mir::graphics::DisplayBuffer::post_update*;
    mir::graphics::DisplayBuffer::release_current*;
    mir::graphics::DisplayBuffer::uses_alpha*;
    mir::graphics::DisplayBuffer::view_area*;
    mir::graphics::Display::configuration*;
    mir::graphics::DisplayConfiguration::DisplayConfiguration*;
    mir::graphics::DisplayConfiguration::for_each_card*;
    mir::graphics::DisplayConfiguration::for_each_output*;
    mir::graphics::DisplayConfiguration::operator*;
    mir::graphics::DisplayConfigurationOutput::extents*;
    mir::graphics::DisplayConfigurationOutput::valid*;
    mir::graphics::DisplayConfigurationPolicy::apply_to*;
    mir::graphics::DisplayConfigurationPolicy::?DisplayConfigurationPolicy*;
    mir::graphics::DisplayConfigurationPolicy::DisplayConfigurationPolicy*;
    mir::graphics::DisplayConfigurationPolicy::operator*;
    mir::graphics::DisplayConfiguration::valid*;
    mir::graphics::Display::configure*;
    mir::graphics::Display::create_gl_context*;
    mir::graphics::Display::create_hardware_cursor*;
    mir::graphics::Display::Display*;
    mir::graphics::Display::for_each_display_buffer*;
    mir::graphics::Display::pause*;
    mir::graphics::Display::register_configuration_change_handler*;
    mir::graphics::Display::register_pause_resume_handlers*;
    mir::graphics::Display::resume*;
    mir::graphics::EventHandlerRegister::?EventHandlerRegister*;
    mir::graphics::EventHandlerRegister::EventHandlerRegister*;
    mir::graphics::EventHandlerRegister::operator*;
    mir::graphics::EventHandlerRegister::register_fd_handler*;
    mir::graphics::EventHandlerRegister::register_signal_handler*;
    mir::graphics::EventHandlerRegister::unregister_fd_handler*;
    mir::graphics::GLConfig::depth_buffer_bits*;
    mir::graphics::GLConfig::?GLConfig*;
    mir::graphics::GLConfig::GLConfig*;
    mir::graphics::GLConfig::operator*;
    mir::graphics::GLConfig::stencil_buffer_bits*;
    mir::graphics::GLContext::?GLContext*;
    mir::graphics::GLContext::GLContext*;
    mir::graphics::GLContext::make_current*;
    mir::graphics::GLContext::operator*;
    mir::graphics::GLContext::release_current*;
    mir::graphics::GraphicBufferAllocator::alloc_buffer*;
    mir::graphics::GraphicBufferAllocator::?GraphicBufferAllocator*;
    mir::graphics::GraphicBufferAllocator::GraphicBufferAllocator*;
    mir::graphics::GraphicBufferAllocator::operator*;
    mir::graphics::GraphicBufferAllocator::supported_pixel_formats*;
    mir::graphics::InternalClient::egl_native_display*;
    mir::graphics::InternalClient::egl_native_window*;
    mir::graphics::InternalClient::?InternalClient*;
    mir::graphics::InternalClient::InternalClient*;
    mir::graphics::InternalClient::operator*;
    mir::graphics::InternalSurface::?InternalSurface*;
    mir::graphics::InternalSurface::InternalSurface*;
    mir::graphics::InternalSurface::operator*;
    mir::graphics::InternalSurface::pixel_format*;
    mir::graphics::InternalSurface::size*;
    mir::graphics::InternalSurface::swap_buffers*;
<<<<<<< HEAD
    mir::graphics::NativePlatform::connection_ipc_package*;
    mir::graphics::NativePlatform::create_buffer_allocator*;
    mir::graphics::NativePlatform::fill_buffer_package*;
    mir::graphics::NativePlatform::?NativePlatform*;
    mir::graphics::NativePlatform::NativePlatform*;
    mir::graphics::NativePlatform::operator*;
=======
>>>>>>> b19fcc8b
    mir::graphics::operator*;
    mir::graphics::Platform::create_buffer_allocator*;
    mir::graphics::Platform::create_display*;
    mir::graphics::PlatformIpcOperations::connection_ipc_package*;
    mir::graphics::PlatformIpcOperations::operator*;
    mir::graphics::PlatformIpcOperations::pack_buffer*;
    mir::graphics::PlatformIpcOperations::?PlatformIpcOperations*;
    mir::graphics::PlatformIpcOperations::PlatformIpcOperations*;
    mir::graphics::PlatformIpcOperations::unpack_buffer*;
    mir::graphics::Platform::make_ipc_operations*;
    mir::graphics::Platform::operator*;
    mir::graphics::Platform::Platform*;
    mir::graphics::Renderable::alpha*;
    mir::graphics::Renderable::buffer*;
    mir::graphics::Renderable::buffers_ready_for_compositor*;
    mir::graphics::Renderable::id*;
    mir::graphics::Renderable::operator*;
    mir::graphics::Renderable::?Renderable*;
    mir::graphics::Renderable::Renderable*;
    mir::graphics::Renderable::screen_position*;
    mir::graphics::Renderable::shaped*;
    mir::graphics::Renderable::transformation*;
    mir::graphics::Renderable::visible*;
    mir::graphics::UserDisplayConfigurationOutput::extents*;
    mir::graphics::UserDisplayConfigurationOutput::UserDisplayConfigurationOutput*;
    mir::options::compositor_report_opt*;
    mir::options::Configuration::?Configuration*;
    mir::options::Configuration::Configuration*;
    mir::options::Configuration::operator*;
    mir::options::Configuration::the_options*;
    mir::options::connector_report_opt*;
    mir::options::DefaultConfiguration::add_options*;
    mir::options::DefaultConfiguration::?DefaultConfiguration*;
    mir::options::DefaultConfiguration::DefaultConfiguration*;
    mir::options::DefaultConfiguration::parse_arguments*;
    mir::options::DefaultConfiguration::parse_config_file*;
    mir::options::DefaultConfiguration::parse_environment*;
    mir::options::DefaultConfiguration::the_options*;
    mir::options::display_report_opt*;
    mir::options::debug_opt*;
    mir::options::enable_input_opt*;
    mir::options::fatal_abort_opt*;
    mir::options::frontend_threads_opt*;
    mir::options::glog*;
    mir::options::glog_log_dir*;
    mir::options::glog_minloglevel*;
    mir::options::glog_stderrthreshold*;
    mir::options::host_socket_opt*;
    mir::options::input_report_opt*;
    mir::options::legacy_input_report_opt*;
    mir::options::log_opt_value*;
    mir::options::lttng_opt_value*;
    mir::options::msg_processor_report_opt*;
    mir::options::name_opt*;
    mir::options::no_server_socket_opt*;
    mir::options::off_opt_value*;
    mir::options::offscreen_opt*;
    mir::options::Option::get*;
    mir::options::Option::is_set*;
    mir::options::Option::operator*;
    mir::options::Option::?Option*;
    mir::options::Option::Option*;
    mir::options::platform_graphics_lib*;
    mir::options::ProgramOption::get*;
    mir::options::ProgramOption::is_set*;
    mir::options::ProgramOption::parse_arguments*;
    mir::options::ProgramOption::parse_environment*;
    mir::options::ProgramOption::parse_file*;
    mir::options::ProgramOption::ProgramOption*;
    mir::options::ProgramOption::unparsed_command_line*;
    mir::options::prompt_socket_opt*;
    mir::options::scene_report_opt*;
    mir::options::server_socket_opt*;
    mir::options::session_mediator_report_opt*;
    mir::options::touchspots_opt*;
    mir::options::use_asio_main_loop_opt*;
    non-virtual?thunk?to?mir::graphics::Cursor::?Cursor*;
    non-virtual?thunk?to?mir::graphics::CursorImage::?CursorImage*;
    non-virtual?thunk?to?mir::graphics::DisplayConfigurationPolicy::?DisplayConfigurationPolicy*;
    non-virtual?thunk?to?mir::graphics::DisplayConfiguration::valid*;
    non-virtual?thunk?to?mir::graphics::EventHandlerRegister::?EventHandlerRegister*;
    non-virtual?thunk?to?mir::graphics::GLConfig::?GLConfig*;
    non-virtual?thunk?to?mir::graphics::GLContext::?GLContext*;
    non-virtual?thunk?to?mir::graphics::GraphicBufferAllocator::?GraphicBufferAllocator*;
    non-virtual?thunk?to?mir::graphics::InternalClient::?InternalClient*;
    non-virtual?thunk?to?mir::graphics::InternalSurface::?InternalSurface*;
    non-virtual?thunk?to?mir::graphics::PlatformIpcOperations::?PlatformIpcOperations*;
    non-virtual?thunk?to?mir::graphics::Renderable::?Renderable*;
    non-virtual?thunk?to?mir::options::Configuration::?Configuration*;
    non-virtual?thunk?to?mir::options::DefaultConfiguration::?DefaultConfiguration*;
    non-virtual?thunk?to?mir::options::DefaultConfiguration::parse_arguments*;
    non-virtual?thunk?to?mir::options::DefaultConfiguration::parse_config_file*;
    non-virtual?thunk?to?mir::options::DefaultConfiguration::parse_environment*;
    non-virtual?thunk?to?mir::options::DefaultConfiguration::the_options*;
    non-virtual?thunk?to?mir::options::Option::?Option*;
    non-virtual?thunk?to?mir::options::ProgramOption::get*;
    non-virtual?thunk?to?mir::options::ProgramOption::is_set*;
    typeinfo?for?mir::AbnormalExit;
    typeinfo?for?mir::FatalErrorStrategy;
    typeinfo?for?mir::graphics::Buffer;
    typeinfo?for?mir::graphics::BufferBasic;
    typeinfo?for?mir::graphics::BufferProperties;
    typeinfo?for?mir::graphics::Cursor;
    typeinfo?for?mir::graphics::CursorImage;
    typeinfo?for?mir::graphics::Display;
    typeinfo?for?mir::graphics::DisplayBuffer;
    typeinfo?for?mir::graphics::DisplayConfiguration;
    typeinfo?for?mir::graphics::DisplayConfigurationCard;
    typeinfo?for?mir::graphics::DisplayConfigurationMode;
    typeinfo?for?mir::graphics::DisplayConfigurationOutput;
    typeinfo?for?mir::graphics::DisplayConfigurationPolicy;
    typeinfo?for?mir::graphics::EventHandlerRegister;
    typeinfo?for?mir::graphics::GLConfig;
    typeinfo?for?mir::graphics::GLContext;
    typeinfo?for?mir::graphics::GraphicBufferAllocator;
    typeinfo?for?mir::graphics::InternalClient;
    typeinfo?for?mir::graphics::InternalSurface;
    typeinfo?for?mir::graphics::Platform;
    typeinfo?for?mir::graphics::PlatformIpcOperations;
    typeinfo?for?mir::graphics::PlatformIPCPackage;
    typeinfo?for?mir::graphics::Renderable;
    typeinfo?for?mir::graphics::UserDisplayConfigurationOutput;
    typeinfo?for?mir::options::Configuration;
    typeinfo?for?mir::options::DefaultConfiguration;
    typeinfo?for?mir::options::Option;
    typeinfo?for?mir::options::ProgramOption;
    vtable?for?mir::AbnormalExit;
    vtable?for?mir::FatalErrorStrategy;
    vtable?for?mir::graphics::Buffer;
    vtable?for?mir::graphics::BufferBasic;
    vtable?for?mir::graphics::BufferProperties;
    vtable?for?mir::graphics::Cursor;
    vtable?for?mir::graphics::CursorImage;
    vtable?for?mir::graphics::Display;
    vtable?for?mir::graphics::DisplayBuffer;
    vtable?for?mir::graphics::DisplayConfiguration;
    vtable?for?mir::graphics::DisplayConfigurationCard;
    vtable?for?mir::graphics::DisplayConfigurationMode;
    vtable?for?mir::graphics::DisplayConfigurationOutput;
    vtable?for?mir::graphics::DisplayConfigurationPolicy;
    vtable?for?mir::graphics::EventHandlerRegister;
    vtable?for?mir::graphics::GLConfig;
    vtable?for?mir::graphics::GLContext;
    vtable?for?mir::graphics::GraphicBufferAllocator;
    vtable?for?mir::graphics::InternalClient;
    vtable?for?mir::graphics::InternalSurface;
    vtable?for?mir::graphics::Platform;
    vtable?for?mir::graphics::PlatformIpcOperations;
    vtable?for?mir::graphics::PlatformIPCPackage;
    vtable?for?mir::graphics::Renderable;
    vtable?for?mir::graphics::UserDisplayConfigurationOutput;
    vtable?for?mir::options::Configuration;
    vtable?for?mir::options::DefaultConfiguration;
    vtable?for?mir::options::Option;
    vtable?for?mir::options::ProgramOption;
    
    # These are "private" (declared in src/include) but are used by libmirserver.
    # They are also likely to be needed by any 3rd party "graphics platform" 
    # implementation. They should probably become public at some stage.
    mir::graphics::alpha_channel_depth*;
    mir::graphics::blue_channel_depth*;
    mir::graphics::contains_alpha*;
    mir::graphics::EGLExtensions::EGLExtensions*;
    mir::graphics::EGLContextStore::?EGLContextStore*;
    mir::graphics::EGLContextStore::EGLContextStore*;
    mir::graphics::EGLContextStore::EGLContextStore*;
    mir::graphics::EGLContextStore::operator*;
    mir::graphics::EGLSurfaceStore::?EGLSurfaceStore*;
    mir::graphics::EGLSurfaceStore::EGLSurfaceStore*;
    mir::graphics::EGLSurfaceStore::EGLSurfaceStore*;
    mir::graphics::EGLSurfaceStore::operator*;
    mir::graphics::GLTexture::bind*;
    mir::graphics::GLTexture::?GLTexture*;
    mir::graphics::GLTexture::GLTexture*;
    mir::graphics::green_channel_depth*;
    mir::graphics::OverlappingOutputGroup::bounding_rectangle*;
    mir::graphics::OverlappingOutputGroup::for_each_output*;
    mir::graphics::OverlappingOutputGrouping::for_each_group*;
    mir::graphics::OverlappingOutputGrouping::OverlappingOutputGrouping*;
    mir::graphics::red_channel_depth*;
    mir::graphics::SimpleGLProgram::SimpleGLProgram*;
    mir::graphics::tessellate_renderable_into_rectangle*;
    mir::load_library*;
  };
 local: *;
};<|MERGE_RESOLUTION|>--- conflicted
+++ resolved
@@ -16,14 +16,9 @@
     mir::graphics::Buffer::pixel_format*;
     mir::graphics::Buffer::size*;
     mir::graphics::Buffer::stride*;
-<<<<<<< HEAD
     mir::graphics::Buffer::write*;
-    mir::graphics::create_native_platform*;
-    mir::graphics::create_platform*;
-=======
     mir::graphics::create_guest_platform*;
     mir::graphics::create_host_platform*;
->>>>>>> b19fcc8b
     mir::graphics::Cursor::?Cursor*;
     mir::graphics::Cursor::Cursor*;
     mir::graphics::Cursor::hide*;
@@ -98,15 +93,6 @@
     mir::graphics::InternalSurface::pixel_format*;
     mir::graphics::InternalSurface::size*;
     mir::graphics::InternalSurface::swap_buffers*;
-<<<<<<< HEAD
-    mir::graphics::NativePlatform::connection_ipc_package*;
-    mir::graphics::NativePlatform::create_buffer_allocator*;
-    mir::graphics::NativePlatform::fill_buffer_package*;
-    mir::graphics::NativePlatform::?NativePlatform*;
-    mir::graphics::NativePlatform::NativePlatform*;
-    mir::graphics::NativePlatform::operator*;
-=======
->>>>>>> b19fcc8b
     mir::graphics::operator*;
     mir::graphics::Platform::create_buffer_allocator*;
     mir::graphics::Platform::create_display*;
