/*
 * Copyright © 2012 Canonical Ltd.
 *
 * This program is free software: you can redistribute it and/or modify it
 * under the terms of the GNU Lesser General Public License version 3,
 * as published by the Free Software Foundation.
 *
 * This program is distributed in the hope that it will be useful,
 * but WITHOUT ANY WARRANTY; without even the implied warranty of
 * MERCHANTABILITY or FITNESS FOR A PARTICULAR PURPOSE.  See the
 * GNU Lesser General Public License for more details.
 *
 * You should have received a copy of the GNU Lesser General Public License
 * along with this program.  If not, see <http://www.gnu.org/licenses/>.
 *
 * Authored by: Kevin DuBois <kevin.dubois@canonical.com>
 */
#ifndef MIR_CLIENT_ANDROID_ANDROID_CLIENT_PLATFORM_H_
#define MIR_CLIENT_ANDROID_ANDROID_CLIENT_PLATFORM_H_

#include "mir/client_platform.h"
#include "mir_toolkit/extensions/fenced_buffers.h"
#include "mir_toolkit/extensions/android_egl.h"
#include "mir_toolkit/extensions/android_buffer.h"

namespace mir
{
namespace logging { class Logger; }
namespace client
{

namespace android
{

class AndroidClientPlatform : public ClientPlatform
{
public:
    AndroidClientPlatform(ClientContext* const context,
                          std::shared_ptr<logging::Logger> const& logger);
    MirPlatformType platform_type() const override;
    void populate(MirPlatformPackage& package) const override;
    MirPlatformMessage* platform_operation(MirPlatformMessage const* request) override;
    std::shared_ptr<ClientBufferFactory> create_buffer_factory() override;
    void* request_interface(char const* name, int version) override;
    std::shared_ptr<void> create_egl_native_window(EGLNativeSurface* surface) override;
    void use_egl_native_window(std::shared_ptr<void> native_window, EGLNativeSurface* surface) override;
    std::shared_ptr<EGLNativeDisplayType> create_egl_native_display() override;
    MirNativeBuffer* convert_native_buffer(graphics::NativeBuffer*) const override;
    MirPixelFormat get_egl_pixel_format(EGLDisplay, EGLConfig) const override;

private:
    ClientContext* const context;
    std::shared_ptr<logging::Logger> const logger;

    std::shared_ptr<EGLNativeDisplayType> const native_display;
<<<<<<< HEAD
    MirExtensionAndroidEGL android_types_extension;
    MirExtensionFencedBuffers fence_extension;
=======
    MirExtensionAndroidEGL extension;
    MirExtensionAndroidBuffer buffer_extension;
>>>>>>> f58cf421
};

}
}
}

#endif /* MIR_CLIENT_ANDROID_ANDROID_CLIENT_PLATFORM_H_ */<|MERGE_RESOLUTION|>--- conflicted
+++ resolved
@@ -53,13 +53,9 @@
     std::shared_ptr<logging::Logger> const logger;
 
     std::shared_ptr<EGLNativeDisplayType> const native_display;
-<<<<<<< HEAD
     MirExtensionAndroidEGL android_types_extension;
     MirExtensionFencedBuffers fence_extension;
-=======
-    MirExtensionAndroidEGL extension;
     MirExtensionAndroidBuffer buffer_extension;
->>>>>>> f58cf421
 };
 
 }
