/*
 * Copyright © 2012 Canonical Ltd.
 *
 * This program is free software: you can redistribute it and/or modify it
 * under the terms of the GNU Lesser General Public License version 3,
 * as published by the Free Software Foundation.
 *
 * This program is distributed in the hope that it will be useful,
 * but WITHOUT ANY WARRANTY; without even the implied warranty of
 * MERCHANTABILITY or FITNESS FOR A PARTICULAR PURPOSE.  See the
 * GNU Lesser General Public License for more details.
 *
 * You should have received a copy of the GNU Lesser General Public License
 * along with this program.  If not, see <http://www.gnu.org/licenses/>.
 *
 * Authored by: Kevin DuBois <kevin.dubois@canonical.com>
 */

#ifndef MIR_GRAPHICS_ANDROID_GRALLOC_H_
#define MIR_GRAPHICS_ANDROID_GRALLOC_H_

#include "mir/graphics/buffer_properties.h"
#include <memory>

namespace mir
{
namespace graphics
{
namespace android
{
class NativeBuffer;
class Gralloc
{
public:
    virtual std::shared_ptr<NativeBuffer> alloc_buffer(
<<<<<<< HEAD
        geometry::Size size, unsigned int android_format, unsigned int usage_bitmask) = 0;
=======
        geometry::Size size, uint32_t android_format, uint32_t usage_bitmask) = 0;
>>>>>>> e8124c29
protected:
    Gralloc() = default;
    virtual ~Gralloc() {}
    Gralloc(const Gralloc&) = delete;
    Gralloc& operator=(const Gralloc&) = delete;
};

}
}
}

#endif /* MIR_GRAPHICS_ANDROID_GRALLOC_H_ */<|MERGE_RESOLUTION|>--- conflicted
+++ resolved
@@ -33,11 +33,7 @@
 {
 public:
     virtual std::shared_ptr<NativeBuffer> alloc_buffer(
-<<<<<<< HEAD
-        geometry::Size size, unsigned int android_format, unsigned int usage_bitmask) = 0;
-=======
         geometry::Size size, uint32_t android_format, uint32_t usage_bitmask) = 0;
->>>>>>> e8124c29
 protected:
     Gralloc() = default;
     virtual ~Gralloc() {}
