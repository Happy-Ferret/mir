--- conflicted
+++ resolved
@@ -38,16 +38,10 @@
 class CommandStreamSyncFactory;
 class NativeWindowReport;
 
-<<<<<<< HEAD
 
 class GrallocPlatform : public graphics::RenderingPlatform,
-                        public graphics::NativePlatform,
+                        public graphics::NativeRenderingPlatform,
                         public renderer::gl::EGLPlatform
-=======
-class Platform : public graphics::Platform,
-                 public graphics::NativeRenderingPlatform,
-                 public mir::renderer::gl::EGLPlatform
->>>>>>> 4d1128ae
 {
 public:
     GrallocPlatform(
@@ -55,7 +49,7 @@
 
     UniqueModulePtr<graphics::GraphicBufferAllocator> create_buffer_allocator() override;
     UniqueModulePtr<PlatformIpcOperations> make_ipc_operations() const override;
-    NativePlatform* native_platform() override;
+    NativeRenderingPlatform* native_rendering_platform() override;
     EGLNativeDisplayType egl_native_display() const override;
 
 private:
@@ -76,14 +70,7 @@
     UniqueModulePtr<Display> create_display(
         std::shared_ptr<graphics::DisplayConfigurationPolicy> const&,
         std::shared_ptr<graphics::GLConfig> const& /*gl_config*/) override;
-<<<<<<< HEAD
-    UniqueModulePtr<PlatformAuthentication> authentication() override;
-=======
     NativeDisplayPlatform* native_display_platform() override;
-    UniqueModulePtr<PlatformIpcOperations> make_ipc_operations() const override;
-    NativeRenderingPlatform* native_rendering_platform() override;
-    EGLNativeDisplayType egl_native_display() const override;
->>>>>>> 4d1128ae
 
 private:
     std::shared_ptr<graphics::GraphicBufferAllocator> const buffer_allocator;
@@ -106,8 +93,8 @@
         std::shared_ptr<graphics::DisplayConfigurationPolicy> const&,
         std::shared_ptr<graphics::GLConfig> const& /*gl_config*/) override;
     UniqueModulePtr<PlatformIpcOperations> make_ipc_operations() const override;
-    NativePlatform* native_platform() override;
-    UniqueModulePtr<PlatformAuthentication> authentication() override;
+    NativeRenderingPlatform* native_rendering_platform() override;
+    NativeDisplayPlatform* native_display_platform() override;
 
 private:
     std::shared_ptr<HwcPlatform> const display;
