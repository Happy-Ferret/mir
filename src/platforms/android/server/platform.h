/*
 * Copyright © 2012 Canonical Ltd.
 *
 * This program is free software: you can redistribute it and/or modify it
 * under the terms of the GNU Lesser General Public License version 3,
 * as published by the Free Software Foundation.
 *
 * This program is distributed in the hope that it will be useful,
 * but WITHOUT ANY WARRANTY; without even the implied warranty of
 * MERCHANTABILITY or FITNESS FOR A PARTICULAR PURPOSE.  See the
 * GNU Lesser General Public License for more details.
 *
 * You should have received a copy of the GNU Lesser General Public License
 * along with this program.  If not, see <http://www.gnu.org/licenses/>.
 *
 * Authored by: Alexandros Frantzis <alexandros.frantzis@canonical.com>
 */

#ifndef MIR_GRAPHICS_ANDROID_PLATFORM_H_
#define MIR_GRAPHICS_ANDROID_PLATFORM_H_

#include "mir/graphics/platform.h"
#include "device_quirks.h"
#include "overlay_optimization.h"

namespace mir
{
namespace graphics
{
class DisplayReport;
namespace android
{
class GraphicBufferAllocator;
class FramebufferFactory;
class DisplayComponentFactory;
class CommandStreamSyncFactory;
class NativeWindowReport;


class GrallocPlatform : public graphics::RenderingPlatform
{
public:
    GrallocPlatform(
        std::shared_ptr<graphics::GraphicBufferAllocator> const& buffer_allocator);

    UniqueModulePtr<graphics::GraphicBufferAllocator> create_buffer_allocator() override;
    UniqueModulePtr<PlatformIpcOperations> make_ipc_operations() const override;

private:
    std::shared_ptr<graphics::GraphicBufferAllocator> const buffer_allocator;
};

class HwcPlatform : public graphics::DisplayPlatform
{
public:
    HwcPlatform(
        std::shared_ptr<graphics::GraphicBufferAllocator> const& buffer_allocator,
        std::shared_ptr<DisplayComponentFactory> const& display_buffer_builder,
        std::shared_ptr<DisplayReport> const& display_report,
        std::shared_ptr<NativeWindowReport> const& native_window_report,
        OverlayOptimization overlay_option,
        std::shared_ptr<DeviceQuirks> const& quirks);

    UniqueModulePtr<Display> create_display(
<<<<<<< HEAD
        std::shared_ptr<DisplayConfigurationPolicy> const& initial_conf_policy,
        std::shared_ptr<GLConfig> const& gl_config) override;
=======
        std::shared_ptr<graphics::DisplayConfigurationPolicy> const&,
        std::shared_ptr<graphics::GLConfig> const& /*gl_config*/) override;
    UniqueModulePtr<PlatformIpcOperations> make_ipc_operations() const override;
    EGLNativeDisplayType egl_native_display() const override;
>>>>>>> 06349020

private:
    std::shared_ptr<graphics::GraphicBufferAllocator> const buffer_allocator;
    std::shared_ptr<DisplayComponentFactory> const display_buffer_builder;
    std::shared_ptr<DisplayReport> const display_report;
    std::shared_ptr<PlatformIpcOperations> const ipc_operations;
    std::shared_ptr<DeviceQuirks> const quirks;
    std::shared_ptr<NativeWindowReport> const native_window_report;
    OverlayOptimization const overlay_option;
};

class Platform : public graphics::Platform
{
public:
    Platform(
        std::shared_ptr<HwcPlatform> const& display,
        std::shared_ptr<GrallocPlatform> const& rendering);

    UniqueModulePtr<graphics::GraphicBufferAllocator> create_buffer_allocator() override;
    UniqueModulePtr<Display> create_display(
        std::shared_ptr<graphics::DisplayConfigurationPolicy> const&,
        std::shared_ptr<graphics::GLConfig> const& /*gl_config*/) override;
    UniqueModulePtr<PlatformIpcOperations> make_ipc_operations() const override;

private:
    std::shared_ptr<HwcPlatform> const display;
    std::shared_ptr<GrallocPlatform> const rendering;
};

}
}
}
#endif /* MIR_GRAPHICS_ANDROID_PLATFORM_H_ */<|MERGE_RESOLUTION|>--- conflicted
+++ resolved
@@ -45,6 +45,7 @@
 
     UniqueModulePtr<graphics::GraphicBufferAllocator> create_buffer_allocator() override;
     UniqueModulePtr<PlatformIpcOperations> make_ipc_operations() const override;
+    EGLNativeDisplayType egl_native_display() const override;
 
 private:
     std::shared_ptr<graphics::GraphicBufferAllocator> const buffer_allocator;
@@ -62,15 +63,8 @@
         std::shared_ptr<DeviceQuirks> const& quirks);
 
     UniqueModulePtr<Display> create_display(
-<<<<<<< HEAD
         std::shared_ptr<DisplayConfigurationPolicy> const& initial_conf_policy,
         std::shared_ptr<GLConfig> const& gl_config) override;
-=======
-        std::shared_ptr<graphics::DisplayConfigurationPolicy> const&,
-        std::shared_ptr<graphics::GLConfig> const& /*gl_config*/) override;
-    UniqueModulePtr<PlatformIpcOperations> make_ipc_operations() const override;
-    EGLNativeDisplayType egl_native_display() const override;
->>>>>>> 06349020
 
 private:
     std::shared_ptr<graphics::GraphicBufferAllocator> const buffer_allocator;
@@ -94,6 +88,7 @@
         std::shared_ptr<graphics::DisplayConfigurationPolicy> const&,
         std::shared_ptr<graphics::GLConfig> const& /*gl_config*/) override;
     UniqueModulePtr<PlatformIpcOperations> make_ipc_operations() const override;
+    EGLNativeDisplayType egl_native_display() const override;
 
 private:
     std::shared_ptr<HwcPlatform> const display;
