/*
 * Copyright © 2013 Canonical Ltd.
 *
 * This program is free software: you can redistribute it and/or modify it
 * under the terms of the GNU Lesser General Public License version 3,
 * as published by the Free Software Foundation.
 *
 * This program is distributed in the hope that it will be useful,
 * but WITHOUT ANY WARRANTY; without even the implied warranty of
 * MERCHANTABILITY or FITNESS FOR A PARTICULAR PURPOSE.  See the
 * GNU Lesser General Public License for more details.
 *
 * You should have received a copy of the GNU Lesser General Public License
 * along with this program.  If not, see <http://www.gnu.org/licenses/>.
 *
 * Authored by: Alexandros Frantzis <alexandros.frantzis@canonical.com>
 */

#include "real_kms_output.h"
#include "mir/graphics/display_configuration.h"
#include "page_flipper.h"
#include "kms-utils/kms_connector.h"
#include "mir/fatal.h"
#include "mir/log.h"
#include <string.h> // strcmp

#include <boost/throw_exception.hpp>
#include <system_error>

namespace mg = mir::graphics;
namespace mgm = mg::mesa;
namespace mgk = mg::kms;
namespace geom = mir::geometry;

<<<<<<< HEAD
mgm::RealKMSOutput::RealKMSOutput(
    int drm_fd,
    kms::DRMModeConnectorUPtr&& connector,
    std::shared_ptr<PageFlipper> const& page_flipper)
    : drm_fd{drm_fd},
      page_flipper{page_flipper},
      connector{std::move(connector)},
      mode_index{0},
      current_crtc(),
      saved_crtc(),
      using_saved_crtc{true},
      has_cursor_{false},
=======
class mgm::FBHandle
{
public:
    FBHandle(gbm_bo* bo, uint32_t drm_fb_id)
        : bo{bo}, drm_fb_id{drm_fb_id}
    {
    }

    ~FBHandle()
    {
        if (drm_fb_id)
        {
            int drm_fd = gbm_device_get_fd(gbm_bo_get_device(bo));
            drmModeRmFB(drm_fd, drm_fb_id);
        }
    }

    uint32_t get_drm_fb_id() const
    {
        return drm_fb_id;
    }

private:
    gbm_bo *bo;
    uint32_t drm_fb_id;
};

namespace
{
void bo_user_data_destroy(gbm_bo* /*bo*/, void *data)
{
    auto bufobj = static_cast<mgm::FBHandle*>(data);
    delete bufobj;
}

}

mgm::RealKMSOutput::RealKMSOutput(int drm_fd, uint32_t connector_id,
                                  std::shared_ptr<PageFlipper> const& page_flipper)
    : drm_fd{drm_fd}, connector_id{connector_id}, page_flipper{page_flipper},
      connector(), mode_index{0}, current_crtc(), saved_crtc(),
      using_saved_crtc{true}, has_cursor_{false},
>>>>>>> 1a6530cc
      power_mode(mir_power_mode_on)
{
    reset();

    kms::DRMModeResources resources{drm_fd};

    if (this->connector->encoder_id)
    {
        auto encoder = resources.encoder(this->connector->encoder_id);
        if (encoder->crtc_id)
        {
            saved_crtc = *resources.crtc(encoder->crtc_id);
        }
    }
}

mgm::RealKMSOutput::~RealKMSOutput()
{
    restore_saved_crtc();
}

void mgm::RealKMSOutput::reset()
{
    kms::DRMModeResources resources{drm_fd};

    /* Update the connector to ensure we have the latest information */
    try
    {
        connector = resources.connector(connector->connector_id);
    }
    catch (std::exception const& e)
    {
        fatal_error(e.what());
    }

    // TODO: What if we can't locate the DPMS property?
    for (int i = 0; i < connector->count_props; i++)
    {
        auto prop = drmModeGetProperty(drm_fd, connector->props[i]);
        if (prop && (prop->flags & DRM_MODE_PROP_ENUM)) {
            if (!strcmp(prop->name, "DPMS"))
            {
                dpms_enum_id = connector->props[i];
                drmModeFreeProperty(prop);
                break;
            }
            drmModeFreeProperty(prop);
        }
    }

    /* Discard previously current crtc */
    current_crtc = nullptr;
}

geom::Size mgm::RealKMSOutput::size() const
{
    drmModeModeInfo const& mode(connector->modes[mode_index]);
    return {mode.hdisplay, mode.vdisplay};
}

int mgm::RealKMSOutput::max_refresh_rate() const
{
    drmModeModeInfo const& current_mode = connector->modes[mode_index];
    return current_mode.vrefresh;
}

void mgm::RealKMSOutput::configure(geom::Displacement offset, size_t kms_mode_index)
{
    fb_offset = offset;
    mode_index = kms_mode_index;
}

bool mgm::RealKMSOutput::set_crtc(FBHandle const& fb)
{
    if (!ensure_crtc())
    {
        mir::log_error("Output %s has no associated CRTC to set a framebuffer on",
                       mgk::connector_name(connector).c_str());
        return false;
    }

    auto ret = drmModeSetCrtc(drm_fd, current_crtc->crtc_id,
                              fb.get_drm_fb_id(), fb_offset.dx.as_int(), fb_offset.dy.as_int(),
                              &connector->connector_id, 1,
                              &connector->modes[mode_index]);
    if (ret)
    {
        current_crtc = nullptr;
        return false;
    }

    using_saved_crtc = false;
    return true;
}

void mgm::RealKMSOutput::clear_crtc()
{
    try
    {
        ensure_crtc();
    }
    catch (...)
    {
        /*
         * In order to actually clear the output, we need to have a crtc
         * connected to the output/connector so that we can disconnect
         * it. However, not being able to get a crtc is OK, since it means
         * that the output cannot be displaying anything anyway.
         */
        return;
    }

    auto result = drmModeSetCrtc(drm_fd, current_crtc->crtc_id,
                                 0, 0, 0, nullptr, 0, nullptr);
    if (result)
    {
        fatal_error("Couldn't clear output %s (drmModeSetCrtc = %d)",
                   mgk::connector_name(connector).c_str(), result);
    }

    current_crtc = nullptr;
}

bool mgm::RealKMSOutput::schedule_page_flip(FBHandle const& fb)
{
    std::unique_lock<std::mutex> lg(power_mutex);
    if (power_mode != mir_power_mode_on)
        return true;
    if (!current_crtc)
    {
        mir::log_error("Output %s has no associated CRTC to schedule page flips on",
                       mgk::connector_name(connector).c_str());
        return false;
    }
<<<<<<< HEAD
    return page_flipper->schedule_flip(current_crtc->crtc_id, fb_id, connector->connector_id);
=======
    return page_flipper->schedule_flip(current_crtc->crtc_id, fb.get_drm_fb_id(), connector_id);
>>>>>>> 1a6530cc
}

void mgm::RealKMSOutput::wait_for_page_flip()
{
    std::unique_lock<std::mutex> lg(power_mutex);
    if (power_mode != mir_power_mode_on)
        return;
    if (!current_crtc)
    {
        fatal_error("Output %s has no associated CRTC to wait on",
                   mgk::connector_name(connector).c_str());
    }

    last_frame_.store(page_flipper->wait_for_flip(current_crtc->crtc_id));
}

mg::Frame mgm::RealKMSOutput::last_frame() const
{
    return last_frame_.load();
}

bool mgm::RealKMSOutput::set_cursor(gbm_bo* buffer)
{
    int result = 0;
    if (current_crtc)
    {
        has_cursor_ = true;
        result = drmModeSetCursor(
                drm_fd,
                current_crtc->crtc_id,
                gbm_bo_get_handle(buffer).u32,
                gbm_bo_get_width(buffer),
                gbm_bo_get_height(buffer));
        if (result)
        {
            has_cursor_ = false;
            mir::log_warning("set_cursor: drmModeSetCursor failed (%s)",
                             strerror(-result));
        }
    }
    return !result;
}

void mgm::RealKMSOutput::move_cursor(geometry::Point destination)
{
    if (current_crtc)
    {
        if (auto result = drmModeMoveCursor(drm_fd, current_crtc->crtc_id,
                                            destination.x.as_uint32_t(),
                                            destination.y.as_uint32_t()))
        {
            mir::log_warning("move_cursor: drmModeMoveCursor failed (%s)",
                             strerror(-result));
        }
    }
}

bool mgm::RealKMSOutput::clear_cursor()
{
    int result = 0;
    if (current_crtc)
    {
        result = drmModeSetCursor(drm_fd, current_crtc->crtc_id, 0, 0, 0);

        if (result)
            mir::log_warning("clear_cursor: drmModeSetCursor failed (%s)",
                             strerror(-result));
        has_cursor_ = false;
    }

    return !result;
}

bool mgm::RealKMSOutput::has_cursor() const
{
    return has_cursor_;
}

bool mgm::RealKMSOutput::ensure_crtc()
{
    /* Nothing to do if we already have a crtc */
    if (current_crtc)
        return true;

    /* If the output is not connected there is nothing to do */
    if (connector->connection != DRM_MODE_CONNECTED)
        return false;

    current_crtc = mgk::find_crtc_for_connector(drm_fd, connector);


    return (current_crtc != nullptr);
}

void mgm::RealKMSOutput::restore_saved_crtc()
{
    if (!using_saved_crtc)
    {
        drmModeSetCrtc(drm_fd, saved_crtc.crtc_id, saved_crtc.buffer_id,
                       saved_crtc.x, saved_crtc.y,
                       &connector->connector_id, 1, &saved_crtc.mode);

        using_saved_crtc = true;
    }
}

void mgm::RealKMSOutput::set_power_mode(MirPowerMode mode)
{
    std::lock_guard<std::mutex> lg(power_mutex);

    if (power_mode != mode)
    {
        power_mode = mode;
        drmModeConnectorSetProperty(
            drm_fd,
            connector->connector_id,
            dpms_enum_id,
            mode);
    }
}

void mgm::RealKMSOutput::set_gamma(mg::GammaCurves const& gamma)
{
    if (!ensure_crtc())
    {
        mir::log_warning("Output %s has no associated CRTC to set gamma on",
                         mgk::connector_name(connector).c_str());
        return;
    }

    if (gamma.red.size() != gamma.green.size() ||
        gamma.green.size() != gamma.blue.size())
    {
        BOOST_THROW_EXCEPTION(
            std::invalid_argument("set_gamma: mismatch gamma LUT sizes"));
    }

    int ret = drmModeCrtcSetGamma(
        drm_fd,
        current_crtc->crtc_id,
        gamma.red.size(),
        const_cast<uint16_t*>(gamma.red.data()),
        const_cast<uint16_t*>(gamma.green.data()),
        const_cast<uint16_t*>(gamma.blue.data()));

    int err = -ret;
    if (err)
        mir::log_warning("drmModeCrtcSetGamma failed: %s", strerror(err));

    // TODO: return bool in future? Then do what with it?
}

<<<<<<< HEAD
void mgm::RealKMSOutput::refresh_hardware_state()
{
    connector = kms::get_connector(drm_fd, connector->connector_id);
    current_crtc = nullptr;

    if (connector->encoder_id)
    {
        auto encoder = kms::get_encoder(drm_fd, connector->encoder_id);

        if (encoder->crtc_id)
        {
            current_crtc = kms::get_crtc(drm_fd, encoder->crtc_id);
        }
    }
}

    namespace
{

bool kms_modes_are_equal(drmModeModeInfo const& info1, drmModeModeInfo const& info2)
{
    return (info1.clock == info2.clock &&
            info1.hdisplay == info2.hdisplay &&
            info1.hsync_start == info2.hsync_start &&
            info1.hsync_end == info2.hsync_end &&
            info1.htotal == info2.htotal &&
            info1.hskew == info2.hskew &&
            info1.vdisplay == info2.vdisplay &&
            info1.vsync_start == info2.vsync_start &&
            info1.vsync_end == info2.vsync_end &&
            info1.vtotal == info2.vtotal);
}

double calculate_vrefresh_hz(drmModeModeInfo const& mode)
{
    if (mode.htotal == 0 || mode.vtotal == 0)
        return 0.0;

    /* mode.clock is in KHz */
    double hz = (mode.clock * 100000LL /
                 ((long)mode.htotal * (long)mode.vtotal)
                ) / 100.0;

    // Actually we don't need floating point at all for this...
    // TODO: Consider converting our structs to fixed-point ints
    return hz;
}

mg::DisplayConfigurationOutputType
kms_connector_type_to_output_type(uint32_t connector_type)
{
    return static_cast<mg::DisplayConfigurationOutputType>(connector_type);
}

MirSubpixelArrangement kms_subpixel_to_mir_subpixel(uint32_t subpixel)
{
    switch (subpixel)
    {
        case DRM_MODE_SUBPIXEL_UNKNOWN:
            return mir_subpixel_arrangement_unknown;
        case DRM_MODE_SUBPIXEL_HORIZONTAL_RGB:
            return mir_subpixel_arrangement_horizontal_rgb;
        case DRM_MODE_SUBPIXEL_HORIZONTAL_BGR:
            return mir_subpixel_arrangement_horizontal_bgr;
        case DRM_MODE_SUBPIXEL_VERTICAL_RGB:
            return mir_subpixel_arrangement_vertical_rgb;
        case DRM_MODE_SUBPIXEL_VERTICAL_BGR:
            return mir_subpixel_arrangement_vertical_bgr;
        case DRM_MODE_SUBPIXEL_NONE:
            return mir_subpixel_arrangement_none;
        default:
            return mir_subpixel_arrangement_unknown;
    }
}

std::vector<uint8_t> edid_for_connector(int drm_fd, uint32_t connector_id)
{
    std::vector<uint8_t> edid;

    mgk::ObjectProperties connector_props{
        drm_fd, connector_id, DRM_MODE_OBJECT_CONNECTOR};

    if (connector_props.has_property("EDID"))
    {
        /*
         * We don't technically need the property information here, but query it
         * anyway so we can detect if our assumptions about DRM behaviour
         * become invalid.
         */
        auto property = mgk::DRMModePropertyUPtr{
            drmModeGetProperty(drm_fd, connector_props.id_for("EDID")),
            &drmModeFreeProperty};

        if (!property)
        {
            mir::log_warning(
                "Failed to get EDID property for connector %u: %i (%s)",
                connector_id,
                errno,
                ::strerror(errno));
            return edid;
        }

        if (!drm_property_type_is(property.get(), DRM_MODE_PROP_BLOB))
        {
            mir::log_warning(
                "EDID property on connector %u has unexpected type %u",
                connector_id,
                property->flags);
            return edid;
        }

        // A property ID of 0 means invalid.
        if (connector_props["EDID"] == 0)
        {
            /*
             * Log a debug message only. This will trigger for broken monitors which
             * don't provide an EDID, which is not as unusual as you might think...
             */
            mir::log_debug("No EDID data available on connector %u", connector_id);
            return edid;
        }

        auto blob = drmModeGetPropertyBlob(drm_fd, connector_props["EDID"]);

        if (!blob)
        {
            mir::log_warning(
                "Failed to get EDID property blob for connector %u: %i (%s)",
                connector_id,
                errno,
                ::strerror(errno));

            return edid;
        }

        edid.reserve(blob->length);
        edid.insert(edid.begin(),
                    reinterpret_cast<uint8_t*>(blob->data),
                    reinterpret_cast<uint8_t*>(blob->data) + blob->length);

        drmModeFreePropertyBlob(blob);

        edid.shrink_to_fit();
    }

    return edid;
}
}

void mgm::RealKMSOutput::update_from_hardware_state(
    DisplayConfigurationOutput& output) const
{
    DisplayConfigurationOutputType const type{
        kms_connector_type_to_output_type(connector->connector_type)};
    geom::Size physical_size{connector->mmWidth, connector->mmHeight};
    bool connected{connector->connection == DRM_MODE_CONNECTED};
    uint32_t const invalid_mode_index = std::numeric_limits<uint32_t>::max();
    uint32_t current_mode_index{invalid_mode_index};
    uint32_t preferred_mode_index{invalid_mode_index};
    std::vector<DisplayConfigurationMode> modes;
    std::vector<MirPixelFormat> formats {mir_pixel_format_argb_8888,
                                         mir_pixel_format_xrgb_8888};

    std::vector<uint8_t> edid;
    if (connected)
    {
        /* Only ask for the EDID on connected outputs. There's obviously no monitor EDID
         * when there is no monitor connected!
         */
        edid = edid_for_connector(drm_fd, connector->connector_id);
    }

    drmModeModeInfo current_mode_info = drmModeModeInfo();
    GammaCurves gamma;

    /* Get information about the current mode */
    if (current_crtc)
    {
        current_mode_info = current_crtc->mode;

        if (current_crtc->gamma_size > 0)
            gamma = mg::LinearGammaLUTs(current_crtc->gamma_size);
    }

    /* Add all the available modes and find the current and preferred one */
    for (int m = 0; m < connector->count_modes; m++)
    {
        drmModeModeInfo& mode_info = connector->modes[m];

        geom::Size size{mode_info.hdisplay, mode_info.vdisplay};

        double vrefresh_hz = calculate_vrefresh_hz(mode_info);

        modes.push_back({size, vrefresh_hz});

        if (kms_modes_are_equal(mode_info, current_mode_info))
            current_mode_index = m;

        if ((mode_info.type & DRM_MODE_TYPE_PREFERRED) == DRM_MODE_TYPE_PREFERRED)
            preferred_mode_index = m;
    }

    output.type = type;
    output.modes = modes;
    output.preferred_mode_index = preferred_mode_index;
    output.physical_size_mm = physical_size;
    output.connected = connected;
    output.current_format = mir_pixel_format_xrgb_8888;
    output.current_mode_index = current_mode_index;
    output.subpixel_arrangement = kms_subpixel_to_mir_subpixel(connector->subpixel);
    output.gamma = gamma;
    output.edid = edid;
=======
mgm::FBHandle* mgm::RealKMSOutput::fb_for(gbm_bo* bo, uint32_t width, uint32_t height) const
{
    if (!bo)
        return nullptr;

    /*
     * Check if we have already set up this gbm_bo (the gbm implementation is
     * free to reuse gbm_bos). If so, return the associated FBHandle.
     */
    auto bufobj = static_cast<FBHandle*>(gbm_bo_get_user_data(bo));
    if (bufobj)
        return bufobj;

    uint32_t fb_id{0};
    uint32_t handles[4] = {gbm_bo_get_handle(bo).u32, 0, 0, 0};
    uint32_t strides[4] = {gbm_bo_get_stride(bo), 0, 0, 0};
    uint32_t offsets[4] = {0, 0, 0, 0};

    auto format = gbm_bo_get_format(bo);
    /*
     * Mir might use the old GBM_BO_ enum formats, but KMS and the rest of
     * the world need fourcc formats, so convert...
     */
    if (format == GBM_BO_FORMAT_XRGB8888)
        format = GBM_FORMAT_XRGB8888;
    else if (format == GBM_BO_FORMAT_ARGB8888)
        format = GBM_FORMAT_ARGB8888;

    /* Create a KMS FB object with the gbm_bo attached to it. */
    auto ret = drmModeAddFB2(drm_fd, width, height, format,
                             handles, strides, offsets, &fb_id, 0);
    if (ret)
        return nullptr;

    /* Create a FBHandle and associate it with the gbm_bo */
    bufobj = new FBHandle{bo, fb_id};
    gbm_bo_set_user_data(bo, bufobj, bo_user_data_destroy);

    return bufobj;
>>>>>>> 1a6530cc
}<|MERGE_RESOLUTION|>--- conflicted
+++ resolved
@@ -32,7 +32,43 @@
 namespace mgk = mg::kms;
 namespace geom = mir::geometry;
 
-<<<<<<< HEAD
+class mgm::FBHandle
+{
+public:
+    FBHandle(gbm_bo* bo, uint32_t drm_fb_id)
+        : bo{bo}, drm_fb_id{drm_fb_id}
+    {
+    }
+
+    ~FBHandle()
+    {
+        if (drm_fb_id)
+        {
+            int drm_fd = gbm_device_get_fd(gbm_bo_get_device(bo));
+            drmModeRmFB(drm_fd, drm_fb_id);
+        }
+    }
+
+    uint32_t get_drm_fb_id() const
+    {
+        return drm_fb_id;
+    }
+
+private:
+    gbm_bo *bo;
+    uint32_t drm_fb_id;
+};
+
+namespace
+{
+void bo_user_data_destroy(gbm_bo* /*bo*/, void *data)
+{
+    auto bufobj = static_cast<mgm::FBHandle*>(data);
+    delete bufobj;
+}
+
+}
+
 mgm::RealKMSOutput::RealKMSOutput(
     int drm_fd,
     kms::DRMModeConnectorUPtr&& connector,
@@ -45,50 +81,6 @@
       saved_crtc(),
       using_saved_crtc{true},
       has_cursor_{false},
-=======
-class mgm::FBHandle
-{
-public:
-    FBHandle(gbm_bo* bo, uint32_t drm_fb_id)
-        : bo{bo}, drm_fb_id{drm_fb_id}
-    {
-    }
-
-    ~FBHandle()
-    {
-        if (drm_fb_id)
-        {
-            int drm_fd = gbm_device_get_fd(gbm_bo_get_device(bo));
-            drmModeRmFB(drm_fd, drm_fb_id);
-        }
-    }
-
-    uint32_t get_drm_fb_id() const
-    {
-        return drm_fb_id;
-    }
-
-private:
-    gbm_bo *bo;
-    uint32_t drm_fb_id;
-};
-
-namespace
-{
-void bo_user_data_destroy(gbm_bo* /*bo*/, void *data)
-{
-    auto bufobj = static_cast<mgm::FBHandle*>(data);
-    delete bufobj;
-}
-
-}
-
-mgm::RealKMSOutput::RealKMSOutput(int drm_fd, uint32_t connector_id,
-                                  std::shared_ptr<PageFlipper> const& page_flipper)
-    : drm_fd{drm_fd}, connector_id{connector_id}, page_flipper{page_flipper},
-      connector(), mode_index{0}, current_crtc(), saved_crtc(),
-      using_saved_crtc{true}, has_cursor_{false},
->>>>>>> 1a6530cc
       power_mode(mir_power_mode_on)
 {
     reset();
@@ -223,11 +215,10 @@
                        mgk::connector_name(connector).c_str());
         return false;
     }
-<<<<<<< HEAD
-    return page_flipper->schedule_flip(current_crtc->crtc_id, fb_id, connector->connector_id);
-=======
-    return page_flipper->schedule_flip(current_crtc->crtc_id, fb.get_drm_fb_id(), connector_id);
->>>>>>> 1a6530cc
+    return page_flipper->schedule_flip(
+        current_crtc->crtc_id,
+        fb.get_drm_fb_id(),
+        connector->connector_id);
 }
 
 void mgm::RealKMSOutput::wait_for_page_flip()
@@ -380,7 +371,6 @@
     // TODO: return bool in future? Then do what with it?
 }
 
-<<<<<<< HEAD
 void mgm::RealKMSOutput::refresh_hardware_state()
 {
     connector = kms::get_connector(drm_fd, connector->connector_id);
@@ -542,12 +532,11 @@
     uint32_t current_mode_index{invalid_mode_index};
     uint32_t preferred_mode_index{invalid_mode_index};
     std::vector<DisplayConfigurationMode> modes;
-    std::vector<MirPixelFormat> formats {mir_pixel_format_argb_8888,
-                                         mir_pixel_format_xrgb_8888};
+    std::vector<MirPixelFormat> formats{mir_pixel_format_argb_8888,
+                                        mir_pixel_format_xrgb_8888};
 
     std::vector<uint8_t> edid;
-    if (connected)
-    {
+    if (connected) {
         /* Only ask for the EDID on connected outputs. There's obviously no monitor EDID
          * when there is no monitor connected!
          */
@@ -558,8 +547,7 @@
     GammaCurves gamma;
 
     /* Get information about the current mode */
-    if (current_crtc)
-    {
+    if (current_crtc) {
         current_mode_info = current_crtc->mode;
 
         if (current_crtc->gamma_size > 0)
@@ -567,9 +555,8 @@
     }
 
     /* Add all the available modes and find the current and preferred one */
-    for (int m = 0; m < connector->count_modes; m++)
-    {
-        drmModeModeInfo& mode_info = connector->modes[m];
+    for (int m = 0; m < connector->count_modes; m++) {
+        drmModeModeInfo &mode_info = connector->modes[m];
 
         geom::Size size{mode_info.hdisplay, mode_info.vdisplay};
 
@@ -594,7 +581,8 @@
     output.subpixel_arrangement = kms_subpixel_to_mir_subpixel(connector->subpixel);
     output.gamma = gamma;
     output.edid = edid;
-=======
+}
+
 mgm::FBHandle* mgm::RealKMSOutput::fb_for(gbm_bo* bo, uint32_t width, uint32_t height) const
 {
     if (!bo)
@@ -634,5 +622,4 @@
     gbm_bo_set_user_data(bo, bufobj, bo_user_data_destroy);
 
     return bufobj;
->>>>>>> 1a6530cc
 }