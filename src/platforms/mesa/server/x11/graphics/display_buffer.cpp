--- conflicted
+++ resolved
@@ -20,12 +20,8 @@
 #include "mir/graphics/egl_error.h"
 #include "mir/graphics/atomic_frame.h"
 #include "display_buffer.h"
-<<<<<<< HEAD
+#include "display_configuration.h"
 #include <cstring>
-=======
-#include "display_configuration.h"
-
->>>>>>> e31df004
 #include <boost/throw_exception.hpp>
 
 namespace mg=mir::graphics;
@@ -140,11 +136,8 @@
      * but this is best-effort. And besides, we don't want Mir reporting all
      * real vsyncs because that would mean the compositor never sleeps.
      */
-<<<<<<< HEAD
-    report->report_vsync(0, last_frame->load());
-=======
-    report->report_vsync(mgx::DisplayConfiguration::the_output_id.as_value());
->>>>>>> e31df004
+    report->report_vsync(mgx::DisplayConfiguration::the_output_id.as_value(),
+                         last_frame->load());
 }
 
 void mgx::DisplayBuffer::bind()
