--- conflicted
+++ resolved
@@ -286,29 +286,6 @@
     if (nbuffers <= 1)
         return;
 
-<<<<<<< HEAD
-    /*
-     * We can't release the current_compositor_buffer because we need to keep
-     * a compositor buffer always-available. But there might be a new
-     * compositor buffer available to take its place immediately. Moving to
-     * that one immediately will free up the old compositor buffer, allowing
-     * us to call back the client with a buffer where otherwise we couldn't.
-     */
-    client_keeping_up = (current_compositor_buffer == buffer.get() &&
-                        !ready_to_composite_queue.empty());
-    if (client_keeping_up)
-    {
-        current_compositor_buffer = pop(ready_to_composite_queue);
-
-        // Ensure current_compositor_buffer gets reused by the next
-        // compositor_acquire:
-        current_buffer_users.clear();
-        void const* const impossible_user_id = this;
-        current_buffer_users.push_back(impossible_user_id);
-    }
-
-=======
->>>>>>> 73867e39
     if (current_compositor_buffer != buffer.get())
         release(buffer.get(), std::move(lock));
 }
@@ -375,20 +352,6 @@
 {
     std::lock_guard<decltype(guard)> lock(guard);
 
-<<<<<<< HEAD
-    /*
-     * NOTE: The true answer for how many buffers are ready for a compositor
-     * will vary between compositors. Because it's not just the size of the
-     * ready queue, but also +1 if the compositor in question hasn't yet
-     * used the latest current_compositor_buffer. So in the absence of knowing
-     * which compositor is asking, we must always overestimate by one, to
-     * ensure current_compositor_buffer gets counted.
-     * In double buffering this is particularly important as the ready queue
-     * will often be empty due to the latest ready buffer getting promoted
-     * to current_compositor_buffer early in compositor_release().
-     */
-    return 1 + ready_to_composite_queue.size();
-=======
     int count = ready_to_composite_queue.size();
     if (!current_buffer_users.empty() && !is_a_current_buffer_user(user_id))
     {
@@ -398,7 +361,6 @@
     }
 
     return count;
->>>>>>> 73867e39
 }
 
 int mc::BufferQueue::buffers_free_for_client() const
