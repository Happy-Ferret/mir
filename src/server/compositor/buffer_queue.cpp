--- conflicted
+++ resolved
@@ -174,23 +174,8 @@
     if (nbuffers == 1)
         free_buffers.push_back(current_compositor_buffer);
 
-<<<<<<< HEAD
-    // A lock_guard will be created by the policy dispatcher invoking the given "lock" lambda
-    // before it acquires any internal locks of its own.
-    framedrop_policy = policy_provider.create_policy([this]
-    {
-        // We ignore any ongoing snapshotting as it could lead to deadlock.
-        // In order to wait the guard_lock needs to be released; a BufferQueue::release
-        // call can sneak in at that time from a different thread which
-        // can invoke framedrop_policy methods
-        drop_frame(guard_lock, ignore_snapshot);
-    },
-    [this] { guard_lock = std::move(std::unique_lock<decltype(guard)>{guard}); },
-    [this] { if (guard_lock.owns_lock()) guard_lock.unlock(); });
-=======
     framedrop_policy = policy_provider.create_policy(
         std::make_shared<BufferQueue::LockableCallback>(this));
->>>>>>> c07e9b5d
 }
 
 void mc::BufferQueue::client_acquire(mc::BufferQueue::Callback complete)
