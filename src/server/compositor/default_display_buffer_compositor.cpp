/*
 * Copyright © 2012 Canonical Ltd.
 *
 * This program is free software: you can redistribute it and/or modify it
 * under the terms of the GNU General Public License version 3,
 * as published by the Free Software Foundation.
 *
 * This program is distributed in the hope that it will be useful,
 * but WITHOUT ANY WARRANTY; without even the implied warranty of
 * MERCHANTABILITY or FITNESS FOR A PARTICULAR PURPOSE.  See the
 * GNU General Public License for more details.
 *
 * You should have received a copy of the GNU General Public License
 * along with this program.  If not, see <http://www.gnu.org/licenses/>.
 *
 * Authored by: Alan Griffiths <alan@octopull.co.uk>
 *              Daniel van Vugt <daniel.van.vugt@canonical.com>
 */

#include "default_display_buffer_compositor.h"

#include "rendering_operator.h"
#include "mir/compositor/scene.h"
#include "mir/graphics/renderable.h"
#include "mir/graphics/display_buffer.h"
#include "mir/graphics/buffer.h"
#include "mir/graphics/cursor.h"
#include "mir/compositor/buffer_stream.h"
#include "bypass.h"
#include "occlusion.h"
#include <mutex>
#include <cstdlib>
#include <algorithm>

namespace mc = mir::compositor;
namespace mg = mir::graphics;
using namespace mir;

//TODO remove VisibilityFilter once we don't need filters/operators for rendering
namespace
{
struct VisibilityFilter : public mc::FilterForScene
{
public:
    VisibilityFilter(
        mg::RenderableList const& renderable_list)
        : list(renderable_list)
    {
    }

    bool operator()(mg::Renderable const& r)
    {
        auto matcher = [&r](std::shared_ptr<mg::Renderable> const& renderable)
        {
            return (renderable.get() == &r);
        };
        return (std::find_if(list.begin(), list.end(), matcher) != list.end());
    }

private:
    mg::RenderableList const& list;
};

class SoftCursor : public mg::Cursor
{
public:
    SoftCursor(mc::DefaultDisplayBufferCompositor& compositor)
        : compositor(compositor)
    {
    }

    void set_image(void const*, geometry::Size) override
    {
        // TODO: Implement software cursor image setting later
    }

    void move_to(geometry::Point position) override
    {
        compositor.on_cursor_movement(position);
    }

private:
    mc::DefaultDisplayBufferCompositor& compositor;
};

}

mc::DefaultDisplayBufferCompositor::DefaultDisplayBufferCompositor(
    mg::DisplayBuffer& display_buffer,
    std::shared_ptr<mc::Scene> const& scene,
    std::shared_ptr<mc::Renderer> const& renderer,
    std::shared_ptr<mc::CompositorReport> const& report)
    : display_buffer(display_buffer),
      scene{scene},
      renderer{renderer},
      report{report},
      soft_cursor{std::make_shared<SoftCursor>(*this)},
      last_pass_rendered_anything{false},
      viewport(display_buffer.view_area()),
      zoom_mag{1.0f}
{
}

bool mc::DefaultDisplayBufferCompositor::composite()
{
    report->began_frame(this);

    static bool const bypass_env{[]
    {
        auto const env = getenv("MIR_BYPASS");
        return !env || env[0] != '0';
    }()};
    bool bypassed = false;
    bool uncomposited_buffers{false};
    bool should_bypass = bypass_env && viewport == display_buffer.view_area();

<<<<<<< HEAD
    if (should_bypass && display_buffer.can_bypass())
=======
    auto const& view_area = display_buffer.view_area();
    auto renderable_list = scene->generate_renderable_list();

    if (bypass_env && display_buffer.can_bypass())
>>>>>>> ef96102c
    {
        // It would be *really* nice not to lock the scene for a composite pass.
        // (C.f. lp:1234018)
        // A compositor shouldn't know anything about navigating the scene,
        // it should be passed a collection of objects to render. (And any
        // locks managed by the scene - which can just lock what is needed.)
        std::unique_lock<Scene> lock(*scene);

        mc::BypassMatch bypass_match(view_area);
        auto bypass_it = std::find_if(renderable_list.rbegin(), renderable_list.rend(), bypass_match);
        if (bypass_it != renderable_list.rend())
        {
            /*
             * Notice the user_id we pass to buffer() here has to be
             * different to the one used in the Renderer. This is in case
             * the below if() fails we want to complete the frame using the
             * same buffer (different user_id required).
             */
            auto bypass_buf = (*bypass_it)->buffer(this);
            if (bypass_buf->can_bypass())
            {
                uncomposited_buffers = (*bypass_it)->buffers_ready_for_compositor() > 1;

                lock.unlock();
                display_buffer.post_update(bypass_buf);
                bypassed = true;
                renderer->suspend();
            }
        }
    }

    if (!bypassed)
    {
        display_buffer.make_current();

<<<<<<< HEAD
        auto renderable_list = scene->generate_renderable_list();
        mc::filter_occlusions_from(renderable_list, viewport);
=======
        mc::filter_occlusions_from(renderable_list, view_area);
>>>>>>> ef96102c

        for(auto const& renderable : renderable_list)
            uncomposited_buffers |= (renderable->buffers_ready_for_compositor() > 1);

        renderer->set_viewport(viewport);
        renderer->set_rotation(display_buffer.orientation());
        renderer->begin();
        mc::RenderingOperator applicator(*renderer);
        VisibilityFilter selector(renderable_list);
        scene->for_each_if(selector, applicator);
        renderer->end();

        display_buffer.post_update();

        // This is a frig to avoid lp:1286190
        if (last_pass_rendered_anything && renderable_list.empty())
            uncomposited_buffers = true;

        last_pass_rendered_anything = !renderable_list.empty();
        // End of frig
    }

    report->finished_frame(bypassed, this);
    return uncomposited_buffers;
}

std::weak_ptr<graphics::Cursor>
mc::DefaultDisplayBufferCompositor::cursor() const
{
    return soft_cursor;
}

void mc::DefaultDisplayBufferCompositor::on_cursor_movement(
    geometry::Point const& p)
{
    cursor_pos = p;
    if (zoom_mag != 1.0f)
        update_viewport();
}

void mc::DefaultDisplayBufferCompositor::zoom(float mag)
{
    zoom_mag = mag;
    update_viewport();
}

void mc::DefaultDisplayBufferCompositor::update_viewport()
{
    auto const& view_area = display_buffer.view_area();

    if (zoom_mag == 1.0f)
    {
        // The below calculations should yield the same result as this, but
        // just in case there are any floating point precision errors,
        // set it precisely:
        viewport = view_area;
    }
    else
    {
        int db_width = view_area.size.width.as_int();
        int db_height = view_area.size.height.as_int();
        int db_x = view_area.top_left.x.as_int();
        int db_y = view_area.top_left.y.as_int();
    
        float zoom_width = db_width / zoom_mag;
        float zoom_height = db_height / zoom_mag;
    
        float screen_x = cursor_pos.x.as_int() - db_x;
        float screen_y = cursor_pos.y.as_int() - db_y;

        float normal_x = screen_x / db_width;
        float normal_y = screen_y / db_height;
    
        // Position the viewport so the cursor location matches up.
        // This assumes the hardware cursor still traverses the physical
        // screen and isn't being warped.
        int zoom_x = db_x + (db_width - zoom_width) * normal_x;
        int zoom_y = db_y + (db_height - zoom_height) * normal_y;

        viewport = {{zoom_x, zoom_y}, {zoom_width, zoom_height}};
    }
}<|MERGE_RESOLUTION|>--- conflicted
+++ resolved
@@ -113,15 +113,9 @@
     bool bypassed = false;
     bool uncomposited_buffers{false};
     bool should_bypass = bypass_env && viewport == display_buffer.view_area();
-
-<<<<<<< HEAD
+    auto renderable_list = scene->generate_renderable_list();
+
     if (should_bypass && display_buffer.can_bypass())
-=======
-    auto const& view_area = display_buffer.view_area();
-    auto renderable_list = scene->generate_renderable_list();
-
-    if (bypass_env && display_buffer.can_bypass())
->>>>>>> ef96102c
     {
         // It would be *really* nice not to lock the scene for a composite pass.
         // (C.f. lp:1234018)
@@ -130,7 +124,7 @@
         // locks managed by the scene - which can just lock what is needed.)
         std::unique_lock<Scene> lock(*scene);
 
-        mc::BypassMatch bypass_match(view_area);
+        mc::BypassMatch bypass_match(viewport);
         auto bypass_it = std::find_if(renderable_list.rbegin(), renderable_list.rend(), bypass_match);
         if (bypass_it != renderable_list.rend())
         {
@@ -157,12 +151,7 @@
     {
         display_buffer.make_current();
 
-<<<<<<< HEAD
-        auto renderable_list = scene->generate_renderable_list();
         mc::filter_occlusions_from(renderable_list, viewport);
-=======
-        mc::filter_occlusions_from(renderable_list, view_area);
->>>>>>> ef96102c
 
         for(auto const& renderable : renderable_list)
             uncomposited_buffers |= (renderable->buffers_ready_for_compositor() > 1);
