--- conflicted
+++ resolved
@@ -33,12 +33,6 @@
 std::unique_ptr<mc::Renderer>
 mc::GLRendererFactory::create_renderer_for(geom::Rectangle const& rect)
 {
-<<<<<<< HEAD
-    std::lock_guard<std::mutex> lock(mutex);
-
-    auto raw = new GLRenderer(rect);
-=======
     auto raw = new GLRenderer(*program_factory, rect);
->>>>>>> 4c102e52
     return std::unique_ptr<mc::Renderer>(raw);
 }