/*
 * Copyright © 2015 Canonical Ltd.
 *
 * This program is free software: you can redistribute it and/or modify it
 * under the terms of the GNU General Public License version 3,
 * as published by the Free Software Foundation.
 *
 * This program is distributed in the hope that it will be useful,
 * but WITHOUT ANY WARRANTY; without even the implied warranty of
 * MERCHANTABILITY or FITNESS FOR A PARTICULAR PURPOSE.  See the
 * GNU General Public License for more details.
 *
 * You should have received a copy of the GNU General Public License
 * along with this program.  If not, see <http://www.gnu.org/licenses/>.
 *
 * Authored by: Kevin DuBois <kevin.dubois@canonical.com>
 */

#include "multi_monitor_arbiter.h"
#include "mir/graphics/buffer.h"
#include "mir/graphics/graphic_buffer_allocator.h"
#include "mir/frontend/event_sink.h"
#include "mir/frontend/client_buffers.h"
#include "schedule.h"
#include <boost/throw_exception.hpp>
#include <algorithm>

namespace mg = mir::graphics;
namespace mc = mir::compositor;
namespace mf = mir::frontend;

mc::MultiMonitorArbiter::MultiMonitorArbiter(
<<<<<<< HEAD
    PresentationGuarantee guarantee,
    std::shared_ptr<frontend::ClientBuffers> const& map,
    std::shared_ptr<Schedule> const& schedule) :
    guarantee(guarantee),
=======
    MultiMonitorMode mode,
    std::shared_ptr<frontend::ClientBuffers> const& map,
    std::shared_ptr<Schedule> const& schedule) :
    mode(mode),
>>>>>>> aee5905e
    map(map),
    schedule(schedule)
{
}

std::shared_ptr<mg::Buffer> mc::MultiMonitorArbiter::compositor_acquire(compositor::CompositorID id)
{
    std::lock_guard<decltype(mutex)> lk(mutex);

    if (onscreen_buffers.empty() && !schedule->anything_scheduled())
        BOOST_THROW_EXCEPTION(std::logic_error("no buffer to give to compositor"));

    if (current_buffer_users.find(id) != current_buffer_users.end() || onscreen_buffers.empty())
    {
        if (schedule->anything_scheduled())
            onscreen_buffers.emplace_front(schedule->next_buffer(), 0);
        current_buffer_users.clear();
    }
    current_buffer_users.insert(id);

    auto& last_entry = onscreen_buffers.front();
    last_entry.use_count++;
<<<<<<< HEAD
    if (guarantee == mc::PresentationGuarantee::all_frames_on_fastest_monitor)
=======
    if (mode == mc::MultiMonitorMode::multi_monitor_sync)
>>>>>>> aee5905e
        clean_onscreen_buffers(lk);
    return last_entry.buffer;
}

void mc::MultiMonitorArbiter::compositor_release(std::shared_ptr<mg::Buffer> const& buffer)
{
    std::lock_guard<decltype(mutex)> lk(mutex);

    decrease_refcount_for(buffer->id(), lk);

<<<<<<< HEAD
    if (guarantee == mc::PresentationGuarantee::frames_on_any_monitor)
=======
    if (mode == mc::MultiMonitorMode::single_monitor_fast)
>>>>>>> aee5905e
        clean_onscreen_buffers(lk);
}

void mc::MultiMonitorArbiter::decrease_refcount_for(mg::BufferID id, std::lock_guard<std::mutex> const&)
{
    auto it = std::find_if(onscreen_buffers.begin(), onscreen_buffers.end(),
        [&id](ScheduleEntry const& s) { return s.buffer->id() == id; });
    if (it == onscreen_buffers.end())
        BOOST_THROW_EXCEPTION(std::logic_error("buffer not scheduled"));
    it->use_count--;
}

void mc::MultiMonitorArbiter::clean_onscreen_buffers(std::lock_guard<std::mutex> const&)
{
    for(auto it = onscreen_buffers.begin(); it != onscreen_buffers.end();)
    {
        if ((it->use_count == 0) &&
            (it != onscreen_buffers.begin() || schedule->anything_scheduled())) //ensure monitors always have a buffer
        {
            map->send_buffer(it->buffer->id());
            it = onscreen_buffers.erase(it);
        }
        else
        {
            it++;
        } 
    }
}

std::shared_ptr<mg::Buffer> mc::MultiMonitorArbiter::snapshot_acquire()
{
    std::lock_guard<decltype(mutex)> lk(mutex);

    if (onscreen_buffers.empty() && !schedule->anything_scheduled())
        BOOST_THROW_EXCEPTION(std::logic_error("no buffer to give to snapshotter"));

    if (onscreen_buffers.empty())
    {
        if (schedule->anything_scheduled())
            onscreen_buffers.emplace_front(schedule->next_buffer(), 0);
    }

    auto& last_entry = onscreen_buffers.front();
    last_entry.use_count++;
    return last_entry.buffer;
}

void mc::MultiMonitorArbiter::snapshot_release(std::shared_ptr<mg::Buffer> const& buffer)
{
    std::lock_guard<decltype(mutex)> lk(mutex);
    decrease_refcount_for(buffer->id(), lk);
    clean_onscreen_buffers(lk);
}

void mc::MultiMonitorArbiter::set_schedule(std::shared_ptr<Schedule> const& new_schedule)
{
    std::lock_guard<decltype(mutex)> lk(mutex);
    schedule = new_schedule;
}

<<<<<<< HEAD
void mc::MultiMonitorArbiter::set_guarantee(PresentationGuarantee new_guarantee)
{
    std::lock_guard<decltype(mutex)> lk(mutex);
    guarantee = new_guarantee;
=======
void mc::MultiMonitorArbiter::set_mode(MultiMonitorMode new_mode)
{
    std::lock_guard<decltype(mutex)> lk(mutex);
    mode = new_mode;
>>>>>>> aee5905e
}

bool mc::MultiMonitorArbiter::buffer_ready_for(mc::CompositorID id)
{
    std::lock_guard<decltype(mutex)> lk(mutex);
    return schedule->anything_scheduled() ||
       ((current_buffer_users.find(id) == current_buffer_users.end()) && !onscreen_buffers.empty());
}<|MERGE_RESOLUTION|>--- conflicted
+++ resolved
@@ -30,17 +30,10 @@
 namespace mf = mir::frontend;
 
 mc::MultiMonitorArbiter::MultiMonitorArbiter(
-<<<<<<< HEAD
-    PresentationGuarantee guarantee,
-    std::shared_ptr<frontend::ClientBuffers> const& map,
-    std::shared_ptr<Schedule> const& schedule) :
-    guarantee(guarantee),
-=======
     MultiMonitorMode mode,
     std::shared_ptr<frontend::ClientBuffers> const& map,
     std::shared_ptr<Schedule> const& schedule) :
     mode(mode),
->>>>>>> aee5905e
     map(map),
     schedule(schedule)
 {
@@ -63,11 +56,7 @@
 
     auto& last_entry = onscreen_buffers.front();
     last_entry.use_count++;
-<<<<<<< HEAD
-    if (guarantee == mc::PresentationGuarantee::all_frames_on_fastest_monitor)
-=======
     if (mode == mc::MultiMonitorMode::multi_monitor_sync)
->>>>>>> aee5905e
         clean_onscreen_buffers(lk);
     return last_entry.buffer;
 }
@@ -78,11 +67,7 @@
 
     decrease_refcount_for(buffer->id(), lk);
 
-<<<<<<< HEAD
-    if (guarantee == mc::PresentationGuarantee::frames_on_any_monitor)
-=======
     if (mode == mc::MultiMonitorMode::single_monitor_fast)
->>>>>>> aee5905e
         clean_onscreen_buffers(lk);
 }
 
@@ -143,17 +128,10 @@
     schedule = new_schedule;
 }
 
-<<<<<<< HEAD
-void mc::MultiMonitorArbiter::set_guarantee(PresentationGuarantee new_guarantee)
-{
-    std::lock_guard<decltype(mutex)> lk(mutex);
-    guarantee = new_guarantee;
-=======
 void mc::MultiMonitorArbiter::set_mode(MultiMonitorMode new_mode)
 {
     std::lock_guard<decltype(mutex)> lk(mutex);
     mode = new_mode;
->>>>>>> aee5905e
 }
 
 bool mc::MultiMonitorArbiter::buffer_ready_for(mc::CompositorID id)
