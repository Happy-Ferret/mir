--- conflicted
+++ resolved
@@ -128,17 +128,17 @@
     schedule = new_schedule;
 }
 
-<<<<<<< HEAD
 void mc::MultiMonitorArbiter::set_guarantee(PresentationGuarantee new_guarantee)
 {
     std::lock_guard<decltype(mutex)> lk(mutex);
     guarantee = new_guarantee;
-=======
+}
+
 bool mc::MultiMonitorArbiter::buffer_ready_for(mc::CompositorID id)
 {
+    printf("ANTHYNIG %i\n", schedule->anything_scheduled());
     if (schedule->anything_scheduled() ||
        ((current_buffer_users.find(id) == current_buffer_users.end()) && !onscreen_buffers.empty()))
     return true;
     return false;
->>>>>>> 79c8cbe5
 }