--- conflicted
+++ resolved
@@ -80,11 +80,7 @@
     int last_compositor() const;
 
     const std::shared_ptr<graphics::Buffer> &alloc_buffer(int slot);
-<<<<<<< HEAD
-    void complete_client_acquire(std::unique_lock<std::mutex>& lock);
-=======
     void complete_client_acquire(std::unique_lock<std::mutex> lock);
->>>>>>> 6e11a1ea
     struct SharedBuffer
     {
         std::shared_ptr<graphics::Buffer> buf;
