/*
 * Copyright © 2012-2016 Canonical Ltd.
 *
 * This program is free software: you can redistribute it and/or modify it
 * under the terms of the GNU General Public License version 3,
 * as published by the Free Software Foundation.
 *
 * This program is distributed in the hope that it will be useful,
 * but WITHOUT ANY WARRANTY; without even the implied warranty of
 * MERCHANTABILITY or FITNESS FOR A PARTICULAR PURPOSE.  See the
 * GNU General Public License for more details.
 *
 * You should have received a copy of the GNU General Public License
 * along with this program.  If not, see <http://www.gnu.org/licenses/>.
 *
 * Authored by: Alan Griffiths <alan@octopull.co.uk>
 */

#include "session_mediator.h"
#include "reordering_message_sender.h"
#include "event_sink_factory.h"

#include "mir/frontend/session_mediator_report.h"
#include "mir/frontend/shell.h"
#include "mir/frontend/session.h"
#include "mir/frontend/surface.h"
#include "mir/shell/surface_specification.h"
#include "mir/scene/surface_creation_parameters.h"
#include "mir/scene/coordinate_translator.h"
#include "mir/scene/application_not_responding_detector.h"
#include "mir/frontend/display_changer.h"
#include "resource_cache.h"
#include "mir_toolkit/common.h"
#include "mir/graphics/buffer_id.h"
#include "mir/graphics/buffer.h"
#include "mir/input/cursor_images.h"
#include "mir/compositor/buffer_stream.h"
#include "mir/geometry/dimensions.h"
#include "mir/graphics/display_configuration.h"
#include "mir/graphics/pixel_format_utils.h"
#include "mir/graphics/platform_ipc_operations.h"
#include "mir/graphics/platform_ipc_package.h"
#include "mir/graphics/platform_operation_message.h"
#include "mir/graphics/gamma_curves.h"
#include "mir/frontend/client_constants.h"
#include "mir/frontend/event_sink.h"
#include "mir/frontend/screencast.h"
#include "mir/frontend/prompt_session.h"
#include "mir/frontend/buffer_stream.h"
#include "mir/input/input_device_hub.h"
#include "mir/input/device.h"
#include "mir/scene/prompt_session_creation_parameters.h"
#include "mir/fd.h"
#include "mir/cookie/authority.h"
#include "mir/module_properties.h"

#include "mir/geometry/rectangles.h"
#include "protobuf_buffer_packer.h"

#include "mir_toolkit/client_types.h"

#include <boost/exception/get_error_info.hpp>
#include <boost/exception/errinfo_errno.hpp>
#include <boost/throw_exception.hpp>

#include <mutex>
#include <thread>
#include <functional>
#include <cstring>

namespace ms = mir::scene;
namespace msh = mir::shell;
namespace mf = mir::frontend;
namespace mfd=mir::frontend::detail;
namespace mg = mir::graphics;
namespace mi = mir::input;
namespace geom = mir::geometry;

namespace
{
mg::GammaCurve convert_string_to_gamma_curve(std::string const& str_bytes)
{
    mg::GammaCurve out(str_bytes.size() / (sizeof(mg::GammaCurve::value_type) / sizeof(char)));
    std::copy(std::begin(str_bytes), std::end(str_bytes), reinterpret_cast<char*>(out.data()));
    return out;
}
}

mf::SessionMediator::SessionMediator(
    std::shared_ptr<mf::Shell> const& shell,
    std::shared_ptr<mg::PlatformIpcOperations> const& ipc_operations,
    std::shared_ptr<mf::DisplayChanger> const& display_changer,
    std::vector<MirPixelFormat> const& surface_pixel_formats,
    std::shared_ptr<SessionMediatorReport> const& report,
    std::shared_ptr<mf::EventSinkFactory> const& sink_factory,
    std::shared_ptr<mf::MessageSender> const& message_sender,
    std::shared_ptr<MessageResourceCache> const& resource_cache,
    std::shared_ptr<Screencast> const& screencast,
    ConnectionContext const& connection_context,
    std::shared_ptr<mi::CursorImages> const& cursor_images,
    std::shared_ptr<scene::CoordinateTranslator> const& translator,
    std::shared_ptr<scene::ApplicationNotRespondingDetector> const& anr_detector,
    std::shared_ptr<mir::cookie::Authority> const& cookie_authority,
    std::shared_ptr<mir::input::InputDeviceHub> const& hub) :
    client_pid_(0),
    shell(shell),
    ipc_operations(ipc_operations),
    surface_pixel_formats(surface_pixel_formats),
    display_changer(display_changer),
    report(report),
    sink_factory{sink_factory},
    event_sink{sink_factory->create_sink(message_sender)},
    message_sender{message_sender},
    resource_cache(resource_cache),
    screencast(screencast),
    connection_context(connection_context),
    cursor_images(cursor_images),
    translator{translator},
    anr_detector{anr_detector},
    cookie_authority(cookie_authority),
    hub(hub)
{
}

mf::SessionMediator::~SessionMediator() noexcept
{
    if (auto session = weak_session.lock())
    {
        report->session_error(session->name(), __PRETTY_FUNCTION__, "connection dropped without disconnect");
        shell->close_session(session);
    }
    destroy_screencast_sessions();
}

void mf::SessionMediator::client_pid(int pid)
{
    client_pid_ = pid;
}

void mf::SessionMediator::connect(
    const ::mir::protobuf::ConnectParameters* request,
    ::mir::protobuf::Connection* response,
    ::google::protobuf::Closure* done)
{
    report->session_connect_called(request->application_name());

    auto const session = shell->open_session(client_pid_, request->application_name(), event_sink);
    weak_session = session;
    connection_context.handle_client_connect(session);

    auto ipc_package = ipc_operations->connection_ipc_package();
    auto platform = response->mutable_platform();

    for (auto& data : ipc_package->ipc_data)
        platform->add_data(data);

    for (auto& ipc_fds : ipc_package->ipc_fds)
        platform->add_fd(ipc_fds);

    if (auto const graphics_module = ipc_package->graphics_module)
    {
        auto const module = platform->mutable_graphics_module();

        module->set_name(graphics_module->name);
        module->set_major_version(graphics_module->major_version);
        module->set_minor_version(graphics_module->minor_version);
        module->set_micro_version(graphics_module->micro_version);
        module->set_file(graphics_module->file);
    }

    auto display_config = display_changer->base_configuration();
    auto protobuf_config = response->mutable_display_configuration();
    mfd::pack_protobuf_display_configuration(*protobuf_config, *display_config);

    hub->for_each_input_device(
        [response](auto const& dev)
        {
            auto dev_info = response->add_input_devices();
            dev_info->set_name(dev.name());
            dev_info->set_id(dev.id());
            dev_info->set_unique_id(dev.unique_id());
            dev_info->set_capabilities(dev.capabilities().value());
        });

    for (auto pf : surface_pixel_formats)
        response->add_surface_pixel_format(static_cast<::google::protobuf::uint32>(pf));

    resource_cache->save_resource(response, ipc_package);

    done->Run();
}

namespace
{
template<typename T>
std::vector<geom::Rectangle>
extract_input_shape_from(T const& params)
{
    std::vector<geom::Rectangle> shapes;
    if (params->input_shape_size() > 0)
    {
        for (auto& rect : params->input_shape())
        {
            shapes.push_back(geom::Rectangle(
                geom::Point{rect.left(), rect.top()},
                geom::Size{rect.width(), rect.height()})
            );
        }
    }
    return shapes;
}
}

void mf::SessionMediator::create_surface(
    const mir::protobuf::SurfaceParameters* request,
    mir::protobuf::Surface* response,
    google::protobuf::Closure* done)
{
    auto const session = weak_session.lock();

    if (session.get() == nullptr)
        BOOST_THROW_EXCEPTION(std::logic_error("Invalid application session"));

    report->session_create_surface_called(session->name());

    auto params = ms::SurfaceCreationParameters()
        .of_size(request->width(), request->height())
        .of_buffer_usage(static_cast<graphics::BufferUsage>(request->buffer_usage()))
        .of_pixel_format(static_cast<MirPixelFormat>(request->pixel_format()));

    if (request->has_surface_name())
        params.of_name(request->surface_name());

    if (request->has_output_id())
        params.with_output_id(graphics::DisplayConfigurationOutputId(request->output_id()));

    if (request->has_type())
        params.of_type(static_cast<MirSurfaceType>(request->type()));

    if (request->has_state())
        params.with_state(static_cast<MirSurfaceState>(request->state()));

    if (request->has_pref_orientation())
        params.with_preferred_orientation(static_cast<MirOrientationMode>(request->pref_orientation()));

    if (request->has_parent_id())
        params.with_parent_id(SurfaceId{request->parent_id()});


    if (request->has_parent_persistent_id())
    {
        auto persistent_id = request->parent_persistent_id().value();
        params.parent = shell->surface_for_id(persistent_id);
    }

    if (request->has_aux_rect())
    {
        params.with_aux_rect(geom::Rectangle{
            {request->aux_rect().left(), request->aux_rect().top()},
            {request->aux_rect().width(), request->aux_rect().height()}
        });
    }

    if (request->has_edge_attachment())
        params.with_edge_attachment(static_cast<MirEdgeAttachment>(request->edge_attachment()));

    #define COPY_IF_SET(field)\
        if (request->has_##field())\
            params.field = std::remove_reference<decltype(params.field.value())>::type(request->field())

    COPY_IF_SET(min_width);
    COPY_IF_SET(min_height);
    COPY_IF_SET(max_width);
    COPY_IF_SET(max_height);
    COPY_IF_SET(width_inc);
    COPY_IF_SET(height_inc);
    COPY_IF_SET(shell_chrome);
    COPY_IF_SET(confine_pointer);
    COPY_IF_SET(aux_rect_placement_gravity);
    COPY_IF_SET(surface_placement_gravity);
    COPY_IF_SET(placement_hints);
    COPY_IF_SET(aux_rect_placement_offset_x);
    COPY_IF_SET(aux_rect_placement_offset_y);

    #undef COPY_IF_SET

    mf::BufferStreamId buffer_stream_id;
    std::shared_ptr<mf::BufferStream> legacy_stream = nullptr;
    if (request->stream_size() > 0)
    {
        std::vector<msh::StreamSpecification> stream_spec;
        for (auto& stream : request->stream())
        {
            if (stream.has_width() && stream.has_height())
            {
                stream_spec.emplace_back(
                    msh::StreamSpecification{
                        mf::BufferStreamId{stream.id().value()},
                        geom::Displacement{stream.displacement_x(), stream.displacement_y()},
                        geom::Size{stream.width(), stream.height()}});
            }
            else
            {
                stream_spec.emplace_back(
                    msh::StreamSpecification{
                        mf::BufferStreamId{stream.id().value()},
                        geom::Displacement{stream.displacement_x(), stream.displacement_y()},
                        {}});
            }
        }
        params.streams = std::move(stream_spec);
    }
    else
    {
        buffer_stream_id = session->create_buffer_stream(
            {params.size, params.pixel_format, params.buffer_usage});
        legacy_stream = session->get_buffer_stream(buffer_stream_id);
        params.content_id = buffer_stream_id;
    }

    if (request->has_min_aspect())
        params.min_aspect = { request->min_aspect().width(), request->min_aspect().height()};

    if (request->has_max_aspect())
        params.max_aspect = { request->max_aspect().width(), request->max_aspect().height()};

    params.input_shape = extract_input_shape_from(request);

    auto buffering_sender = std::make_shared<mf::ReorderingMessageSender>(message_sender);
    std::shared_ptr<mf::EventSink> sink = sink_factory->create_sink(buffering_sender);

    auto const surf_id = shell->create_surface(session, params, sink);

    auto surface = session->get_surface(surf_id);
    auto const& client_size = surface->client_size();
    response->mutable_id()->set_value(surf_id.as_value());
    response->set_width(client_size.width.as_uint32_t());
    response->set_height(client_size.height.as_uint32_t());

    // TODO: Deprecate
    response->set_pixel_format(request->pixel_format());
    response->set_buffer_usage(request->buffer_usage());

    if (surface->supports_input())
        response->add_fd(surface->client_input_fd());
    
    for (unsigned int i = 0; i < mir_surface_attribs; i++)
    {
        auto setting = response->add_attributes();
        
        setting->mutable_surfaceid()->set_value(surf_id.as_value());
        setting->set_attrib(i);
        setting->set_ivalue(shell->get_surface_attribute(session, surf_id, static_cast<MirSurfaceAttrib>(i)));
    }

    if (legacy_stream)
    {
        response->mutable_buffer_stream()->mutable_id()->set_value(buffer_stream_id.as_value());
        response->mutable_buffer_stream()->set_pixel_format(legacy_stream->pixel_format());
        response->mutable_buffer_stream()->set_buffer_usage(request->buffer_usage());
        legacy_default_stream_map[surf_id] = buffer_stream_id;
    }
    done->Run();
    // ...then uncork the message sender, sending all buffered surface events.
    buffering_sender->uncork();
}

<<<<<<< HEAD
//TODO: deprecate this function soon.
void mf::SessionMediator::exchange_buffer(
    mir::protobuf::BufferRequest const* request,
    mir::protobuf::Buffer*,
    google::protobuf::Closure* done)
{
    mir::protobuf::Void v;
    submit_buffer(request, &v, done);
}

=======
>>>>>>> e293fd6b
void mf::SessionMediator::submit_buffer(
    mir::protobuf::BufferRequest const* request,
    mir::protobuf::Void*,
    google::protobuf::Closure* done)
{
    auto const session = weak_session.lock();
    if (!session) BOOST_THROW_EXCEPTION(std::logic_error("Invalid application session"));
    report->session_submit_buffer_called(session->name());
    
    mf::BufferStreamId const stream_id{request->id().value()};
    mg::BufferID const buffer_id{static_cast<uint32_t>(request->buffer().buffer_id())};
    auto stream = session->get_buffer_stream(stream_id);

    mfd::ProtobufBufferPacker request_msg{const_cast<mir::protobuf::Buffer*>(&request->buffer())};
    auto b = session->get_buffer(buffer_id);
    ipc_operations->unpack_buffer(request_msg, *b);

    stream->swap_buffers(b.get(), [](mg::Buffer*) {});

    done->Run();
}

void mf::SessionMediator::allocate_buffers( 
    mir::protobuf::BufferAllocation const* request,
    mir::protobuf::Void*,
    google::protobuf::Closure* done)
{
    auto session = weak_session.lock();
    if (!session)
        BOOST_THROW_EXCEPTION(std::logic_error("Invalid application session"));

    report->session_allocate_buffers_called(session->name());
    for (auto i = 0; i < request->buffer_requests().size(); i++)
    {
        auto const& req = request->buffer_requests(i);
        mg::BufferProperties properties(
            geom::Size{req.width(), req.height()},
            static_cast<MirPixelFormat>(req.pixel_format()),
           static_cast<mg::BufferUsage>(req.buffer_usage()));

        auto id = session->create_buffer(properties);
        if (request->has_id())
        {
            auto stream = session->get_buffer_stream(mf::BufferStreamId(request->id().value()));
            stream->associate_buffer(id);
        }
    }
    done->Run();
}
 
void mf::SessionMediator::release_buffers(
    mir::protobuf::BufferRelease const* request,
    mir::protobuf::Void*,
    google::protobuf::Closure* done)
{
    auto session = weak_session.lock();
    if (!session)
        BOOST_THROW_EXCEPTION(std::logic_error("Invalid application session"));

    report->session_release_buffers_called(session->name());
    if (request->has_id())
    {
        auto stream_id = mf::BufferStreamId{request->id().value()};
        try
        {
            auto stream = session->get_buffer_stream(stream_id);
            for (auto i = 0; i < request->buffers().size(); i++)
            {
                mg::BufferID buffer_id{static_cast<uint32_t>(request->buffers(i).buffer_id())};
                stream->disassociate_buffer(buffer_id);
            }
        }
        catch(...)
        {
        }
    }
    for (auto i = 0; i < request->buffers().size(); i++)
    {
        mg::BufferID buffer_id{static_cast<uint32_t>(request->buffers(i).buffer_id())};
        session->destroy_buffer(buffer_id);
    }
   done->Run();
}

void mf::SessionMediator::release_surface(
    const mir::protobuf::SurfaceId* request,
    mir::protobuf::Void*,
    google::protobuf::Closure* done)
{
    auto session = weak_session.lock();

    if (session.get() == nullptr)
        BOOST_THROW_EXCEPTION(std::logic_error("Invalid application session"));

    report->session_release_surface_called(session->name());

    auto const id = SurfaceId(request->value());

    shell->destroy_surface(session, id);

    auto it = legacy_default_stream_map.find(id);
    if (it != legacy_default_stream_map.end())
    {
        session->destroy_buffer_stream(it->second);
        legacy_default_stream_map.erase(it);
    }

    // TODO: We rely on this sending responses synchronously.
    done->Run();
}

void mf::SessionMediator::disconnect(
    const mir::protobuf::Void* /*request*/,
    mir::protobuf::Void* /*response*/,
    google::protobuf::Closure* done)
{
    {
        auto session = weak_session.lock();

        if (session.get() == nullptr)
            BOOST_THROW_EXCEPTION(std::logic_error("Invalid application session"));

        report->session_disconnect_called(session->name());

        shell->close_session(session);
        destroy_screencast_sessions();
    }
    weak_session.reset();

    done->Run();
}

void mf::SessionMediator::configure_surface(
    const mir::protobuf::SurfaceSetting* request,
    mir::protobuf::SurfaceSetting* response,
    google::protobuf::Closure* done)
{
    MirSurfaceAttrib attrib = static_cast<MirSurfaceAttrib>(request->attrib());

    // Required response fields:
    response->mutable_surfaceid()->CopyFrom(request->surfaceid());
    response->set_attrib(attrib);

    auto session = weak_session.lock();

    if (session.get() == nullptr)
        BOOST_THROW_EXCEPTION(std::logic_error("Invalid application session"));

    report->session_configure_surface_called(session->name());

    auto const id = mf::SurfaceId(request->surfaceid().value());
    int value = request->ivalue();
    int newvalue = shell->set_surface_attribute(session, id, attrib, value);

    response->set_ivalue(newvalue);

    done->Run();
}

void mf::SessionMediator::modify_surface(
    const mir::protobuf::SurfaceModifications* request,
    mir::protobuf::Void* /*response*/,
    google::protobuf::Closure* done)
{
    auto const& surface_specification = request->surface_specification();

    auto const session = weak_session.lock();
    if (!session)
        BOOST_THROW_EXCEPTION(std::logic_error("Invalid application session"));

    msh::SurfaceSpecification mods;

#define COPY_IF_SET(name)\
    if (surface_specification.has_##name())\
    mods.name = std::remove_reference<decltype(mods.name.value())>::type(surface_specification.name())

    COPY_IF_SET(width);
    COPY_IF_SET(height);
    COPY_IF_SET(pixel_format);
    COPY_IF_SET(buffer_usage);
    COPY_IF_SET(name);
    COPY_IF_SET(output_id);
    COPY_IF_SET(type);
    COPY_IF_SET(state);
    COPY_IF_SET(preferred_orientation);
    COPY_IF_SET(parent_id);
    // aux_rect is a special case (below)
    COPY_IF_SET(aux_rect_placement_gravity);
    COPY_IF_SET(surface_placement_gravity);
    COPY_IF_SET(placement_hints);
    COPY_IF_SET(aux_rect_placement_offset_x);
    COPY_IF_SET(aux_rect_placement_offset_y);
    COPY_IF_SET(edge_attachment);
    COPY_IF_SET(min_width);
    COPY_IF_SET(min_height);
    COPY_IF_SET(max_width);
    COPY_IF_SET(max_height);
    COPY_IF_SET(width_inc);
    COPY_IF_SET(height_inc);
    COPY_IF_SET(shell_chrome);
    COPY_IF_SET(confine_pointer);
    // min_aspect is a special case (below)
    // max_aspect is a special case (below)

#undef COPY_IF_SET
    if (surface_specification.stream_size() > 0)
    {
        std::vector<msh::StreamSpecification> stream_spec;
        for (auto& stream : surface_specification.stream())
        {
            if (stream.has_width() && stream.has_height())
            {
                stream_spec.emplace_back(
                    msh::StreamSpecification{
                        mf::BufferStreamId{stream.id().value()},
                        geom::Displacement{stream.displacement_x(), stream.displacement_y()},
                        geom::Size{stream.width(), stream.height()}});
            }
            else
            {
                stream_spec.emplace_back(
                    msh::StreamSpecification{
                        mf::BufferStreamId{stream.id().value()},
                        geom::Displacement{stream.displacement_x(), stream.displacement_y()},
                        {}});
            }
        }
        mods.streams = std::move(stream_spec);
    }

    if (surface_specification.has_aux_rect())
    {
        auto const& rect = surface_specification.aux_rect();
        mods.aux_rect = {{rect.left(), rect.top()}, {rect.width(), rect.height()}};
    }

    if (surface_specification.has_min_aspect())
        mods.min_aspect =
        {
            surface_specification.min_aspect().width(),
            surface_specification.min_aspect().height()
        };

    if (surface_specification.has_max_aspect())
        mods.max_aspect =
        {
            surface_specification.max_aspect().width(),
            surface_specification.max_aspect().height()
        };

    mods.input_shape = extract_input_shape_from(&surface_specification);

    auto const id = mf::SurfaceId(request->surface_id().value());

    shell->modify_surface(session, id, mods);

    done->Run();
}

void mf::SessionMediator::configure_display(
    const ::mir::protobuf::DisplayConfiguration* request,
    ::mir::protobuf::DisplayConfiguration* response,
    ::google::protobuf::Closure* done)
{
    auto session = weak_session.lock();

    if (session.get() == nullptr)
        BOOST_THROW_EXCEPTION(std::logic_error("Invalid application session"));

    report->session_configure_display_called(session->name());

    auto const config = unpack_and_sanitize_display_configuration(request);
    display_changer->configure(session, config);

    auto display_config = display_changer->base_configuration();
    mfd::pack_protobuf_display_configuration(*response, *display_config);

    done->Run();
}

void mf::SessionMediator::set_base_display_configuration(
    mir::protobuf::DisplayConfiguration const* request,
    mir::protobuf::Void* /*response*/,
    google::protobuf::Closure* done)
{
    auto session = weak_session.lock();

    if (session.get() == nullptr)
        BOOST_THROW_EXCEPTION(std::logic_error("Invalid application session"));

    report->session_set_base_display_configuration_called(session->name());

    auto const config = unpack_and_sanitize_display_configuration(request);
    display_changer->set_base_configuration(config);

    done->Run();
}

void mf::SessionMediator::preview_base_display_configuration(
    mir::protobuf::PreviewConfiguration const* request,
    mir::protobuf::Void* /*response*/,
    google::protobuf::Closure* done)
{
    auto session = weak_session.lock();

    if (session.get() == nullptr)
        BOOST_THROW_EXCEPTION(std::logic_error("Invalid application session"));

    report->session_preview_base_display_configuration_called(session->name());

    auto const config = unpack_and_sanitize_display_configuration(&request->configuration());
    display_changer->preview_base_configuration(
        weak_session,
        config,
        std::chrono::seconds{request->timeout()});

    done->Run();
}

void mf::SessionMediator::confirm_base_display_configuration(
    mir::protobuf::DisplayConfiguration const* request,
    mir::protobuf::Void* /*response*/,
    google::protobuf::Closure* done)
{
    auto session = weak_session.lock();

    if (session.get() == nullptr)
        BOOST_THROW_EXCEPTION(std::logic_error("Invalid application session"));

    report->session_confirm_base_display_configuration_called(session->name());

    auto const config = unpack_and_sanitize_display_configuration(request);

    display_changer->confirm_base_configuration(session, config);

    done->Run();
}

void mf::SessionMediator::cancel_base_display_configuration_preview(
    mir::protobuf::Void const* /*request*/,
    mir::protobuf::Void* /*response*/,
    google::protobuf::Closure* done)
{
    auto session = weak_session.lock();

    if (session.get() == nullptr)
        BOOST_THROW_EXCEPTION(std::logic_error("Invalid application session"));

    display_changer->cancel_base_configuration_preview(session);

    done->Run();
}

void mf::SessionMediator::create_screencast(
    const mir::protobuf::ScreencastParameters* parameters,
    mir::protobuf::Screencast* protobuf_screencast,
    google::protobuf::Closure* done)
{
    auto const msg_type = mg::BufferIpcMsgType::full_msg;

    geom::Rectangle const region{
        {parameters->region().left(), parameters->region().top()},
        {parameters->region().width(), parameters->region().height()}
    };
    geom::Size const size{parameters->width(), parameters->height()};
    MirPixelFormat const pixel_format = static_cast<MirPixelFormat>(parameters->pixel_format());

    int nbuffers = 1;
    if (parameters->has_num_buffers())
        nbuffers = parameters->num_buffers();

    MirMirrorMode mirror_mode = mir_mirror_mode_none;
    if (parameters->has_mirror_mode())
        mirror_mode = static_cast<MirMirrorMode>(parameters->mirror_mode());

    auto screencast_session_id = screencast->create_session(region, size, pixel_format, nbuffers, mirror_mode);
    auto buffer = screencast->capture(screencast_session_id);
    screencast_buffer_tracker.track_buffer(screencast_session_id, buffer.get());

    protobuf_screencast->mutable_screencast_id()->set_value(
        screencast_session_id.as_value());

    protobuf_screencast->mutable_buffer_stream()->mutable_id()->set_value(
        screencast_session_id.as_value());
    pack_protobuf_buffer(*protobuf_screencast->mutable_buffer_stream()->mutable_buffer(),
                         buffer.get(),
                         msg_type);

    done->Run();
}

void mf::SessionMediator::release_screencast(
    const mir::protobuf::ScreencastId* protobuf_screencast_id,
    mir::protobuf::Void*,
    google::protobuf::Closure* done)
{
    ScreencastSessionId const screencast_session_id{
        protobuf_screencast_id->value()};
    screencast->destroy_session(screencast_session_id);
    screencast_buffer_tracker.remove_session(screencast_session_id);
    done->Run();
}

void mf::SessionMediator::screencast_buffer(
    const mir::protobuf::ScreencastId* protobuf_screencast_id,
    mir::protobuf::Buffer* protobuf_buffer,
    google::protobuf::Closure* done)
{
    ScreencastSessionId const screencast_session_id{
        protobuf_screencast_id->value()};

    auto buffer = screencast->capture(screencast_session_id);
    bool const already_tracked = screencast_buffer_tracker.track_buffer(screencast_session_id, buffer.get());
    auto const msg_type = already_tracked ?
        mg::BufferIpcMsgType::update_msg : mg::BufferIpcMsgType::full_msg;
    pack_protobuf_buffer(*protobuf_buffer,
                         buffer.get(),
                         msg_type);

    done->Run();
}

void mf::SessionMediator::create_buffer_stream(
    mir::protobuf::BufferStreamParameters const* request,
    mir::protobuf::BufferStream* response,
    google::protobuf::Closure* done)
{
    auto const session = weak_session.lock();

    if (session.get() == nullptr)
        BOOST_THROW_EXCEPTION(std::logic_error("Invalid application session"));

    report->session_create_buffer_stream_called(session->name());
    
    auto const usage = (request->buffer_usage() == mir_buffer_usage_hardware) ?
        mg::BufferUsage::hardware : mg::BufferUsage::software;

    auto stream_size = geom::Size{geom::Width{request->width()}, geom::Height{request->height()}};
    mg::BufferProperties props(stream_size,
        static_cast<MirPixelFormat>(request->pixel_format()),
        usage);
    
    auto const buffer_stream_id = session->create_buffer_stream(props);
    auto stream = session->get_buffer_stream(buffer_stream_id);
    
    response->mutable_id()->set_value(buffer_stream_id.as_value());
    response->set_pixel_format(stream->pixel_format());

    // TODO: Is it guaranteed we get the buffer usage we want?
    response->set_buffer_usage(request->buffer_usage());
    done->Run();
}

void mf::SessionMediator::release_buffer_stream(
    const mir::protobuf::BufferStreamId* request,
    mir::protobuf::Void*,
    google::protobuf::Closure* done)
{
    auto session = weak_session.lock();

    if (session.get() == nullptr)
        BOOST_THROW_EXCEPTION(std::logic_error("Invalid application session"));

    report->session_release_buffer_stream_called(session->name());

    auto const id = BufferStreamId(request->value());

    session->destroy_buffer_stream(id);

    done->Run();
}


std::function<void(std::shared_ptr<mf::Session> const&)> mf::SessionMediator::prompt_session_connect_handler() const
{
    return [this](std::shared_ptr<mf::Session> const& session)
    {
        auto prompt_session = weak_prompt_session.lock();
        if (prompt_session.get() == nullptr)
            BOOST_THROW_EXCEPTION(std::logic_error("Invalid prompt session"));

        shell->add_prompt_provider_for(prompt_session, session);
    };
}

namespace
{
void throw_if_unsuitable_for_cursor(mf::BufferStream& stream)
{
    if (stream.pixel_format() != mir_pixel_format_argb_8888)
        BOOST_THROW_EXCEPTION(std::logic_error("Only argb8888 buffer streams may currently be attached to the cursor"));
}
}

void mf::SessionMediator::configure_cursor(
    mir::protobuf::CursorSetting const* cursor_request,
    mir::protobuf::Void* /* void_response */,
    google::protobuf::Closure* done)
{
    auto session = weak_session.lock();

    if (session.get() == nullptr)
        BOOST_THROW_EXCEPTION(std::logic_error("Invalid application session"));

    report->session_configure_surface_cursor_called(session->name());

    auto const id = mf::SurfaceId(cursor_request->surfaceid().value());
    auto const surface = session->get_surface(id);

    if (cursor_request->has_name())
    {
        auto const& image = cursor_images->image(cursor_request->name(), mi::default_cursor_size);
        surface->set_cursor_image(image);
    }
    else if (cursor_request->has_buffer_stream())
    {
        auto const& stream_id = mf::BufferStreamId(cursor_request->buffer_stream().value());
        auto hotspot = geom::Displacement{cursor_request->hotspot_x(), cursor_request->hotspot_y()};
        auto stream = session->get_buffer_stream(stream_id);

        throw_if_unsuitable_for_cursor(*stream);

        surface->set_cursor_stream(stream, hotspot);
    }
    else
    {
        surface->set_cursor_image({});
    }

    done->Run();
}

void mf::SessionMediator::new_fds_for_prompt_providers(
    ::mir::protobuf::SocketFDRequest const* parameters,
    ::mir::protobuf::SocketFD* response,
    ::google::protobuf::Closure* done)
{
    auto session = weak_session.lock();

    if (session.get() == nullptr)
        BOOST_THROW_EXCEPTION(std::logic_error("Invalid application session"));

    auto const connect_handler = prompt_session_connect_handler();

    auto const fds_requested = parameters->number();

    // < 1 is illogical, > 42 is unreasonable
    if (fds_requested < 1 || fds_requested > 42)
        BOOST_THROW_EXCEPTION(std::runtime_error("number of fds requested out of range"));

    for (auto i  = 0; i != fds_requested; ++i)
    {
        auto const fd = connection_context.fd_for_new_client(connect_handler);
        response->add_fd(fd);
        resource_cache->save_fd(response, mir::Fd{fd});
    }

    done->Run();
}

void mf::SessionMediator::pong(
    mir::protobuf::PingEvent const* /*request*/,
    mir::protobuf::Void* /* response */,
    google::protobuf::Closure* done)
{
    auto session = weak_session.lock();

    if (session.get() == nullptr)
        BOOST_THROW_EXCEPTION(std::logic_error("Invalid application session"));

    anr_detector->pong_received(session.get());
    done->Run();
}

void mf::SessionMediator::translate_surface_to_screen(
    ::mir::protobuf::CoordinateTranslationRequest const* request,
    ::mir::protobuf::CoordinateTranslationResponse* response,
    ::google::protobuf::Closure *done)
{
    auto session = weak_session.lock();

    if (session.get() == nullptr)
        BOOST_THROW_EXCEPTION(std::logic_error("Invalid application session"));

    auto const id = mf::SurfaceId(request->surfaceid().value());

    auto const coords = translator->surface_to_screen(session->get_surface(id),
                                                      request->x(),
                                                      request->y());

    response->set_x(coords.x.as_uint32_t());
    response->set_y(coords.y.as_uint32_t());

    done->Run();
}

void mf::SessionMediator::platform_operation(
    mir::protobuf::PlatformOperationMessage const* request,
    mir::protobuf::PlatformOperationMessage* response,
    google::protobuf::Closure* done)
{
    auto session = weak_session.lock();

    if (session.get() == nullptr)
        BOOST_THROW_EXCEPTION(std::logic_error("Invalid application session"));

    mg::PlatformOperationMessage platform_request;
    unsigned int const opcode = request->opcode();
    platform_request.data.assign(request->data().begin(),
                                 request->data().end());
    platform_request.fds.assign(request->fd().begin(),
                                request->fd().end());

    auto const& platform_response = ipc_operations->platform_operation(opcode, platform_request);

    response->set_opcode(opcode);
    response->set_data(platform_response.data.data(),
                       platform_response.data.size());
    for (auto fd : platform_response.fds)
    {
        response->add_fd(fd);
        resource_cache->save_fd(response, mir::Fd{fd});
    }

    done->Run();
}

void mf::SessionMediator::start_prompt_session(
    const ::mir::protobuf::PromptSessionParameters* request,
    ::mir::protobuf::Void* /*response*/,
    ::google::protobuf::Closure* done)
{
    auto const session = weak_session.lock();

    if (!session)
        BOOST_THROW_EXCEPTION(std::logic_error("Invalid application session"));

    if (weak_prompt_session.lock())
        BOOST_THROW_EXCEPTION(std::runtime_error("Cannot start another prompt session"));

    ms::PromptSessionCreationParameters parameters;
    parameters.application_pid = request->application_pid();

    report->session_start_prompt_session_called(session->name(), parameters.application_pid);

    weak_prompt_session = shell->start_prompt_session_for(session, parameters);

    done->Run();
}

void mf::SessionMediator::stop_prompt_session(
    const ::mir::protobuf::Void*,
    ::mir::protobuf::Void*,
    ::google::protobuf::Closure* done)
{
    auto const session = weak_session.lock();

    if (!session)
        BOOST_THROW_EXCEPTION(std::logic_error("Invalid application session"));

    auto const prompt_session = weak_prompt_session.lock();

    if (!prompt_session)
        BOOST_THROW_EXCEPTION(std::logic_error("Invalid prompt session"));

    weak_prompt_session.reset();

    report->session_stop_prompt_session_called(session->name());

    shell->stop_prompt_session(prompt_session);

    done->Run();
}

void mf::SessionMediator::request_persistent_surface_id(
    mir::protobuf::SurfaceId const* request,
    mir::protobuf::PersistentSurfaceId* response,
    google::protobuf::Closure* done)
{
    auto const session = weak_session.lock();

    if (!session)
        BOOST_THROW_EXCEPTION(std::logic_error("Invalid application session"));

    auto buffer = shell->persistent_id_for(session, mf::SurfaceId{request->value()});

    *response->mutable_value() = std::string{buffer.begin(), buffer.end()};

    done->Run();
}

void mf::SessionMediator::pack_protobuf_buffer(
    protobuf::Buffer& protobuf_buffer,
    graphics::Buffer* graphics_buffer,
    mg::BufferIpcMsgType buffer_msg_type)
{
    protobuf_buffer.set_buffer_id(graphics_buffer->id().as_value());

    mfd::ProtobufBufferPacker packer{&protobuf_buffer};
    ipc_operations->pack_buffer(packer, *graphics_buffer, buffer_msg_type);

    for(auto const& fd : packer.fds())
        resource_cache->save_fd(&protobuf_buffer, fd);
}

void mf::SessionMediator::configure_buffer_stream(
    mir::protobuf::StreamConfiguration const* request,
    mir::protobuf::Void*,
    google::protobuf::Closure* done)
{
    auto const session = weak_session.lock();
    if (!session)
        BOOST_THROW_EXCEPTION(std::logic_error("Invalid application session"));

    auto stream = session->get_buffer_stream(mf::BufferStreamId(request->id().value()));
    if (request->has_swapinterval())
        stream->allow_framedropping(request->swapinterval() == 0);
    if (request->has_scale())
        stream->set_scale(request->scale());

    done->Run();
}

void mf::SessionMediator::raise_surface(
    mir::protobuf::RaiseRequest const* request,
    mir::protobuf::Void*,
    google::protobuf::Closure* done)
{
    auto const session = weak_session.lock();
    if (!session)
        BOOST_THROW_EXCEPTION(std::logic_error("Invalid application session"));

    auto const cookie     = request->cookie();
    auto const surface_id = request->surface_id();

    auto cookie_string = cookie.cookie();

    std::vector<uint8_t> cookie_bytes(cookie_string.begin(), cookie_string.end());
    auto const cookie_ptr = cookie_authority->make_cookie(cookie_bytes);

    shell->raise_surface(session, mf::SurfaceId{surface_id.value()}, cookie_ptr->timestamp());

    done->Run();
}

std::shared_ptr<mg::DisplayConfiguration>
mf::SessionMediator::unpack_and_sanitize_display_configuration(
    mir::protobuf::DisplayConfiguration const* protobuf_config)
{
    auto config = display_changer->base_configuration();

    config->for_each_output([&](mg::UserDisplayConfigurationOutput& dest){
        unsigned id = dest.id.as_value();
        int n = 0;
        for (; n < protobuf_config->display_output_size(); ++n)
        {
            if (protobuf_config->display_output(n).output_id() == id)
                break;
        }
        if (n >= protobuf_config->display_output_size())
            return;

        auto& src = protobuf_config->display_output(n);
        dest.used = src.used();
        dest.top_left = geom::Point{src.position_x(),
                src.position_y()};
        dest.current_mode_index = src.current_mode();
        dest.current_format =
                static_cast<MirPixelFormat>(src.current_format());
        dest.power_mode = static_cast<MirPowerMode>(src.power_mode());
        dest.orientation = static_cast<MirOrientation>(src.orientation());

        dest.gamma = {convert_string_to_gamma_curve(src.gamma_red()),
                      convert_string_to_gamma_curve(src.gamma_green()),
                      convert_string_to_gamma_curve(src.gamma_blue())};
    });

    return config;
}

void mf::SessionMediator::destroy_screencast_sessions()
{
    std::vector<ScreencastSessionId> ids_to_untrack;
    screencast_buffer_tracker.for_each_session([this, &ids_to_untrack](ScreencastSessionId id)
    {
        screencast->destroy_session(id);
        ids_to_untrack.push_back(id);
    });

    for (auto const& id : ids_to_untrack)
        screencast_buffer_tracker.remove_session(id);
}<|MERGE_RESOLUTION|>--- conflicted
+++ resolved
@@ -365,19 +365,6 @@
     buffering_sender->uncork();
 }
 
-<<<<<<< HEAD
-//TODO: deprecate this function soon.
-void mf::SessionMediator::exchange_buffer(
-    mir::protobuf::BufferRequest const* request,
-    mir::protobuf::Buffer*,
-    google::protobuf::Closure* done)
-{
-    mir::protobuf::Void v;
-    submit_buffer(request, &v, done);
-}
-
-=======
->>>>>>> e293fd6b
 void mf::SessionMediator::submit_buffer(
     mir::protobuf::BufferRequest const* request,
     mir::protobuf::Void*,
