--- conflicted
+++ resolved
@@ -77,11 +77,7 @@
     client_pid_(0),
     shell(shell),
     graphics_platform(graphics_platform),
-<<<<<<< HEAD
-    ipc_operations(graphics_platform->create_ipc_operations()),
-=======
     ipc_operations(graphics_platform->make_ipc_operations()),
->>>>>>> ed368c2b
     surface_pixel_formats(surface_pixel_formats),
     display_changer(display_changer),
     report(report),
@@ -123,11 +119,7 @@
     }
     connection_context.handle_client_connect(session);
 
-<<<<<<< HEAD
-    auto ipc_package = ipc_operations->get_ipc_package();
-=======
     auto ipc_package = ipc_operations->connection_ipc_package();
->>>>>>> ed368c2b
     auto platform = response->mutable_platform();
 
     for (auto& data : ipc_package->ipc_data)
@@ -158,11 +150,7 @@
     {
         //TODO: once we are doing an exchange_buffer, we should use the request buffer
         static mir::protobuf::Buffer dummy_raw_msg;
-<<<<<<< HEAD
-        mfd::ProtobufBufferPacker dummy_msg{&dummy_raw_msg, resource_cache};
-=======
         mfd::ProtobufBufferPacker dummy_msg{&dummy_raw_msg};
->>>>>>> ed368c2b
         ipc_operations->unpack_buffer(dummy_msg, *client_buffer);
     }
 
@@ -663,14 +651,9 @@
 {
     protobuf_buffer.set_buffer_id(graphics_buffer->id().as_value());
 
-<<<<<<< HEAD
-    mfd::ProtobufBufferPacker packer{&protobuf_buffer, resource_cache};
-    ipc_operations->pack_buffer(packer, *graphics_buffer, buffer_msg_type);
-=======
     mfd::ProtobufBufferPacker packer{&protobuf_buffer};
     ipc_operations->pack_buffer(packer, *graphics_buffer, buffer_msg_type);
 
     for(auto const& fd : packer.fds())
         resource_cache->save_fd(&protobuf_buffer, fd);
->>>>>>> ed368c2b
 }