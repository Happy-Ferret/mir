/*
 * Copyright © 2018 Canonical Ltd.
 *
 * This program is free software: you can redistribute it and/or modify it
 * under the terms of the GNU General Public License version 3,
 * as published by the Free Software Foundation.
 *
 * This program is distributed in the hope that it will be useful,
 * but WITHOUT ANY WARRANTY; without even the implied warranty of
 * MERCHANTABILITY or FITNESS FOR A PARTICULAR PURPOSE.  See the
 * GNU General Public License for more details.
 *
 * You should have received a copy of the GNU General Public License
 * along with this program.  If not, see <http://www.gnu.org/licenses/>.
 *
 * Authored by: Christopher James Halse Rogers <christopher.halse.rogers@canonical.com>
 */

#include "wl_surface.h"

#include "wayland_utils.h"
#include "wl_surface_role.h"
#include "wl_subcompositor.h"
#include "wlshmbuffer.h"
#include "deleted_for_resource.h"

#include "generated/wayland_wrapper.h"

#include "mir/graphics/buffer_properties.h"
#include "mir/frontend/session.h"
#include "mir/compositor/buffer_stream.h"
#include "mir/executor.h"
#include "mir/graphics/wayland_allocator.h"
#include "mir/shell/surface_specification.h"

namespace mf = mir::frontend;

void mf::WlSurfaceState::update_from(WlSurfaceState const& source)
{
    if (source.buffer)
        buffer = source.buffer;

    if (source.buffer_offset)
        buffer_offset = source.buffer_offset;

    frame_callbacks->insert(frame_callbacks->end(),
                            source.frame_callbacks->begin(),
                            source.frame_callbacks->end());
}

mf::WlSurface::WlSurface(
    wl_client* client,
    wl_resource* parent,
    uint32_t id,
    std::shared_ptr<Executor> const& executor,
    std::shared_ptr<graphics::WaylandAllocator> const& allocator)
    : Surface(client, parent, id),
        session{mf::get_session(client)},
        stream_id{session->create_buffer_stream({{}, mir_pixel_format_invalid, graphics::BufferUsage::undefined})},
        stream{session->get_buffer_stream(stream_id)},
        allocator{allocator},
        executor{executor},
        role{null_wl_surface_role_ptr},
        destroyed{std::make_shared<bool>(false)}
{
    // wl_surface is specified to act in mailbox mode
    stream->allow_framedropping(true);
}

mf::WlSurface::~WlSurface()
{
    *destroyed = true;
<<<<<<< HEAD
    if (auto session = get_session(client))
        session->destroy_buffer_stream(stream_id);
    role->destroy();
}

bool mf::WlSurface::synchronized() const
{
    return role->synchronized();
=======
    session->destroy_buffer_stream(stream_id);
>>>>>>> 45264f00
}

void mf::WlSurface::set_role(WlSurfaceRole* role_)
{
    role = role_;
}

std::unique_ptr<mf::WlSurface, std::function<void(mf::WlSurface*)>> mf::WlSurface::add_child(WlSubsurface* child)
{
    children.push_back(child);

    return std::unique_ptr<WlSurface, std::function<void(WlSurface*)>>(
        this,
        [child=child](WlSurface* self)
        {
            // remove the child from the vector
            self->children.erase(std::remove(self->children.begin(),
                                             self->children.end(),
                                             child),
                                 self->children.end());
        });
}

void mf::WlSurface::invalidate_buffer_list()
{
    role->invalidate_buffer_list();
}

void mf::WlSurface::populate_buffer_list(std::vector<shell::StreamSpecification>& buffers,
                                         geometry::Displacement const& parent_offset) const
{
    geometry::Displacement offset = parent_offset + buffer_offset_;
    buffers.push_back({stream_id, offset, {}});
    for (WlSubsurface* subsurface : children)
    {
        subsurface->populate_buffer_list(buffers, offset);
    }
}

mf::WlSurface* mf::WlSurface::from(wl_resource* resource)
{
    void* raw_surface = wl_resource_get_user_data(resource);
    return static_cast<WlSurface*>(static_cast<wayland::Surface*>(raw_surface));
}

void mf::WlSurface::destroy()
{
    *destroyed = true;
    wl_resource_destroy(resource);
}

void mf::WlSurface::attach(std::experimental::optional<wl_resource*> const& buffer, int32_t x, int32_t y)
{
    if (x != 0 || y != 0)
    {
        mir::log_warning("Client requested unimplemented non-zero attach offset. Rendering will be incorrect.");
    }

    role->visiblity(!!buffer);

    pending.buffer = buffer.value_or(nullptr);
}

void mf::WlSurface::damage(int32_t x, int32_t y, int32_t width, int32_t height)
{
    (void)x;
    (void)y;
    (void)width;
    (void)height;
    // This isn't essential, but could enable optimizations
}

void mf::WlSurface::damage_buffer(int32_t x, int32_t y, int32_t width, int32_t height)
{
    (void)x;
    (void)y;
    (void)width;
    (void)height;
    // This isn't essential, but could enable optimizations
}

void mf::WlSurface::frame(uint32_t callback)
{
    pending.frame_callbacks.emplace_back(
        wl_resource_create(client, &wl_callback_interface, 1, callback));
}

void mf::WlSurface::set_opaque_region(std::experimental::optional<wl_resource*> const& region)
{
    (void)region;
}

void mf::WlSurface::set_input_region(std::experimental::optional<wl_resource*> const& region)
{
    (void)region;
}

void mf::WlSurface::commit(WlSurfaceState const& state)
{
    if (state.buffer_offset)
        buffer_offset_ = state.buffer_offset.value();

    wl_resource * buffer = state.buffer.value_or(nullptr);

    if (buffer == nullptr)
    {
        // TODO: unmap surface, and unmap all subsurfaces
    }
    else
    {
        auto send_frame_notifications =
            [executor = executor, frames = std::move(state.frame_callbacks)]() mutable
            {
                executor->spawn(
                    // no run_unless() is needed because no object is used but frames and they are not destroyed elsewhere
                    [frames = std::move(frames)]()
                    {
                        /*
                         * There is no synchronisation required here -
                         * This is run on the WaylandExecutor, and is guaranteed to run on the
                         * wl_event_loop's thread.
                         *
                         * The only other accessors of WlSurface are also on the wl_event_loop,
                         * so this is guaranteed not to be reentrant.
                         */
                        for (auto frame : frames)
                        {
                            wl_callback_send_done(frame, 0);
                            wl_resource_destroy(frame);
                        }
                    });
            };

        std::shared_ptr<graphics::Buffer> mir_buffer;

        if (wl_shm_buffer_get(buffer))
        {
            mir_buffer = WlShmBuffer::mir_buffer_from_wl_buffer(
                buffer,
                std::move(send_frame_notifications));
        }
        else
        {
            std::shared_ptr<bool> buffer_destroyed = deleted_flag_for_resource(buffer);

            auto release_buffer = [executor = executor, buffer = buffer, destroyed = buffer_destroyed]()
                {
                    executor->spawn(run_unless(
                        destroyed,
                        [buffer](){ wl_resource_queue_event(buffer, WL_BUFFER_RELEASE); }));
                };

            mir_buffer = allocator->buffer_from_resource(
                    buffer,
                    std::move(send_frame_notifications),
                    std::move(release_buffer));
        }

        /*
         * This is technically incorrect - the resize and submit_buffer *should* be atomic,
         * but are not, so a client in the process of resizing can have buffers rendered at
         * an unexpected size.
         *
         * It should be good enough for now, though.
         *
         * TODO: Provide a mg::Buffer::logical_size() to do this properly.
         */
        buffer_size_ = mir_buffer->size();
        stream->resize(buffer_size_);
        stream->submit_buffer(mir_buffer);
    }

    for (WlSubsurface* child: children)
    {
        child->parent_has_committed();
    }
}

void mf::WlSurface::commit()
{
    role->commit(std::move(pending));
    pending = WlSurfaceState();
}

void mf::WlSurface::set_buffer_transform(int32_t transform)
{
    (void)transform;
    // TODO
}

void mf::WlSurface::set_buffer_scale(int32_t scale)
{
    (void)scale;
    // TODO
}<|MERGE_RESOLUTION|>--- conflicted
+++ resolved
@@ -70,18 +70,12 @@
 mf::WlSurface::~WlSurface()
 {
     *destroyed = true;
-<<<<<<< HEAD
-    if (auto session = get_session(client))
-        session->destroy_buffer_stream(stream_id);
-    role->destroy();
+    session->destroy_buffer_stream(stream_id);
 }
 
 bool mf::WlSurface::synchronized() const
 {
     return role->synchronized();
-=======
-    session->destroy_buffer_stream(stream_id);
->>>>>>> 45264f00
 }
 
 void mf::WlSurface::set_role(WlSurfaceRole* role_)
