/*
 * Copyright © 2012 Canonical Ltd.
 *
 * This program is free software: you can redistribute it and/or modify it
 * under the terms of the GNU General Public License version 3,
 * as published by the Free Software Foundation.
 *
 * This program is distributed in the hope that it will be useful,
 * but WITHOUT ANY WARRANTY; without even the implied warranty of
 * MERCHANTABILITY or FITNESS FOR A PARTICULAR PURPOSE.  See the
 * GNU General Public License for more details.
 *
 * You should have received a copy of the GNU General Public License
 * along with this program.  If not, see <http://www.gnu.org/licenses/>.
 *
 * Authored by: Alexandros Frantzis <alexandros.frantzis@canonical.com>
 */

#include "gbm_display_helpers.h"
#include "drm_close_threadsafe.h"

#include "udev_wrapper.h"

#include <boost/exception/errinfo_errno.hpp>
#include <boost/throw_exception.hpp>

#include <cstring>
#include <sstream>
#include <stdexcept>
#include <xf86drm.h>
#include <fcntl.h>

namespace mgg = mir::graphics::gbm;
namespace mggh = mir::graphics::gbm::helpers;

/*************
 * DRMHelper *
 *************/

void mggh::DRMHelper::setup(std::shared_ptr<UdevContext> const& udev)
{
    fd = open_drm_device(udev);

    if (fd < 0)
        BOOST_THROW_EXCEPTION(std::runtime_error("Failed to open DRM device\n"));
}

int mggh::DRMHelper::get_authenticated_fd()
{
    /* We must have our own device fd first, so that it has become the DRM master */
    if (fd < 0)
        BOOST_THROW_EXCEPTION(
            std::runtime_error(
                "Tried to get authenticated DRM fd before setting up the DRM master"));

    char* busid = drmGetBusid(fd);
    if (!busid)
        BOOST_THROW_EXCEPTION(
            boost::enable_error_info(
                std::runtime_error("Failed to get BusID of DRM device")) << boost::errinfo_errno(errno));
    int auth_fd = drmOpen(NULL, busid);
    free(busid);

    if (auth_fd < 0)
        BOOST_THROW_EXCEPTION(
            std::runtime_error("Failed to open DRM device for authenticated fd"));

    drm_magic_t magic;
    int ret = -1;
    if ((ret = drmGetMagic(auth_fd, &magic)) < 0)
    {
        close(auth_fd);
        BOOST_THROW_EXCEPTION(
            boost::enable_error_info(
                std::runtime_error("Failed to get DRM device magic cookie")) << boost::errinfo_errno(-ret));
    }

    if ((ret = drmAuthMagic(fd, magic)) < 0)
    {
        close(auth_fd);
        BOOST_THROW_EXCEPTION(
            boost::enable_error_info(
                std::runtime_error("Failed to authenticate DRM device magic cookie")) << boost::errinfo_errno(-ret));
    }

    return auth_fd;
}

void mggh::DRMHelper::auth_magic(drm_magic_t magic) const
{
    /* We must have our own device fd first, so that it has become the DRM master */
    if (fd < 0)
    {
        BOOST_THROW_EXCEPTION(
            std::runtime_error(
                "Tried to authenticate magic cookie before setting up the DRM master"));
    }

    int ret = drmAuthMagic(fd, magic);

    if (ret < 0)
    {
        BOOST_THROW_EXCEPTION(
            boost::enable_error_info(
                std::runtime_error("Failed to authenticate DRM device magic cookie")) << boost::errinfo_errno(-ret));
    }
}

void mggh::DRMHelper::drop_master() const
{
    /* We must have our own device fd first, so that it has become the DRM master */
    if (fd < 0)
    {
        BOOST_THROW_EXCEPTION(
            std::runtime_error("Tried to drop DRM master without a DRM device"));
    }

    int ret = drmDropMaster(fd);

    if (ret < 0)
    {
        BOOST_THROW_EXCEPTION(
            boost::enable_error_info(
                std::runtime_error("Failed to drop DRM master"))
                    << boost::errinfo_errno(-ret));
    }
}

void mggh::DRMHelper::set_master() const
{
    /* We must have our own device fd first, so that it has become the DRM master */
    if (fd < 0)
    {
        BOOST_THROW_EXCEPTION(
            std::runtime_error("Tried to set DRM master without a DRM device"));
    }

    int ret = drmSetMaster(fd);

    if (ret < 0)
    {
        BOOST_THROW_EXCEPTION(
            boost::enable_error_info(
                std::runtime_error("Failed to set DRM master"))
                    << boost::errinfo_errno(-ret));
    }
}

int mggh::DRMHelper::is_appropriate_device(std::shared_ptr<UdevContext> const& udev, UdevDevice const& drm_device)
{
    mgg::UdevEnumerator children(udev);
    children.match_parent(drm_device);

    char const* devtype = drm_device.devtype();
    if (!devtype || strcmp(devtype, "drm_minor"))
        return EINVAL;

    children.scan_devices();
    for (auto& device : children)
    {
        // For some reason udev regards the device as a parent of itself
        // If there are any other children, they should be outputs.
        if (device != drm_device)
            return 0;
    }

    return ENOMEDIUM;
}

<<<<<<< HEAD
int mggh::DRMHelper::open_drm_device(std::shared_ptr<UdevContext> const& udev)
=======
int mggh::DRMHelper::count_connections(int fd)
{
    DRMModeResources resources{fd};

    int n_connected = 0;
    resources.for_each_connector([&](DRMModeConnectorUPtr connector)
    {
        if (connector->connection == DRM_MODE_CONNECTED)
            n_connected++;
    });

    return n_connected;
}

int mggh::DRMHelper::open_drm_device(UdevHelper const& udev)
>>>>>>> a53602de
{    
    int tmp_fd = -1;
    int error;


    UdevEnumerator devices(udev);
    devices.match_subsystem("drm");
    devices.match_sysname("card[0-9]*");

<<<<<<< HEAD
    devices.scan_devices();
=======
    if ((error = udev_enumerate_scan_devices(enumerator)))
        BOOST_THROW_EXCEPTION(
            boost::enable_error_info(
                std::runtime_error("Failed to enumerate udev devices")) << boost::errinfo_errno(-error));
>>>>>>> a53602de

    for(auto& device : devices)
    {
        if ((error = is_appropriate_device(udev, device)))
            continue;

        // If directly opening the DRM device is good enough for X it's good enough for us!
        tmp_fd = open(device.devnode(), O_RDWR, O_CLOEXEC);
        if (tmp_fd < 0)
        {
            error = errno;
            continue;
        }

        // Check that the drm device is usable by setting the interface version we use (1.4)
        drmSetVersion sv;
        sv.drm_di_major = 1;
        sv.drm_di_minor = 4;
        sv.drm_dd_major = -1;     /* Don't care */
        sv.drm_dd_minor = -1;     /* Don't care */

        if ((error = drmSetInterfaceVersion(tmp_fd, &sv)))
        {
            close(tmp_fd);
            tmp_fd = -1;
            continue;
        }

        // Stop if this device has connections to display on
        if (count_connections(tmp_fd) > 0)
            break;

        close(tmp_fd);
        tmp_fd = -1;
    }

    if (tmp_fd < 0)
    {
        BOOST_THROW_EXCEPTION(
            boost::enable_error_info(
                std::runtime_error("Error opening DRM device")) << boost::errinfo_errno(-error));
    }

    return tmp_fd;
}

mggh::DRMHelper::~DRMHelper()
{
    if (fd >= 0)
        mgg::drm_close_threadsafe(fd);
}

/*************
 * GBMHelper *
 *************/

void mggh::GBMHelper::setup(const DRMHelper& drm)
{
    device = gbm_create_device(drm.fd);
    if (!device)
        BOOST_THROW_EXCEPTION(
            std::runtime_error("Failed to create GBM device"));
}

void mggh::GBMHelper::setup(int drm_fd)
{
    device = gbm_create_device(drm_fd);
    if(!device)
        BOOST_THROW_EXCEPTION(
            std::runtime_error("Failed to create GBM device"));
}

mgg::GBMSurfaceUPtr mggh::GBMHelper::create_scanout_surface(uint32_t width, uint32_t height)
{
    auto surface_raw = gbm_surface_create(device, width, height,
                                          GBM_BO_FORMAT_XRGB8888,
                                          GBM_BO_USE_SCANOUT | GBM_BO_USE_RENDERING);

    auto gbm_surface_deleter = [](gbm_surface *p) { if (p) gbm_surface_destroy(p); };
    GBMSurfaceUPtr surface{surface_raw, gbm_surface_deleter};

    if (!surface)
        BOOST_THROW_EXCEPTION(std::runtime_error("Failed to create GBM scanout surface"));

    return surface;
}

mggh::GBMHelper::~GBMHelper()
{
    if (device)
        gbm_device_destroy(device);
}

/*************
 * EGLHelper *
 *************/

void mggh::EGLHelper::setup(GBMHelper const& gbm)
{
    static const EGLint context_attr[] = {
        EGL_CONTEXT_CLIENT_VERSION, 2,
        EGL_NONE
    };

    setup_internal(gbm, true);

    egl_context = eglCreateContext(egl_display, egl_config, EGL_NO_CONTEXT, context_attr);
    if (egl_context == EGL_NO_CONTEXT)
        BOOST_THROW_EXCEPTION(std::runtime_error("Failed to create EGL context"));
}

void mggh::EGLHelper::setup(GBMHelper const& gbm, EGLContext shared_context)
{
    static const EGLint context_attr[] = {
        EGL_CONTEXT_CLIENT_VERSION, 2,
        EGL_NONE
    };

    setup_internal(gbm, false);

    egl_context = eglCreateContext(egl_display, egl_config, shared_context, context_attr);
    if (egl_context == EGL_NO_CONTEXT)
        BOOST_THROW_EXCEPTION(std::runtime_error("Failed to create EGL context"));
}

void mggh::EGLHelper::setup(GBMHelper const& gbm, gbm_surface* surface_gbm,
                            EGLContext shared_context)
{
    static const EGLint context_attr[] = {
        EGL_CONTEXT_CLIENT_VERSION, 2,
        EGL_NONE
    };

    setup_internal(gbm, false);

    egl_surface = eglCreateWindowSurface(egl_display, egl_config, surface_gbm, nullptr);
    if(egl_surface == EGL_NO_SURFACE)
        BOOST_THROW_EXCEPTION(std::runtime_error("Failed to create EGL window surface"));

    egl_context = eglCreateContext(egl_display, egl_config, shared_context, context_attr);
    if (egl_context == EGL_NO_CONTEXT)
        BOOST_THROW_EXCEPTION(std::runtime_error("Failed to create EGL context"));
}

mggh::EGLHelper::~EGLHelper() noexcept
{
    if (egl_display != EGL_NO_DISPLAY) {
        if (egl_context != EGL_NO_CONTEXT)
        {
            if (eglGetCurrentContext() == egl_context)
                eglMakeCurrent(egl_display, EGL_NO_SURFACE, EGL_NO_SURFACE, EGL_NO_CONTEXT);
            eglDestroyContext(egl_display, egl_context);
        }
        if (egl_surface != EGL_NO_SURFACE)
            eglDestroySurface(egl_display, egl_surface);
        if (should_terminate_egl)
            eglTerminate(egl_display);
    }
}

bool mggh::EGLHelper::swap_buffers()
{
    auto ret = eglSwapBuffers(egl_display, egl_surface);
    return (ret == EGL_TRUE);
}

bool mggh::EGLHelper::make_current()
{
    auto ret = eglMakeCurrent(egl_display, egl_surface, egl_surface, egl_context);
    return (ret == EGL_TRUE);
}

bool mggh::EGLHelper::release_current()
{
    auto ret = eglMakeCurrent(egl_display, EGL_NO_SURFACE, EGL_NO_SURFACE, EGL_NO_CONTEXT);
    return (ret == EGL_TRUE);
}

void mggh::EGLHelper::setup_internal(GBMHelper const& gbm, bool initialize)
{
    static const EGLint config_attr[] = {
        EGL_SURFACE_TYPE, EGL_WINDOW_BIT,
        EGL_RED_SIZE, 8,
        EGL_GREEN_SIZE, 8,
        EGL_BLUE_SIZE, 8,
        EGL_ALPHA_SIZE, 0,
        EGL_RENDERABLE_TYPE, EGL_OPENGL_ES2_BIT,
        EGL_NONE
    };

    static const EGLint required_egl_version_major = 1;
    static const EGLint required_egl_version_minor = 4;

    EGLint num_egl_configs;

    egl_display = eglGetDisplay(static_cast<EGLNativeDisplayType>(gbm.device));
    if (egl_display == EGL_NO_DISPLAY)
        BOOST_THROW_EXCEPTION(std::runtime_error("Failed to get EGL display"));

    if (initialize)
    {
        EGLint major, minor;

        if (eglInitialize(egl_display, &major, &minor) == EGL_FALSE)
            BOOST_THROW_EXCEPTION(std::runtime_error("Failed to initialize EGL display"));

        if ((major != required_egl_version_major) || (minor != required_egl_version_minor))
        {
            BOOST_THROW_EXCEPTION(
                boost::enable_error_info(std::runtime_error("Incompatible EGL version")));
            // TODO: Insert egl version major and minor into exception
        }

        should_terminate_egl = true;
    }

    eglBindAPI(EGL_OPENGL_ES_API);

    if (eglChooseConfig(egl_display, config_attr, &egl_config, 1, &num_egl_configs) == EGL_FALSE ||
        num_egl_configs != 1)
    {
        BOOST_THROW_EXCEPTION(std::runtime_error("Failed to choose ARGB EGL config"));
    }
}

void mggh::EGLHelper::report_egl_configuration(std::function<void(EGLDisplay, EGLConfig)> f)
{
    f(egl_display, egl_config);
}<|MERGE_RESOLUTION|>--- conflicted
+++ resolved
@@ -167,9 +167,6 @@
     return ENOMEDIUM;
 }
 
-<<<<<<< HEAD
-int mggh::DRMHelper::open_drm_device(std::shared_ptr<UdevContext> const& udev)
-=======
 int mggh::DRMHelper::count_connections(int fd)
 {
     DRMModeResources resources{fd};
@@ -184,25 +181,16 @@
     return n_connected;
 }
 
-int mggh::DRMHelper::open_drm_device(UdevHelper const& udev)
->>>>>>> a53602de
+int mggh::DRMHelper::open_drm_device(std::shared_ptr<UdevContext> const& udev)
 {    
     int tmp_fd = -1;
     int error;
 
-
     UdevEnumerator devices(udev);
     devices.match_subsystem("drm");
     devices.match_sysname("card[0-9]*");
 
-<<<<<<< HEAD
     devices.scan_devices();
-=======
-    if ((error = udev_enumerate_scan_devices(enumerator)))
-        BOOST_THROW_EXCEPTION(
-            boost::enable_error_info(
-                std::runtime_error("Failed to enumerate udev devices")) << boost::errinfo_errno(-error));
->>>>>>> a53602de
 
     for(auto& device : devices)
     {
