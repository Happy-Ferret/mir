--- conflicted
+++ resolved
@@ -132,12 +132,6 @@
                         mir_pointer_event_axis_value(pointer_event, mir_pointer_axis_relative_y)
                         );
 
-<<<<<<< HEAD
-                auto x = mir_pointer_event_axis_value(pointer_event, mir_pointer_axis_x);
-                auto y = mir_pointer_event_axis_value(pointer_event, mir_pointer_axis_y);
-                mir::events::set_cursor_position(*new_event, x + frame.top_left.x.as_int(), y + frame.top_left.y.as_int());
-=======
->>>>>>> 38d5995a
                 destination->handle_input(*new_event);
                 break;
             }
@@ -233,11 +227,7 @@
                 {
                     unknown_device_events[id].emplace_back(
                         std::piecewise_construct,
-<<<<<<< HEAD
-                        std::forward_as_tuple(new MirEvent(event), [](MirEvent* e){delete e;}),
-=======
                         std::forward_as_tuple(mir::events::clone_event(event)),
->>>>>>> 38d5995a
                         std::forward_as_tuple(area));
                 }
             }
