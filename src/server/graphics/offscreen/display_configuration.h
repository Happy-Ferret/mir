--- conflicted
+++ resolved
@@ -35,17 +35,12 @@
 
     void for_each_card(std::function<void(DisplayConfigurationCard const&)> f) const override;
     void for_each_output(std::function<void(DisplayConfigurationOutput const&)> f) const override;
-<<<<<<< HEAD
     void for_each_output(std::function<void(DisplayConfigurationOutput&)> f) override;
-    virtual void configure_output(DisplayConfigurationOutputId id, bool used, geometry::Point top_left,
-                                  size_t mode_index, MirPixelFormat format, MirPowerMode power_mode) override;
-=======
     virtual void configure_output(DisplayConfigurationOutputId id, bool used,
                                   geometry::Point top_left,
                                   size_t mode_index, MirPixelFormat format,
                                   MirPowerMode power_mode,
                                   MirOrientation orientation) override;
->>>>>>> 5b507b4a
 
 private:
     DisplayConfigurationOutput output;
