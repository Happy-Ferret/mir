--- conflicted
+++ resolved
@@ -486,7 +486,6 @@
                 observer->changes_complete();
             });
     }
-<<<<<<< HEAD
 }
 
 void mi::DefaultInputDeviceHub::store_device_config(mi::DefaultDevice const& dev)
@@ -536,6 +535,4 @@
             device,
             key_mapper,
             [this](Device *d){device_changed(d);});
-=======
->>>>>>> ef737e54
 }