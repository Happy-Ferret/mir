/*
 * Copyright © 2015 Canonical Ltd.
 *
 * This program is free software: you can redistribute it and/or modify it
 * under the terms of the GNU General Public License version 3,
 * as published by the Free Software Foundation.
 *
 * This program is distributed in the hope that it will be useful,
 * but WITHOUT ANY WARRANTY; without even the implied warranty of
 * MERCHANTABILITY or FITNESS FOR A PARTICULAR PURPOSE.  See the
 * GNU General Public License for more details.
 *
 * You should have received a copy of the GNU General Public License
 * along with this program.  If not, see <http://www.gnu.org/licenses/>.
 *
 * Authored by:
 *   Andreas Pokorny <andreas.pokorny@canonical.com>
 */

#ifndef MIR_INPUT_SEAT_INPUT_DEVICE_TRACKER_H
#define MIR_INPUT_SEAT_INPUT_DEVICE_TRACKER_H

#include "mir/input/touch_visualizer.h"
#include "mir/geometry/point.h"
#include "mir/geometry/rectangles.h"
#include "mir_toolkit/event.h"
#include <unordered_map>
#include <memory>

namespace mir
{
namespace input
{
class CursorListener;
class InputRegion;
class InputDispatcher;
class KeyMapper;

/*
 * The SeatInputDeviceTracker bundles the input device properties of a group of devices defined by a seat:
 *  - a single cursor position,
 *  - modifier key states (i.e alt, ctrl ..)
 *  - a single mouse button state for all pointing devices
 *  - visible touch spots
 */
class SeatInputDeviceTracker
{
public:
    SeatInputDeviceTracker(std::shared_ptr<InputDispatcher> const& dispatcher,
                           std::shared_ptr<TouchVisualizer> const& touch_visualizer,
                           std::shared_ptr<CursorListener> const& cursor_listener,
                           std::shared_ptr<InputRegion> const& input_region,
                           std::shared_ptr<KeyMapper> const& key_mapper);
    void add_device(MirInputDeviceId);
    void remove_device(MirInputDeviceId);

    void dispatch(MirEvent & event);

    MirPointerButtons button_state() const;
    geometry::Point cursor_position() const;
<<<<<<< HEAD
=======
    MirInputEventModifiers event_modifier() const;
    MirInputEventModifiers event_modifier(MirInputDeviceId) const;

    void set_confinement_regions(geometry::Rectangles const& region);
    void reset_confinement_regions();
>>>>>>> 58be8eee
private:
    void update_seat_properties(MirInputEvent const* event);
    void update_cursor(MirPointerEvent const* event);
    void update_spots();
    void update_states();
    void confine_pointer();

    std::shared_ptr<InputDispatcher> const dispatcher;
    std::shared_ptr<TouchVisualizer> const touch_visualizer;
    std::shared_ptr<CursorListener> const cursor_listener;
    std::shared_ptr<InputRegion> const input_region;
    std::shared_ptr<KeyMapper> const key_mapper;

    struct DeviceData
    {
        DeviceData() {}
        bool update_button_state(MirPointerButtons button_state);
        bool update_spots(MirTouchEvent const* event);

        MirPointerButtons buttons{0};
        std::vector<TouchVisualizer::Spot> spots;
    };

    // Libinput's acceleration curve means the cursor moves by non-integer
    // increments, and often less than 1.0, so float is required...
    float cursor_x = 0.0f, cursor_y = 0.0f;

    MirPointerButtons buttons;
    std::unordered_map<MirInputDeviceId, DeviceData> device_data;
    std::vector<TouchVisualizer::Spot> spots;
    std::function<void(mir::geometry::Point&)> confine_function;
};

}
}

#endif<|MERGE_RESOLUTION|>--- conflicted
+++ resolved
@@ -58,14 +58,9 @@
 
     MirPointerButtons button_state() const;
     geometry::Point cursor_position() const;
-<<<<<<< HEAD
-=======
-    MirInputEventModifiers event_modifier() const;
-    MirInputEventModifiers event_modifier(MirInputDeviceId) const;
 
     void set_confinement_regions(geometry::Rectangles const& region);
     void reset_confinement_regions();
->>>>>>> 58be8eee
 private:
     void update_seat_properties(MirInputEvent const* event);
     void update_cursor(MirPointerEvent const* event);
