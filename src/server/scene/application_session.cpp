--- conflicted
+++ resolved
@@ -412,16 +412,9 @@
     surface_stack->remove_surface(surface);
 }
 
-<<<<<<< HEAD
-mg::BufferID ms::ApplicationSession::create_buffer(
-    mg::BufferProperties const& properties, mf::BufferStreamId id)
-{
-    return buffers->add_buffer(properties, id);
-=======
 mg::BufferID ms::ApplicationSession::create_buffer(mg::BufferProperties const& properties)
 {
     return buffers->add_buffer(properties);
->>>>>>> 887b83fc
 }
 
 void ms::ApplicationSession::destroy_buffer(mg::BufferID id)
