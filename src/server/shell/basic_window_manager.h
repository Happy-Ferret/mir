--- conflicted
+++ resolved
@@ -329,11 +329,7 @@
     typename SessionTo<SessionInfo>::type session_info;
     typename SurfaceTo<SurfaceInfo>::type surface_info;
     geometry::Rectangles displays;
-<<<<<<< HEAD
-    geometry::Point cursor{-1, -1};
-=======
     geometry::Point cursor;
->>>>>>> fb64001c
 };
 }
 }
