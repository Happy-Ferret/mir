--- conflicted
+++ resolved
@@ -32,7 +32,6 @@
 #include <condition_variable>
 #include <chrono>
 #include <mutex>
-#include <vector>
 
 namespace mtf = mir_test_framework;
 namespace ms = mir::scene;
@@ -155,7 +154,6 @@
 
     std::weak_ptr<MockSurfaceCoordinator> mock_surface_coordinator;
 };
-
 }
 
 TEST_F(ClientSurfaceEvents, surface_receives_state_events)
@@ -259,9 +257,23 @@
     }
 }
 
-<<<<<<< HEAD
+TEST_F(ClientSurfaceEvents, surface_receives_close_event)
+{
+    set_event_filter(mir_event_type_close_surface);
+
+    scene_surface->request_client_surface_close();
+
+    EXPECT_TRUE(wait_for_event(std::chrono::seconds(1)));
+
+    std::lock_guard<decltype(last_event_mutex)> last_event_lock{last_event_mutex};
+
+    EXPECT_THAT(last_event_surface, Eq(surface));
+    EXPECT_THAT(last_event.type, Eq(mir_event_type_close_surface));
+}
+
 TEST_F(ClientSurfaceEvents, client_can_query_preferred_orientation)
 {
+
     for (auto const mode:
         {mir_orientation_mode_portrait, mir_orientation_mode_portrait_inverted,
          mir_orientation_mode_landscape, mir_orientation_mode_landscape_inverted,
@@ -273,18 +285,4 @@
         mir_wait_for(mir_surface_set_preferred_orientation(surface, mode));
         EXPECT_THAT(mir_surface_get_preferred_orientation(surface), Eq(mode));
     }
-=======
-TEST_F(ClientSurfaceEvents, surface_receives_close_event)
-{
-    set_event_filter(mir_event_type_close_surface);
-
-    scene_surface->request_client_surface_close();
-
-    EXPECT_TRUE(wait_for_event(std::chrono::seconds(1)));
-
-    std::lock_guard<decltype(last_event_mutex)> last_event_lock{last_event_mutex};
-
-    EXPECT_THAT(last_event_surface, Eq(surface));
-    EXPECT_THAT(last_event.type, Eq(mir_event_type_close_surface));
->>>>>>> 57f59cca
 }