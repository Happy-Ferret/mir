--- conflicted
+++ resolved
@@ -181,13 +181,8 @@
 
     EXPECT_CALL(window_manager, modify_surface(_,_,_));
 
-<<<<<<< HEAD
-    auto const spec = mir_create_spec(client.connection);
+    auto const spec = mir_create_window_spec(client.connection);
     mir_spec_set_name(spec, new_title);
-=======
-    auto const spec = mir_create_window_spec(client.connection);
-    mir_surface_spec_set_name(spec, new_title);
->>>>>>> 98684d0c
     mir_surface_apply_spec(surface, spec);
     mir_spec_release(spec);
 
@@ -304,8 +299,8 @@
     int const width{800}, height{600};
     MirPixelFormat const format{mir_pixel_format_bgr_888};
     auto surface_spec = mir_create_normal_window_spec(connection,
-                                                                      width, height,
-                                                                      format);
+                                                      width, height,
+                                                      format);
 
     mir_spec_set_shell_chrome(surface_spec, mir_shell_chrome_low);
 
@@ -468,13 +463,8 @@
     auto child = mir_surface_create_sync(surface_spec);
     mir_spec_release(surface_spec);
 
-<<<<<<< HEAD
-    surface_spec = mir_create_spec(connection);
+    surface_spec = mir_create_window_spec(connection);
     mir_spec_set_placement(
-=======
-    surface_spec = mir_create_window_spec(connection);
-    mir_surface_spec_set_placement(
->>>>>>> 98684d0c
         surface_spec, &aux_rect, rect_gravity, surface_gravity, placement_hints, offset_dx, offset_dy);
 
     mt::Signal received;
@@ -591,13 +581,8 @@
     auto connection = mir_connect_sync(new_connection().c_str(), __PRETTY_FUNCTION__);
 
     PlacementCheck placement_check{placement};
-<<<<<<< HEAD
-    auto surface_spec = mir_specify_window(connection, width, height, format);
+    auto surface_spec = mir_create_normal_window_spec(connection, width, height, format);
     mir_spec_set_event_handler(surface_spec, &surface_placement_event_callback, &placement_check);
-=======
-    auto surface_spec = mir_create_normal_window_spec(connection, width, height, format);
-    mir_surface_spec_set_event_handler(surface_spec, &surface_placement_event_callback, &placement_check);
->>>>>>> 98684d0c
     auto surface = mir_surface_create_sync(surface_spec);
     mir_spec_release(surface_spec);
 
