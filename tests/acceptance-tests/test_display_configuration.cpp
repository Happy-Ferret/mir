/*
 * Copyright © 2013-2014 Canonical Ltd.
 *
 * This program is free software: you can redistribute it and/or modify
 * it under the terms of the GNU General Public License version 3 as
 * published by the Free Software Foundation.
 *
 * This program is distributed in the hope that it will be useful,
 * but WITHOUT ANY WARRANTY; without even the implied warranty of
 * MERCHANTABILITY or FITNESS FOR A PARTICULAR PURPOSE.  See the
 * GNU General Public License for more details.
 *
 * You should have received a copy of the GNU General Public License
 * along with this program.  If not, see <http://www.gnu.org/licenses/>.
 *
 * Authored by: Alexandros Frantzis <alexandros.frantzis@canonical.com>
 *              Kevin DuBois <kevin.dubois@canonical.com>
 */

#include "mir/main_loop.h"
#include "mir/frontend/session_authorizer.h"
#include "mir/graphics/event_handler_register.h"
#include "mir/shell/display_configuration_controller.h"

#include "mir_test_framework/connected_client_with_a_surface.h"
#include "mir/test/doubles/null_platform.h"
#include "mir/test/doubles/null_display.h"
#include "mir/test/doubles/null_display_sync_group.h"
#include "mir/test/doubles/null_platform.h"
#include "mir/test/display_config_matchers.h"
#include "mir/test/doubles/stub_display_configuration.h"
#include "mir/test/doubles/stub_session_authorizer.h"
#include "mir/test/fake_shared.h"
#include "mir/test/pipe.h"
#include "mir/test/wait_condition.h"
#include "mir/test/signal.h"

#include "mir_toolkit/mir_client_library.h"

#include <atomic>
#include <chrono>

#include <gmock/gmock.h>
#include <gtest/gtest.h>

namespace mg = mir::graphics;
namespace geom = mir::geometry;
namespace mf = mir::frontend;
namespace mtf = mir_test_framework;
namespace mtd = mir::test::doubles;
namespace mt = mir::test;

using namespace testing;
using namespace std::literals::chrono_literals;

namespace
{
mtd::StubDisplayConfig stub_display_config;

mtd::StubDisplayConfig changed_stub_display_config{1};

class MockDisplay : public mtd::NullDisplay
{
public:
    MockDisplay()
        : config{std::make_shared<mtd::StubDisplayConfig>()},
          handler_called{false}
    {
        using namespace testing;
        ON_CALL(*this, configure(_))
            .WillByDefault(Invoke(
                [this](mg::DisplayConfiguration const& new_config)
                {
                    config = std::make_shared<mtd::StubDisplayConfig>(new_config);
                }));
    }

    void for_each_display_sync_group(std::function<void(mg::DisplaySyncGroup&)> const& f) override
    {
        f(display_sync_group);
    }

    std::unique_ptr<mg::DisplayConfiguration> configuration() const override
    {
        return std::unique_ptr<mg::DisplayConfiguration>(
            new mtd::StubDisplayConfig(*config)
        );
    }

    void register_configuration_change_handler(
        mg::EventHandlerRegister& handlers,
        mg::DisplayConfigurationChangeHandler const& handler) override
    {
        handlers.register_fd_handler(
            {p.read_fd()},
            this,
            [this, handler](int fd)
            {
                char c;
                if (read(fd, &c, 1) == 1)
                {
                    handler();
                    handler_called = true;
                }
            });
    }

    MOCK_METHOD1(configure, void(mg::DisplayConfiguration const&));

    void emit_configuration_change_event(
        std::shared_ptr<mtd::StubDisplayConfig> const& new_config)
    {
        config = new_config;
        if (write(p.write_fd(), "a", 1)) {}
    }

    void wait_for_configuration_change_handler()
    {
        while (!handler_called)
            std::this_thread::sleep_for(std::chrono::milliseconds{1});
    }

private:
    std::shared_ptr<mg::DisplayConfiguration> config;
    mtd::NullDisplaySyncGroup display_sync_group;
    mt::Pipe p;
    std::atomic<bool> handler_called;
};

struct StubAuthorizer : mtd::StubSessionAuthorizer
{
    bool configure_display_is_allowed(mf::SessionCredentials const&) override
    {
        return allow_configure_display;
    }

    bool set_base_display_configuration_is_allowed(mf::SessionCredentials const&) override
    {
        return allow_set_base_display_configuration;
    }

    std::atomic<bool> allow_configure_display{true};
    std::atomic<bool> allow_set_base_display_configuration{true};
};

void wait_for_server_actions_to_finish(mir::ServerActionQueue& server_action_queue)
{
    mt::WaitCondition last_action_done;
    server_action_queue.enqueue(
        &last_action_done,
        [&] { last_action_done.wake_up_everyone(); });

    last_action_done.wait_for_at_most_seconds(5);
}
}

struct DisplayConfigurationTest : mtf::ConnectedClientWithASurface
{
    void SetUp() override
    {
        server.override_the_session_authorizer([this] { return mt::fake_shared(stub_authorizer); });
        preset_display(mt::fake_shared(mock_display));
        mtf::ConnectedClientWithASurface::SetUp();
    }

    testing::NiceMock<MockDisplay> mock_display;
    StubAuthorizer stub_authorizer;
};

TEST_F(DisplayConfigurationTest, display_configuration_reaches_client)
{
    auto configuration = mir_connection_create_display_config(connection);

    EXPECT_THAT(*configuration,
                mt::DisplayConfigMatches(std::cref(stub_display_config)));

    mir_display_config_destroy(configuration);
}

namespace
{
void display_change_handler(MirConnection* connection, void* context)
{
    auto configuration = mir_connection_create_display_config(connection);

    EXPECT_THAT(*configuration,
                mt::DisplayConfigMatches(std::cref(changed_stub_display_config)));
    mir_display_config_destroy(configuration);

    auto callback_called = static_cast<std::atomic<bool>*>(context);
    *callback_called = true;
}
}

TEST_F(DisplayConfigurationTest, hw_display_change_notification_reaches_all_clients)
{
    std::atomic<bool> callback_called{false};

    mir_connection_set_display_config_change_callback(connection, &display_change_handler, &callback_called);

    MirConnection* unsubscribed_connection = mir_connect_sync(new_connection().c_str(), "notifier");

    mock_display.emit_configuration_change_event(
        mt::fake_shared(changed_stub_display_config));

    while (!callback_called)
        std::this_thread::sleep_for(std::chrono::microseconds{500});

    // At this point, the message has gone out on the wire. since with unsubscribed_connection
    // we're emulating a client that is passively subscribed, we will just wait for the display
    // configuration to change and then will check the new config.

    auto configuration = mir_connection_create_display_config(unsubscribed_connection);
    while(configuration->num_outputs != changed_stub_display_config.outputs.size())
    {
        mir_display_config_destroy(configuration);
        std::this_thread::sleep_for(std::chrono::microseconds(500));
        configuration = mir_connection_create_display_config(unsubscribed_connection);
    }

    EXPECT_THAT(*configuration,
                mt::DisplayConfigMatches(std::cref(changed_stub_display_config)));

    mir_display_config_destroy(configuration);

    mir_connection_release(unsubscribed_connection);
}

TEST_F(DisplayConfigurationTest, display_change_request_for_unauthorized_client_fails)
{
    stub_authorizer.allow_configure_display = false;

    auto connection = mir_connect_sync(new_connection().c_str(), __PRETTY_FUNCTION__);

    auto configuration = mir_connection_create_display_config(connection);

    mir_wait_for(mir_connection_apply_display_config(connection, configuration));
    EXPECT_THAT(mir_connection_get_error_message(connection),
                testing::HasSubstr("not authorized to apply display configurations"));

    mir_display_config_destroy(configuration);
    mir_connection_release(connection);
}

namespace
{
struct SimpleClient
{
    SimpleClient(std::string const& mir_test_socket) :
        mir_test_socket{mir_test_socket} {}

    void connect()
    {
        connection = mir_connect_sync(mir_test_socket.c_str(), __PRETTY_FUNCTION__);

        auto const spec = mir_connection_create_spec_for_normal_surface(connection, 100, 100, mir_pixel_format_abgr_8888);
        surface = mir_surface_create_sync(spec);
        mir_surface_spec_release(spec);
        mir_buffer_stream_swap_buffers_sync(mir_surface_get_buffer_stream(surface));
    }

    void disconnect()
    {
        mir_surface_release_sync(surface);
        mir_connection_release(connection);
    }

    void disconnect_without_releasing_surface()
    {
        mir_connection_release(connection);
    }

    std::string mir_test_socket;
    MirConnection* connection{nullptr};
    MirSurface* surface{nullptr};
};

struct DisplayClient : SimpleClient
{
    using SimpleClient::SimpleClient;

    void apply_config()
    {
        auto configuration = mir_connection_create_display_config(connection);
        mir_wait_for(mir_connection_apply_display_config(connection, configuration));
        EXPECT_STREQ("", mir_connection_get_error_message(connection));
        mir_display_config_destroy(configuration);
    }

    std::unique_ptr<MirDisplayConfiguration,void(*)(MirDisplayConfiguration*)> get_base_config()
    {
        return {mir_connection_create_display_config(connection),
                mir_display_config_destroy};
    }

    void set_base_config(MirDisplayConfiguration* configuration)
    {
        mir_wait_for(mir_connection_set_base_display_config(connection, configuration));
        EXPECT_STREQ("", mir_connection_get_error_message(connection));
    }
};
}

TEST_F(DisplayConfigurationTest, changing_config_for_focused_client_configures_display)
{
    EXPECT_CALL(mock_display, configure(_)).Times(0);

    DisplayClient display_client{new_connection()};

    display_client.connect();

    wait_for_server_actions_to_finish(*server.the_main_loop());
    testing::Mock::VerifyAndClearExpectations(&mock_display);

    EXPECT_CALL(mock_display, configure(testing::_)).Times(1);

    display_client.apply_config();

    wait_for_server_actions_to_finish(*server.the_main_loop());
    testing::Mock::VerifyAndClearExpectations(&mock_display);

    display_client.disconnect();
}

TEST_F(DisplayConfigurationTest, focusing_client_with_display_config_configures_display)
{
    EXPECT_CALL(mock_display, configure(_)).Times(0);

    SimpleClient simple_client{new_connection()};

    /* Connect the simple client. After this the simple client should have the focus. */
    simple_client.connect();

    /* Apply the display config while not focused */
    auto const configuration = mir_connection_create_display_config(connection);
    mir_wait_for(mir_connection_apply_display_config(connection, configuration));
    mir_display_config_destroy(configuration);

    wait_for_server_actions_to_finish(*server.the_main_loop());
    testing::Mock::VerifyAndClearExpectations(&mock_display);

    EXPECT_CALL(mock_display, configure(testing::_)).Times(1);

    /*
     * Shut down the simple client. After this the focus should have changed to the
     * display client and its configuration should have been applied.
     */
    simple_client.disconnect();

    wait_for_server_actions_to_finish(*server.the_main_loop());
    testing::Mock::VerifyAndClearExpectations(&mock_display);
}

TEST_F(DisplayConfigurationTest, changing_focus_from_client_with_config_to_client_without_config_configures_display)
{
    DisplayClient display_client{new_connection()};
    SimpleClient simple_client{new_connection()};

    /* Connect the simple client. */
    simple_client.connect();

    /* Connect the display config client and apply a display config. */
    display_client.connect();

    wait_for_server_actions_to_finish(*server.the_main_loop());
    EXPECT_CALL(mock_display, configure(_)).Times(1);
    display_client.apply_config();
    wait_for_server_actions_to_finish(*server.the_main_loop());
    testing::Mock::VerifyAndClearExpectations(&mock_display);

    EXPECT_CALL(mock_display, configure(testing::_)).Times(1);

    /*
     * Shut down the display client. After this the focus should have changed to the
     * simple client and the base configuration should have been applied.
     */
    display_client.disconnect();

    wait_for_server_actions_to_finish(*server.the_main_loop());
    testing::Mock::VerifyAndClearExpectations(&mock_display);

    simple_client.disconnect();
}

TEST_F(DisplayConfigurationTest, hw_display_change_doesnt_apply_base_config_if_per_session_config_is_active)
{
    DisplayClient display_client{new_connection()};

    display_client.connect();
    display_client.apply_config();

    wait_for_server_actions_to_finish(*server.the_main_loop());
    Mock::VerifyAndClearExpectations(&mock_display);
    /*
     * A client with a per-session config is active, the base configuration
     * shouldn't be applied.
     */
    EXPECT_CALL(mock_display, configure(_)).Times(0);
    mock_display.emit_configuration_change_event(
        mt::fake_shared(changed_stub_display_config));
    mock_display.wait_for_configuration_change_handler();
    wait_for_server_actions_to_finish(*server.the_main_loop());
    Mock::VerifyAndClearExpectations(&mock_display);

    display_client.disconnect();
}

namespace
{
struct DisplayConfigMatchingContext
{
    std::function<void(MirDisplayConfiguration*)> matcher;
    mt::Signal done;
};

void new_display_config_matches(MirConnection* connection, void* ctx)
{
    auto context = reinterpret_cast<DisplayConfigMatchingContext*>(ctx);

    auto config = mir_connection_create_display_config(connection);
    context->matcher(config);
    mir_display_config_destroy(config);
    context->done.raise();
}
}

TEST_F(DisplayConfigurationTest, shell_initiated_display_configuration_notifies_clients)
{
    using namespace testing;

    // Create a new client for explicit lifetime handling.
    SimpleClient client{new_connection()};

    client.connect();

    std::shared_ptr<mg::DisplayConfiguration> new_conf;
    new_conf = server.the_display()->configuration();

    new_conf->for_each_output([](mg::UserDisplayConfigurationOutput& output)
        {
            if (output.connected)
            {
                output.used = !output.used;
            }
        });

    DisplayConfigMatchingContext context;
    context.matcher = [new_conf](MirDisplayConfiguration* conf)
        {
            EXPECT_THAT(conf, mt::DisplayConfigMatches(std::cref(*new_conf)));
        };

    mir_connection_set_display_config_change_callback(
        client.connection,
        &new_display_config_matches,
        &context);

    server.the_display_configuration_controller()->set_base_configuration(new_conf).get();

    EXPECT_THAT(
        *server.the_display()->configuration(),
        mt::DisplayConfigMatches(std::cref(*new_conf)));

    EXPECT_TRUE(context.done.wait_for(std::chrono::seconds{10}));

    client.disconnect();
}

TEST_F(DisplayConfigurationTest,
       client_setting_base_config_configures_display_if_a_session_config_is_not_applied)
{
    DisplayClient display_client{new_connection()};
    display_client.connect();

    wait_for_server_actions_to_finish(*server.the_main_loop());
    testing::Mock::VerifyAndClearExpectations(&mock_display);

    EXPECT_CALL(mock_display, configure(testing::_)).Times(1);

    display_client.set_base_config(display_client.get_base_config().get());

    wait_for_server_actions_to_finish(*server.the_main_loop());
    testing::Mock::VerifyAndClearExpectations(&mock_display);

    display_client.disconnect();
}

TEST_F(DisplayConfigurationTest,
       client_setting_base_config_does_not_configure_display_if_a_session_config_is_applied)
{
    DisplayClient display_client{new_connection()};
    DisplayClient display_client_with_session_config{new_connection()};
    // Client with session config should have focus after this
    display_client.connect();
    display_client_with_session_config.connect();

    display_client_with_session_config.apply_config();

    wait_for_server_actions_to_finish(*server.the_main_loop());
    testing::Mock::VerifyAndClearExpectations(&mock_display);

    EXPECT_CALL(mock_display, configure(testing::_)).Times(0);

    display_client.set_base_config(display_client.get_base_config().get());

    wait_for_server_actions_to_finish(*server.the_main_loop());
    testing::Mock::VerifyAndClearExpectations(&mock_display);

    display_client_with_session_config.disconnect();
    display_client.disconnect();
}

namespace
{
void display_config_change_handler(MirConnection*, void* context)
{
    auto callback_called = static_cast<mt::Signal*>(context);
    callback_called->raise();
}
}

TEST_F(DisplayConfigurationTest,
       client_is_notified_of_new_base_config_eventually_after_set_base_configuration)
{
    DisplayClient display_client{new_connection()};
    display_client.connect();

    mt::Signal callback_called;
    mir_connection_set_display_config_change_callback(
        display_client.connection, &display_config_change_handler, &callback_called);

    auto requested_config = display_client.get_base_config();
    EXPECT_THAT(requested_config->outputs[0].used, Eq(1));
    requested_config->outputs[0].used = 0;

    display_client.set_base_config(requested_config.get());

    EXPECT_THAT(callback_called.wait_for(5s), Eq(true));

    auto const new_config = display_client.get_base_config();
    EXPECT_THAT(new_config.get(), mt::DisplayConfigMatches(requested_config.get()));

    display_client.disconnect();
}

<<<<<<< HEAD
TEST_F(DisplayConfigurationTest,
       set_base_configuration_for_unauthorized_client_fails)
{
    stub_authorizer.allow_set_base_display_configuration = false;

    auto connection = mir_connect_sync(new_connection().c_str(), __PRETTY_FUNCTION__);

    auto configuration = mir_connection_create_display_config(connection);
    mir_wait_for(mir_connection_set_base_display_config(connection, configuration));
    EXPECT_THAT(mir_connection_get_error_message(connection),
                testing::HasSubstr("not authorized to set base display configuration"));

    mir_display_config_destroy(configuration);
    mir_connection_release(connection);
=======
TEST_F(DisplayConfigurationTest, disconnection_of_client_with_display_config_reconfigures_display)
{
    EXPECT_CALL(mock_display, configure(_)).Times(0);

    DisplayClient display_client{new_connection()};

    display_client.connect();

    wait_for_server_actions_to_finish(*server.the_main_loop());
    testing::Mock::VerifyAndClearExpectations(&mock_display);

    EXPECT_CALL(mock_display, configure(testing::_)).Times(1);

    display_client.apply_config();

    wait_for_server_actions_to_finish(*server.the_main_loop());
    testing::Mock::VerifyAndClearExpectations(&mock_display);

    EXPECT_CALL(mock_display, configure(_)).Times(1);

    display_client.disconnect();

    wait_for_server_actions_to_finish(*server.the_main_loop());
    testing::Mock::VerifyAndClearExpectations(&mock_display);
}

TEST_F(DisplayConfigurationTest,
       disconnection_without_releasing_surfaces_of_client_with_display_config_reconfigures_display)
{
    EXPECT_CALL(mock_display, configure(_)).Times(0);

    DisplayClient display_client{new_connection()};

    display_client.connect();

    wait_for_server_actions_to_finish(*server.the_main_loop());
    testing::Mock::VerifyAndClearExpectations(&mock_display);

    EXPECT_CALL(mock_display, configure(testing::_)).Times(1);

    display_client.apply_config();

    wait_for_server_actions_to_finish(*server.the_main_loop());
    testing::Mock::VerifyAndClearExpectations(&mock_display);

    EXPECT_CALL(mock_display, configure(_)).Times(1);

    std::cerr << "*** DisplayConfigurationTest before releasing surface " << std::endl;
    display_client.disconnect_without_releasing_surface();

    wait_for_server_actions_to_finish(*server.the_main_loop());
    testing::Mock::VerifyAndClearExpectations(&mock_display);
    std::cerr << "*** DisplayConfigurationTest after releasing surface " << std::endl;
>>>>>>> 5f88a1a7
}<|MERGE_RESOLUTION|>--- conflicted
+++ resolved
@@ -543,7 +543,6 @@
     display_client.disconnect();
 }
 
-<<<<<<< HEAD
 TEST_F(DisplayConfigurationTest,
        set_base_configuration_for_unauthorized_client_fails)
 {
@@ -558,7 +557,8 @@
 
     mir_display_config_destroy(configuration);
     mir_connection_release(connection);
-=======
+}
+
 TEST_F(DisplayConfigurationTest, disconnection_of_client_with_display_config_reconfigures_display)
 {
     EXPECT_CALL(mock_display, configure(_)).Times(0);
@@ -612,5 +612,4 @@
     wait_for_server_actions_to_finish(*server.the_main_loop());
     testing::Mock::VerifyAndClearExpectations(&mock_display);
     std::cerr << "*** DisplayConfigurationTest after releasing surface " << std::endl;
->>>>>>> 5f88a1a7
 }