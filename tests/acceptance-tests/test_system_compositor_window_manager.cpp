/*
 * Copyright © 2015 Canonical Ltd.
 *
 * This program is free software: you can redistribute it and/or modify it
 * under the terms of the GNU General Public License version 3,
 * as published by the Free Software Foundation.
 *
 * This program is distributed in the hope that it will be useful,
 * but WITHOUT ANY WARRANTY; without even the implied warranty of
 * MERCHANTABILITY or FITNESS FOR A PARTICULAR PURPOSE.  See the
 * GNU General Public License for more details.
 *
 * You should have received a copy of the GNU General Public License
 * along with this program.  If not, see <http://www.gnu.org/licenses/>.
 *
 * Authored by: Alan Griffiths <alan@octopull.co.uk>
 */

#include "mir/shell/system_compositor_window_manager.h"
#include "mir/shell/surface_specification.h"
#include "mir_toolkit/mir_client_library.h"

#include "mir/geometry/rectangle.h"
#include "mir_test_framework/headless_test.h"
#include "mir/test/signal.h"
#include "mir/test/spin_wait.h"

#include "gmock/gmock.h"

#include <mutex>

namespace msh = mir::shell;
namespace mt = mir::test;
namespace mtf = mir_test_framework;

using namespace testing;
using namespace std::chrono_literals;

namespace
{
std::chrono::seconds const max_wait{4};

class SurfaceHandle
{
public:
    explicit SurfaceHandle(MirSurface* surface) : surface{surface} {}
    ~SurfaceHandle() { if (surface) mir_surface_release_sync(surface); }

    operator MirSurface*() const { return surface; }

    void post_buffer()
    {
        mir_buffer_stream_swap_buffers_sync(mir_surface_get_buffer_stream(surface));
    }

    SurfaceHandle(SurfaceHandle const&& that) : surface{that.surface} { surface = nullptr; }
private:
    SurfaceHandle(SurfaceHandle const&) = delete;
    MirSurface* surface;
};

struct MockClient
{
    explicit MockClient(char const* connect_string) :
        connection_{mir_connect_sync(connect_string, __PRETTY_FUNCTION__)}
    {
    }

    MockClient(MockClient&& source) :
        connection_{nullptr}
    {
        std::swap(connection_, source.connection_);
    }

    auto create_surface(int output_id) -> SurfaceHandle
    {
        auto const spec = mir_create_normal_window_spec(
            connection_, 800, 600, mir_pixel_format_bgr_888);

        mir_spec_set_fullscreen(spec, output_id);
        auto const surface = mir_surface_create_sync(spec);
        mir_spec_release(spec);

        mir_surface_set_event_handler(surface, on_surface_event, this);

        return SurfaceHandle{surface};
    };

    void disconnect()
    {
        if (connection_)
            mir_connection_release(connection_);

        connection_ = nullptr;
    }

    MirConnection* connection()
    {
        return connection_;
    }

    ~MockClient() noexcept
    {
        disconnect();
    }

    MOCK_METHOD2(surface_event, void(MirSurface* surface, const MirEvent* event));

private:
    MirConnection* connection_{nullptr};

    static void on_surface_event(MirSurface* surface, const MirEvent* event, void* client_ptr)
    {
        static_cast<MockClient*>(client_ptr)->surface_event(surface, event);
    }
};

struct OverridenSystemCompositorWindowManager : msh::SystemCompositorWindowManager
{
    OverridenSystemCompositorWindowManager(msh::FocusController* focus_controller,
            std::shared_ptr<msh::DisplayLayout> const& display_layout,
            std::shared_ptr<mir::scene::SessionCoordinator> const& session_coordinator) :
        SystemCompositorWindowManager(focus_controller, display_layout, session_coordinator)
    {
    }

    void modify_surface(
        std::shared_ptr<mir::scene::Session> const& /*session*/,
        std::shared_ptr<mir::scene::Surface> const& /*surface*/,
        mir::shell::SurfaceSpecification const& modifications) override
    {
        std::unique_lock<decltype(mutex)> lock(mutex);
        last_mod = modifications;
    }

    std::mutex mutex;
    mir::shell::SurfaceSpecification last_mod;
};

struct SystemCompositorWindowManager : mtf::HeadlessTest
{
    void SetUp() override
    {
        add_to_environment("MIR_SERVER_NO_FILE", "");

        initial_display_layout({{{0, 0}, { 640,  480}}, {{480, 0}, {1920, 1080}}});

        server.override_the_window_manager_builder(
            [this](msh::FocusController* focus_controller)
            {
                wm = std::make_shared<OverridenSystemCompositorWindowManager>(
                         focus_controller,
                         server.the_shell_display_layout(),
                         server.the_session_coordinator());

                return wm;
            });

        start_server();
    }

    void TearDown() override
    {
        stop_server();
    }

    MockClient connect_client()
    {
        return MockClient(new_connection().c_str());
    }

    std::shared_ptr<OverridenSystemCompositorWindowManager> wm;
};

MATCHER_P(MirFocusEvent, expected, "")
{
    if (mir_event_get_type(arg) != mir_event_type_surface)
        return false;

    auto surface_event = mir_event_get_surface_event(arg);
    auto attrib = mir_surface_event_get_attribute(surface_event);
    auto value = mir_surface_event_get_attribute_value(surface_event);

    return (attrib == mir_surface_attrib_focus)
        && (value == expected);
}
}

TEST_F(SystemCompositorWindowManager, when_output_is_valid_surfaces_creation_succeeds)
{
    auto client = connect_client();

    auto surface1 = client.create_surface(1);
    auto surface2 = client.create_surface(2);

    EXPECT_TRUE(mir_surface_is_valid(surface1));
    EXPECT_TRUE(mir_surface_is_valid(surface2));
}

TEST_F(SystemCompositorWindowManager, when_output_ID_not_specified_surfaces_creation_fails)
{
    auto client = connect_client();

    auto surface = client.create_surface(0);

    EXPECT_FALSE(mir_surface_is_valid(surface));
    EXPECT_THAT(mir_surface_get_error_message(surface), HasSubstr("An output ID must be specified"));
}

TEST_F(SystemCompositorWindowManager, if_a_surface_posts_client_gets_focus)
{
    auto client = connect_client();

    // Throw away all uninteresting surface events
    EXPECT_CALL(client, surface_event(_, Not(MirFocusEvent(mir_surface_focused)))).Times(AnyNumber());

    mt::Signal signal;

    EXPECT_CALL(client, surface_event(_, MirFocusEvent(mir_surface_focused))).Times(1)
            .WillOnce(InvokeWithoutArgs([&] { signal.raise(); }));

    auto surface = client.create_surface(1);
    surface.post_buffer();

    signal.wait_for(1s);
}

TEST_F(SystemCompositorWindowManager, if_no_surface_posts_client_never_gets_focus)
{
    auto client = connect_client();

    // Throw away all uninteresting surface events
    EXPECT_CALL(client, surface_event(_, Not(MirFocusEvent(mir_surface_focused)))).Times(AnyNumber());

    mt::Signal signal;

    ON_CALL(client, surface_event(_, MirFocusEvent(mir_surface_focused)))
            .WillByDefault(InvokeWithoutArgs([&] { signal.raise(); }));

    auto surface = client.create_surface(1);

    EXPECT_FALSE(signal.wait_for(100ms)) << "Unexpected surface_focused event received";
}

TEST_F(SystemCompositorWindowManager, surface_gets_confine_pointer_set)
{
    auto client = connect_client();

    auto surface = client.create_surface(1);

<<<<<<< HEAD
    MirWindowSpec* spec = mir_create_spec(client.connection());
    mir_spec_set_pointer_confinement(spec, mir_pointer_confined_to_surface);
=======
    MirWindowSpec* spec = mir_create_window_spec(client.connection());
    mir_surface_spec_set_pointer_confinement(spec, mir_pointer_confined_to_surface);
>>>>>>> 98684d0c

    mir_surface_apply_spec(surface, spec);
    mir_spec_release(spec);

    mt::spin_wait_for_condition_or_timeout([this]
    {
        std::unique_lock<decltype(wm->mutex)> lock(wm->mutex);
        return wm->last_mod.confine_pointer.is_set();
    }, std::chrono::seconds{max_wait});
}<|MERGE_RESOLUTION|>--- conflicted
+++ resolved
@@ -248,13 +248,8 @@
 
     auto surface = client.create_surface(1);
 
-<<<<<<< HEAD
-    MirWindowSpec* spec = mir_create_spec(client.connection());
+    MirWindowSpec* spec = mir_create_window_spec(client.connection());
     mir_spec_set_pointer_confinement(spec, mir_pointer_confined_to_surface);
-=======
-    MirWindowSpec* spec = mir_create_window_spec(client.connection());
-    mir_surface_spec_set_pointer_confinement(spec, mir_pointer_confined_to_surface);
->>>>>>> 98684d0c
 
     mir_surface_apply_spec(surface, spec);
     mir_spec_release(spec);
