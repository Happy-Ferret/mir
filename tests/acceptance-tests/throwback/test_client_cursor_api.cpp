/*
 * Copyright © 2013-2014 Canonical Ltd.
 *
 * This program is free software: you can redistribute it and/or modify
 * it under the terms of the GNU General Public License version 3 as
 * published by the Free Software Foundation.
 *
 * This program is distributed in the hope that it will be useful,
 * but WITHOUT ANY WARRANTY; without even the implied warranty of
 * MERCHANTABILITY or FITNESS FOR A PARTICULAR PURPOSE.  See the
 * GNU General Public License for more details.
 *
 * You should have received a copy of the GNU General Public License
 * along with this program.  If not, see <http://www.gnu.org/licenses/>.
 *
 * Authored by: Robert Carr <robert.carr@canonical.com>
 *              Alexandros Frantzis <alexandros.frantzis@canonical.com>
 */

#include "mir/graphics/cursor.h"
#include "mir/graphics/cursor_image.h"
#include "mir/input/cursor_images.h"
<<<<<<< HEAD
#include "mir/input/input_device_info.h"
=======
#include "mir/shell/canonical_window_manager.h"
#include "mir/scene/placement_strategy.h"

>>>>>>> f0ed325a

#include "mir_test_framework/in_process_server.h"
#include "mir_test_framework/fake_input_device.h"
#include "mir_test_framework/stub_server_platform_factory.h"
#include "mir_test_framework/fake_input_server_configuration.h"
#include "mir_test_framework/declarative_placement_strategy.h"
#include "mir_test_framework/using_stub_client_platform.h"
#include "mir_test_framework/headless_nested_server_runner.h"
#include "mir_test_doubles/mock_egl.h"

#include "mir_test/fake_shared.h"
#include "mir_test/spin_wait.h"
#include "mir_test/wait_condition.h"

#include "mir_toolkit/mir_client_library.h"

#include <gtest/gtest.h>
#include <gmock/gmock.h>

namespace mg = mir::graphics;
namespace mi = mir::input;
namespace mis = mir::input::synthesis;
namespace ms = mir::scene;
namespace msh = mir::shell;
namespace geom = mir::geometry;

namespace mt = mir::test;
namespace mtd = mt::doubles;
namespace mtf = mir_test_framework;


namespace
{

struct MockCursor : public mg::Cursor
{
    MOCK_METHOD0(show, void());
    MOCK_METHOD1(show, void(mg::CursorImage const&));
    MOCK_METHOD0(hide, void());

    // We are not interested in mocking the motion in these tests as we
    // generate it ourself.
    void move_to(geom::Point) override {}
};

struct NamedCursorImage : public mg::CursorImage
{
    NamedCursorImage(std::string const& name)
        : cursor_name(name)
    {
    }

    void const* as_argb_8888() const override { return nullptr; }
    geom::Size size() const override { return geom::Size{}; }
    geom::Displacement hotspot() const override { return geom::Displacement{0, 0}; }

    std::string const cursor_name;
};

struct NamedCursorImages : public mi::CursorImages
{
   std::shared_ptr<mg::CursorImage>
       image(std::string const& name, geom::Size const& /* size */) override
   {
       return std::make_shared<NamedCursorImage>(name);
   }
};

bool cursor_is_named(mg::CursorImage const& i, std::string const& name)
{
    auto image = dynamic_cast<NamedCursorImage const*>(&i);
    assert(image);

    return image->cursor_name == name;
}

MATCHER(DefaultCursorImage, "")
{
    return cursor_is_named(arg, "default");
}

MATCHER_P(CursorNamed, name, "")
{
    return cursor_is_named(arg, name);
}

struct CursorClient
{
    CursorClient(std::string const& connect_string, std::string const& client_name)
        : connect_string{connect_string}, client_name{client_name}
    {
    }

    virtual ~CursorClient()
    {
        teardown.wake_up_everyone();
        if (client_thread.joinable())
            client_thread.join();
    }

    void run()
    {
        mir::test::WaitCondition setup_done;

        client_thread = std::thread{
            [this,&setup_done]
            {
                connection =
                    mir_connect_sync(connect_string.c_str(), client_name.c_str());

                auto spec = mir_connection_create_spec_for_normal_surface(connection,
                    1, 1, mir_pixel_format_abgr_8888);
                mir_surface_spec_set_name(spec, client_name.c_str());
                auto const surface = mir_surface_create_sync(spec);
                mir_surface_spec_release(spec);

                mir_buffer_stream_swap_buffers_sync(
                    mir_surface_get_buffer_stream(surface));

                wait_for_surface_to_become_focused_and_exposed(surface);

                setup_cursor(surface);

                setup_done.wake_up_everyone();

                teardown.wait_for_at_most_seconds(10);
                mir_surface_release_sync(surface);
                mir_connection_release(connection);
            }};

        setup_done.wait_for_at_most_seconds(5);
    }

    virtual void setup_cursor(MirSurface*)
    {
    }

    void wait_for_surface_to_become_focused_and_exposed(MirSurface* surface)
    {
        bool success = mt::spin_wait_for_condition_or_timeout(
            [surface]
            {
                return mir_surface_get_visibility(surface) == mir_surface_visibility_exposed &&
                    mir_surface_get_focus(surface) == mir_surface_focused;
            },
            std::chrono::seconds{5});

        if (!success)
            throw std::runtime_error("Timeout waiting for surface to become focused and exposed");
    }

    std::string const connect_string;
    std::string const client_name;

    MirConnection* connection;

    std::thread client_thread;
    mir::test::WaitCondition teardown;
};

struct DisabledCursorClient : CursorClient
{
    using CursorClient::CursorClient;

    void setup_cursor(MirSurface* surface) override
    {
        auto conf = mir_cursor_configuration_from_name(mir_disabled_cursor_name);
        mir_wait_for(mir_surface_configure_cursor(surface, conf));
        mir_cursor_configuration_destroy(conf);
    }
};

struct NamedCursorClient : CursorClient
{
    NamedCursorClient(
        std::string const& connect_string,
        std::string const& client_name,
        std::string const& cursor_name)
        : CursorClient{connect_string, client_name},
          cursor_name{cursor_name}
    {
    }

    void setup_cursor(MirSurface* surface) override
    {
        auto conf = mir_cursor_configuration_from_name(cursor_name.c_str());
        mir_wait_for(mir_surface_configure_cursor(surface, conf));
        mir_cursor_configuration_destroy(conf);
    }

    std::string const cursor_name;
};

<<<<<<< HEAD
struct TestServerConfiguration : mtf::FakeInputServerConfiguration
=======
class PlacementWindowManagerPolicy : public msh::CanonicalWindowManagerPolicy
{
public:
    PlacementWindowManagerPolicy(
        Tools* const tools,
        std::shared_ptr<ms::PlacementStrategy> const& placement_strategy,
        std::shared_ptr<msh::DisplayLayout> const& display_layout) :
        msh::CanonicalWindowManagerPolicy{tools, display_layout},
        placement_strategy{placement_strategy}
    {}

    auto handle_place_new_surface(
        std::shared_ptr<ms::Session> const& session,
        ms::SurfaceCreationParameters const& request_parameters)
        -> ms::SurfaceCreationParameters
    {
        return placement_strategy->place(*session, request_parameters);
    }


private:
    std::shared_ptr<ms::PlacementStrategy> const placement_strategy;
};

struct TestServerConfiguration : mtf::FakeEventHubServerConfiguration
>>>>>>> f0ed325a
{
    std::shared_ptr<mir::scene::PlacementStrategy> the_placement_strategy()
    {
        return std::make_shared<mtf::DeclarativePlacementStrategy>(
<<<<<<< HEAD
            FakeInputServerConfiguration::the_placement_strategy(),
=======
>>>>>>> f0ed325a
            client_geometries, client_depths);
    }

    auto the_window_manager_builder() -> msh::WindowManagerBuilder override
    {
        using PlacementWindowManager = msh::BasicWindowManager<PlacementWindowManagerPolicy, msh::CanonicalSessionInfo, msh::CanonicalSurfaceInfo>;

        return [&](msh::FocusController* focus_controller)
            {
                return std::make_shared<PlacementWindowManager>(
                    focus_controller,
                    the_placement_strategy(),
                    the_shell_display_layout());
            };
    }

    std::shared_ptr<mg::Cursor> the_cursor() override
    {
        return mt::fake_shared(cursor);
    }

    std::shared_ptr<mi::CursorImages> the_cursor_images() override
    {
        return std::make_shared<NamedCursorImages>();
    }

    MockCursor cursor;
    mtf::SurfaceGeometries client_geometries;
    mtf::SurfaceDepths client_depths;
};

struct TestClientCursorAPI : mtf::InProcessServer
{
    TestClientCursorAPI()
    {
        mock_egl.provide_egl_extensions();
        mock_egl.provide_stub_platform_buffer_swapping();
    }
    mir::DefaultServerConfiguration& server_config() override
    {
        return server_configuration_;
    }

    TestServerConfiguration& test_server_config()
    {
        return server_configuration_;
    }

    void expect_client_shutdown()
    {
        using namespace testing;
        Mock::VerifyAndClearExpectations(&test_server_config().cursor);

        // Client shutdown
        EXPECT_CALL(test_server_config().cursor, show(_)).Times(AnyNumber());
        EXPECT_CALL(test_server_config().cursor, hide()).Times(AnyNumber());
    }

    std::string const client_name_1{"client-1"};
    std::string const client_name_2{"client-2"};
    std::string const client_cursor_1{"cursor-1"};
    std::string const client_cursor_2{"cursor-2"};

    TestServerConfiguration server_configuration_;
    mir::test::WaitCondition expectations_satisfied;
    mtf::UsingStubClientPlatform using_stub_client_platform;

    std::unique_ptr<mtf::FakeInputDevice> fake_mouse{
        mtf::add_fake_input_device(mi::InputDeviceInfo{ 0, "mouse", "mouse-uid" , mi::DeviceCapability::pointer})
        };

    ::testing::NiceMock<mtd::MockEGL> mock_egl;
};

}

// In this set we create a 1x1 client surface at the point (1,0). The client requests to disable the cursor
// over this surface. Since the cursor starts at (0,0) we when we move the cursor by (1,0) thus causing it
// to enter the bounds of the first surface, we should observe it being disabled.
TEST_F(TestClientCursorAPI, client_may_disable_cursor_over_surface)
{
    using namespace ::testing;

    test_server_config().client_geometries[client_name_1] =
        geom::Rectangle{{1, 0}, {1, 1}};

    DisabledCursorClient client{new_connection(), client_name_1};
    client.run();

    EXPECT_CALL(test_server_config().cursor, hide())
        .WillOnce(mt::WakeUp(&expectations_satisfied));

    fake_mouse->emit_event(mis::a_pointer_event().with_movement(1, 0));

    expectations_satisfied.wait_for_at_most_seconds(5);

    expect_client_shutdown();
}

TEST_F(TestClientCursorAPI, cursor_restored_when_leaving_surface)
{
    using namespace ::testing;

    test_server_config().client_geometries[client_name_1] =
        geom::Rectangle{{1, 0}, {1, 1}};

    DisabledCursorClient client{new_connection(), client_name_1};
    client.run();

    InSequence seq;
    EXPECT_CALL(test_server_config().cursor, hide());
    EXPECT_CALL(test_server_config().cursor, show(DefaultCursorImage()))
        .WillOnce(mt::WakeUp(&expectations_satisfied));

    fake_mouse->emit_event(mis::a_pointer_event().with_movement(1, 0));
    fake_mouse->emit_event(mis::a_pointer_event().with_movement(2, 0));

    expectations_satisfied.wait_for_at_most_seconds(5);

    expect_client_shutdown();
}

TEST_F(TestClientCursorAPI, cursor_changed_when_crossing_surface_boundaries)
{
    using namespace ::testing;

    test_server_config().client_geometries[client_name_1] =
        geom::Rectangle{{1, 0}, {1, 1}};
    test_server_config().client_geometries[client_name_2] =
        geom::Rectangle{{2, 0}, {1, 1}};

    NamedCursorClient client_1{new_connection(), client_name_1, client_cursor_1};
    NamedCursorClient client_2{new_connection(), client_name_2, client_cursor_2};
    client_1.run();
    client_2.run();

    InSequence seq;
    EXPECT_CALL(test_server_config().cursor, show(CursorNamed(client_cursor_1)));
    EXPECT_CALL(test_server_config().cursor, show(CursorNamed(client_cursor_2)))
        .WillOnce(mt::WakeUp(&expectations_satisfied));

    fake_mouse->emit_event(mis::a_pointer_event().with_movement(1, 0));
    fake_mouse->emit_event(mis::a_pointer_event().with_movement(1, 0));

    expectations_satisfied.wait_for_at_most_seconds(5);

    expect_client_shutdown();
}

TEST_F(TestClientCursorAPI, cursor_request_taken_from_top_surface)
{
    using namespace ::testing;

    test_server_config().client_geometries[client_name_1] =
        geom::Rectangle{{1, 0}, {1, 1}};
    test_server_config().client_geometries[client_name_2] =
        geom::Rectangle{{1, 0}, {1, 1}};

    NamedCursorClient client_1{new_connection(), client_name_1, client_cursor_1};
    NamedCursorClient client_2{new_connection(), client_name_2, client_cursor_2};
    client_1.run();
    client_2.run();

    EXPECT_CALL(test_server_config().cursor, show(CursorNamed(client_cursor_2)))
        .WillOnce(mt::WakeUp(&expectations_satisfied));

    fake_mouse->emit_event(mis::a_pointer_event().with_movement(1, 0));

    expectations_satisfied.wait_for_at_most_seconds(5);

    expect_client_shutdown();
}

TEST_F(TestClientCursorAPI, cursor_request_applied_without_cursor_motion)
{
    using namespace ::testing;

    struct ChangingCursorClient : NamedCursorClient
    {
        using NamedCursorClient::NamedCursorClient;

        void setup_cursor(MirSurface* surface) override
        {
            auto conf1 = mir_cursor_configuration_from_name(cursor_name.c_str());
            auto conf2 = mir_cursor_configuration_from_name(mir_disabled_cursor_name);

            mir_wait_for(mir_surface_configure_cursor(surface, conf1));
            mir_wait_for(mir_surface_configure_cursor(surface, conf2));

            mir_cursor_configuration_destroy(conf1);
            mir_cursor_configuration_destroy(conf2);
        }
    };

    test_server_config().client_geometries[client_name_1] =
        geom::Rectangle{{0, 0}, {1, 1}};

    ChangingCursorClient client{new_connection(), client_name_1, client_cursor_1};

    InSequence seq;
    EXPECT_CALL(test_server_config().cursor, show(CursorNamed(client_cursor_1)));
    EXPECT_CALL(test_server_config().cursor, hide())
        .WillOnce(mt::WakeUp(&expectations_satisfied));

    client.run();

    expectations_satisfied.wait_for_at_most_seconds(5);

    expect_client_shutdown();
}

TEST_F(TestClientCursorAPI, cursor_request_applied_from_buffer_stream)
{
    using namespace ::testing;
    
    static int hotspot_x = 1, hotspot_y = 1;

    struct BufferStreamClient : CursorClient
    {
        using CursorClient::CursorClient;

        void setup_cursor(MirSurface* surface) override
        {
            auto stream = mir_connection_create_buffer_stream_sync(
                connection, 24, 24, mir_pixel_format_argb_8888,
                mir_buffer_usage_software);
            auto conf = mir_cursor_configuration_from_buffer_stream(stream, hotspot_x, hotspot_y);

            mir_wait_for(mir_surface_configure_cursor(surface, conf));
            
            mir_cursor_configuration_destroy(conf);            
            
            mir_buffer_stream_swap_buffers_sync(stream);
            mir_buffer_stream_swap_buffers_sync(stream);
            mir_buffer_stream_swap_buffers_sync(stream);

            mir_buffer_stream_release_sync(stream);
        }
    };

    test_server_config().client_geometries[client_name_1] =
        geom::Rectangle{{0, 0}, {1, 1}};

    BufferStreamClient client{new_connection(), client_name_1};

    {
        InSequence seq;
        EXPECT_CALL(test_server_config().cursor, show(_)).Times(2);
        EXPECT_CALL(test_server_config().cursor, show(_)).Times(1)
            .WillOnce(mt::WakeUp(&expectations_satisfied));
    }

    client.run();

    expectations_satisfied.wait_for_at_most_seconds(500);

    expect_client_shutdown();
}

namespace
{
// The nested server fixture we use is using the 'CanonicalWindowManager' which will place
// surfaces in the center...in order to ensure the surface appears under the cursor we use
// the fullscreen state.
struct FullscreenDisabledCursorClient : CursorClient
{
    using CursorClient::CursorClient;

    void setup_cursor(MirSurface* surface) override
    {
        mir_wait_for(mir_surface_set_state(surface, mir_surface_state_fullscreen));
        auto conf = mir_cursor_configuration_from_name(mir_disabled_cursor_name);
        mir_wait_for(mir_surface_configure_cursor(surface, conf));
        mir_cursor_configuration_destroy(conf);
    }
};

}

TEST_F(TestClientCursorAPI, cursor_passed_through_nested_server)
{
    using namespace ::testing;

    mtf::HeadlessNestedServerRunner nested_mir(new_connection());
    nested_mir.start_server();

    EXPECT_CALL(test_server_config().cursor, hide())
        .WillOnce(mt::WakeUp(&expectations_satisfied));

    { // Ensure we finalize the client prior stopping the nested server
    FullscreenDisabledCursorClient client{nested_mir.new_connection(), client_name_1};
    client.run();

    expectations_satisfied.wait_for_at_most_seconds(60);
    expect_client_shutdown();
    }
    
    nested_mir.stop_server();
}<|MERGE_RESOLUTION|>--- conflicted
+++ resolved
@@ -20,13 +20,9 @@
 #include "mir/graphics/cursor.h"
 #include "mir/graphics/cursor_image.h"
 #include "mir/input/cursor_images.h"
-<<<<<<< HEAD
 #include "mir/input/input_device_info.h"
-=======
 #include "mir/shell/canonical_window_manager.h"
 #include "mir/scene/placement_strategy.h"
-
->>>>>>> f0ed325a
 
 #include "mir_test_framework/in_process_server.h"
 #include "mir_test_framework/fake_input_device.h"
@@ -220,9 +216,6 @@
     std::string const cursor_name;
 };
 
-<<<<<<< HEAD
-struct TestServerConfiguration : mtf::FakeInputServerConfiguration
-=======
 class PlacementWindowManagerPolicy : public msh::CanonicalWindowManagerPolicy
 {
 public:
@@ -247,16 +240,11 @@
     std::shared_ptr<ms::PlacementStrategy> const placement_strategy;
 };
 
-struct TestServerConfiguration : mtf::FakeEventHubServerConfiguration
->>>>>>> f0ed325a
+struct TestServerConfiguration : mtf::FakeInputServerConfiguration
 {
     std::shared_ptr<mir::scene::PlacementStrategy> the_placement_strategy()
     {
         return std::make_shared<mtf::DeclarativePlacementStrategy>(
-<<<<<<< HEAD
-            FakeInputServerConfiguration::the_placement_strategy(),
-=======
->>>>>>> f0ed325a
             client_geometries, client_depths);
     }
 
