--- conflicted
+++ resolved
@@ -402,21 +402,21 @@
     return true;
 }
 
-<<<<<<< HEAD
-MATCHER(InputConfigurationEvent, "")
-{
-    auto as_address = to_address(arg);
-    if (mir_event_get_type(as_address) != mir_event_type_input_configuration)
-        return false;
-    return true;
-=======
+
 MATCHER_P(InputDeviceIdMatches, device_id, "")
 {
     if (mir_event_get_type(to_address(arg)) != mir_event_type_input)
         return false;
     auto input_event = mir_event_get_input_event(to_address(arg));
     return mir_input_event_get_device_id(input_event) == device_id;
->>>>>>> cf433edd
+}
+
+MATCHER(InputConfigurationEvent, "")
+{
+    auto as_address = to_address(arg);
+    if (mir_event_get_type(as_address) != mir_event_type_input_configuration)
+        return true;
+    return false;
 }
 
 MATCHER(InputDeviceConfigurationChangedEvent, "")
