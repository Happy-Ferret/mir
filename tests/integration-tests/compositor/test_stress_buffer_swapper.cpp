/*
 * Copyright © 2012 Canonical Ltd.
 *
 * This program is free software: you can redistribute it and/or modify
 * it under the terms of the GNU General Public License version 3 as
 * published by the Free Software Foundation.
 *
 * This program is distributed in the hope that it will be useful,
 * but WITHOUT ANY WARRANTY; without even the implied warranty of
 * MERCHANTABILITY or FITNESS FOR A PARTICULAR PURPOSE.  See the
 * GNU General Public License for more details.
 *
 * You should have received a copy of the GNU General Public License
 * along with this program.  If not, see <http://www.gnu.org/licenses/>.
 *
 * Authored by: Kevin DuBois <kevin.dubois@canonical.com>
 */

#include "mir_test/mock_buffer.h"
#include "multithread_harness.h"

#include "mir/chrono/chrono.h"
#include "mir/compositor/buffer_swapper_double.h"
#include "mir/thread/all.h"


namespace mc = mir::compositor;
namespace mt = mir::testing;
namespace geom = mir::geometry;

namespace mir
{
struct ThreadFixture {
    public:
        ThreadFixture(
            std::function<void( std::shared_ptr<mt::SynchronizerSpawned>,
                            std::shared_ptr<mc::BufferSwapper>,
                            mc::Buffer** )> a,
            std::function<void( std::shared_ptr<mt::SynchronizerSpawned>,
                            std::shared_ptr<mc::BufferSwapper>,
                            mc::Buffer** )> b)
        : sleep_duration(50)
    {
            geom::Width w {1024};
            geom::Height h {768};
            geom::Stride s {1024};
            mc::PixelFormat pf {mc::PixelFormat::rgba_8888};
            std::unique_ptr<mc::Buffer> buffer_a(new mc::MockBuffer(w, h, s, pf));
            std::unique_ptr<mc::Buffer> buffer_b(new mc::MockBuffer(w, h, s, pf));

            auto swapper = std::make_shared<mc::BufferSwapperDouble>(
                    std::move(buffer_a),
                    std::move(buffer_b));

            auto sync1 = std::make_shared<mt::Synchronizer>();
            auto sync2 = std::make_shared<mt::Synchronizer>();
            compositor_controller = sync1;
            client_controller = sync2;

            thread1 = std::thread(a, sync1, swapper, &compositor_buffer);
            thread2 = std::thread(b, sync2, swapper, &client_buffer);

        };

        ~ThreadFixture()
        {
            client_controller->ensure_child_is_waiting();
            client_controller->kill_thread();
            client_controller->activate_waiting_child();

            compositor_controller->ensure_child_is_waiting();
            compositor_controller->kill_thread();
            compositor_controller->activate_waiting_child();

            thread2.join();
            thread1.join();
        };

        std::shared_ptr<mt::SynchronizerController> compositor_controller;
        std::shared_ptr<mt::SynchronizerController> client_controller;

        mc::Buffer *compositor_buffer;
        mc::Buffer *client_buffer;

        std::chrono::microseconds sleep_duration;

    private:
        /* thread objects must exist over lifetime of test */
        std::thread thread1;
        std::thread thread2;
};

void main_test_loop_pause(std::chrono::microseconds duration) {
    std::this_thread::sleep_for(duration);
}
}
using mir::main_test_loop_pause;
using mir::ThreadFixture;

void client_request_loop( std::shared_ptr<mt::SynchronizerSpawned> synchronizer,
                            std::shared_ptr<mc::BufferSwapper> swapper,
                            mc::Buffer** buf )
{
    for(;;)
    {
        *buf = swapper->client_acquire();
        if (synchronizer->child_enter_wait()) return;

        swapper->client_release(*buf);
        if (synchronizer->child_enter_wait()) return;
    }
}

void compositor_grab_loop( std::shared_ptr<mt::SynchronizerSpawned> synchronizer,
                            std::shared_ptr<mc::BufferSwapper> swapper,
                            mc::Buffer** buf )
{
    for(;;)
    {
        *buf = swapper->compositor_acquire();
        if (synchronizer->child_enter_wait()) return;

        swapper->compositor_release(*buf);
        if (synchronizer->child_enter_wait()) return;

    }

}

/* test that the compositor and the client are never in ownership of the same
   buffer */
TEST(buffer_swapper_double_stress, distinct_buffers_in_client_and_compositor)
{
    const int num_iterations = 500;
    ThreadFixture fix(compositor_grab_loop, client_request_loop);
    for(int i=0; i<  num_iterations; i++)
    {
        fix.compositor_controller->ensure_child_is_waiting();
        fix.client_controller->ensure_child_is_waiting();

        EXPECT_NE(fix.compositor_buffer, fix.client_buffer);

        fix.compositor_controller->activate_waiting_child();
        fix.client_controller->activate_waiting_child();

        main_test_loop_pause(fix.sleep_duration);
    }

}

/* test that we never get an invalid buffer */
TEST(buffer_swapper_double_stress, ensure_valid_buffers)
{
    const int num_iterations = 500;
    ThreadFixture fix(compositor_grab_loop, client_request_loop);

    for(int i=0; i< num_iterations; i++)
    {
        fix.compositor_controller->ensure_child_is_waiting();
        fix.client_controller->ensure_child_is_waiting();

        if (i > 1)
        {
            EXPECT_TRUE((fix.compositor_buffer != NULL));
            EXPECT_TRUE((fix.client_buffer != NULL));
        }

        fix.compositor_controller->activate_waiting_child();
        fix.client_controller->activate_waiting_child();

        main_test_loop_pause(fix.sleep_duration);

    }
}


void client_will_wait( std::shared_ptr<mt::SynchronizerSpawned> synchronizer,
                            std::shared_ptr<mc::BufferSwapper> swapper,
                            mc::Buffer** buf )
{
    *buf = swapper->client_acquire();
    swapper->client_release(*buf);

    synchronizer->child_enter_wait();

    *buf = swapper->client_acquire();

    synchronizer->child_enter_wait();
}

void compositor_grab( std::shared_ptr<mt::SynchronizerSpawned> synchronizer,
                            std::shared_ptr<mc::BufferSwapper> swapper,
                            mc::Buffer** buf )
{
    synchronizer->child_enter_wait();

    *buf = swapper->compositor_acquire();
    swapper->compositor_release(*buf);

    synchronizer->child_enter_wait();
    synchronizer->child_enter_wait();
}

/* test a simple wait situation due to no available buffers */
TEST(buffer_swapper_double_stress, test_wait)
{
    ThreadFixture fix(compositor_grab, client_will_wait);

    mc::Buffer* first_dequeued;

    fix.compositor_controller->ensure_child_is_waiting();
    fix.client_controller->ensure_child_is_waiting();

    first_dequeued = fix.client_buffer;

    fix.client_controller->activate_waiting_child();

    /* activate grab */
    fix.compositor_controller->activate_waiting_child();
    fix.compositor_controller->ensure_child_is_waiting();
    fix.compositor_controller->activate_waiting_child();

    EXPECT_EQ(first_dequeued, fix.compositor_buffer);

}

void client_request_loop_with_wait( std::shared_ptr<mt::SynchronizerSpawned> synchronizer,
                            std::shared_ptr<mc::BufferSwapper> swapper,
                            mc::Buffer** buf )
{
    bool wait_request = false;
    for(;;)
    {
        wait_request = synchronizer->child_check_wait_request();

        *buf = swapper->client_acquire();
        swapper->client_release(*buf);

        if (wait_request)
            if (synchronizer->child_enter_wait()) return;
    }
}

void client_request_loop_stress_wait( std::shared_ptr<mt::SynchronizerSpawned> synchronizer,
                            std::shared_ptr<mc::BufferSwapper> swapper,
                            mc::Buffer** buf )
{
    bool wait_request = false;
    for(;;)
    {
        wait_request = synchronizer->child_check_wait_request();

        *buf = swapper->client_acquire();
        swapper->client_release(*buf);

        /* two dequeues in quick succession like this will wait very often
           hence the 'stress' */
        *buf = swapper->client_acquire();
        swapper->client_release(*buf);

        if (wait_request)
            if (synchronizer->child_enter_wait()) return;
    }
}

namespace mir
{
void compositor_grab_loop_with_wait( std::shared_ptr<mt::SynchronizerSpawned> synchronizer,
                            std::shared_ptr<mc::BufferSwapper> swapper,
                            mc::Buffer** buf )
{
    bool wait_request = false;
    for(;;)
    {
        wait_request = synchronizer->child_check_wait_request();

        *buf = swapper->compositor_acquire();

        swapper->compositor_release(*buf);

        if (wait_request)
            if (synchronizer->child_enter_wait()) return;

        std::this_thread::yield();
<<<<<<< HEAD
#else
        boost::this_thread::yield();
#endif
=======
>>>>>>> ff81174f
    }

}
}

using mir::compositor_grab_loop_with_wait;

/* test normal situation, with moderate amount of waits */
TEST(buffer_swapper_double_stress, test_last_posted)
{
    const int num_iterations = 500;
    ThreadFixture fix(compositor_grab_loop_with_wait, client_request_loop_with_wait);
    for(int i=0; i<  num_iterations; i++)
    {
        fix.client_controller->ensure_child_is_waiting();
        fix.compositor_controller->ensure_child_is_waiting();

        EXPECT_EQ(fix.compositor_buffer, fix.client_buffer);

        fix.compositor_controller->activate_waiting_child();
        fix.client_controller->activate_waiting_child();

        main_test_loop_pause(fix.sleep_duration);
    }

}

/* test situation where we'd wait on resoures more than normal, with moderate amount of waits */
TEST(buffer_swapper_double_stress, test_last_posted_stress_client_wait)
{
    const int num_iterations = 500;
    ThreadFixture fix(compositor_grab_loop_with_wait, client_request_loop_stress_wait);
    for(int i=0; i<  num_iterations; i++)
    {
        fix.client_controller->ensure_child_is_waiting();
        fix.compositor_controller->ensure_child_is_waiting();

        EXPECT_EQ(fix.compositor_buffer, fix.client_buffer);

        fix.compositor_controller->activate_waiting_child();
        fix.client_controller->activate_waiting_child();

        main_test_loop_pause(fix.sleep_duration);
    }
}<|MERGE_RESOLUTION|>--- conflicted
+++ resolved
@@ -282,12 +282,6 @@
             if (synchronizer->child_enter_wait()) return;
 
         std::this_thread::yield();
-<<<<<<< HEAD
-#else
-        boost::this_thread::yield();
-#endif
-=======
->>>>>>> ff81174f
     }
 
 }
