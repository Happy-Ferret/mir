--- conflicted
+++ resolved
@@ -102,16 +102,10 @@
         buffer_id_seq(ids)
     {}
 
-<<<<<<< HEAD
-    std::shared_ptr<mc::BufferStream> create_buffer_stream(
-        int, mg::BufferProperties const&) override
-    { return std::make_shared<mc::BufferStreamSurfaces>(std::make_shared<StubBundle>(buffer_id_seq)); }
-=======
     std::shared_ptr<mc::BufferStream> create_buffer_stream(int, mg::BufferProperties const& p) override
     { return create_buffer_stream(p); }
     std::shared_ptr<mc::BufferStream> create_buffer_stream(mg::BufferProperties const&) override
-    { return std::make_shared<StubStream>(buffer_id_seq); }
->>>>>>> 35901098
+    { return std::make_shared<mc::BufferStreamSurfaces>(std::make_shared<StubBundle>(buffer_id_seq)); }
     std::vector<mg::BufferID> const buffer_id_seq;
 };
 
