--- conflicted
+++ resolved
@@ -495,11 +495,7 @@
 {
     struct ServerConfig : BufferCounterConfig
     {
-<<<<<<< HEAD
-        void on_exit(mir::ServerInstance*)
-=======
         void on_exit() override
->>>>>>> 729acbe4
         {
             EXPECT_EQ(2*ClientConfigCommon::max_surface_count, CountingStubBuffer::buffers_created.load());
             EXPECT_EQ(2*ClientConfigCommon::max_surface_count, CountingStubBuffer::buffers_destroyed.load());
@@ -548,11 +544,7 @@
 {
     struct ServerConfig : BufferCounterConfig
     {
-<<<<<<< HEAD
-        void on_exit(mir::ServerInstance*)
-=======
         void on_exit() override
->>>>>>> 729acbe4
         {
             EXPECT_EQ(2*ClientConfigCommon::max_surface_count, CountingStubBuffer::buffers_created.load());
             EXPECT_EQ(2*ClientConfigCommon::max_surface_count, CountingStubBuffer::buffers_destroyed.load());
