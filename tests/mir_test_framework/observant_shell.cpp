--- conflicted
+++ resolved
@@ -42,71 +42,4 @@
     auto window = session->surface(id);
     window->add_observer(surface_observer);
     return id;
-<<<<<<< HEAD
-}
-
-void mtf::ObservantShell::modify_surface(
-    std::shared_ptr<msc::Session> const& session,
-    std::shared_ptr<msc::Surface> const& window,
-    msh::SurfaceSpecification  const& modifications) 
-{
-    wrapped->modify_surface(session, window, modifications);
-}
-
-void mtf::ObservantShell::destroy_surface(std::shared_ptr<msc::Session> const& session, mf::SurfaceId window) 
-{
-    wrapped->destroy_surface(session, window);
-}
-
-int mtf::ObservantShell::set_surface_attribute(
-    std::shared_ptr<msc::Session> const& session,
-    std::shared_ptr<msc::Surface> const& window,
-    MirWindowAttrib attrib,
-    int value) 
-{
-    return wrapped->set_surface_attribute(session, window, attrib, value);
-}
-
-int mtf::ObservantShell::get_surface_attribute(
-    std::shared_ptr<msc::Surface> const& window,
-    MirWindowAttrib attrib) 
-{
-    return wrapped->get_surface_attribute(window, attrib);
-}
-
-void mtf::ObservantShell::raise_surface(
-    std::shared_ptr<msc::Session> const& session,
-    std::shared_ptr<msc::Surface> const& window,
-    uint64_t timestamp)
-{
-    return wrapped->raise_surface(session, window, timestamp);
-}
-
-void mtf::ObservantShell::request_drag_and_drop(
-    std::shared_ptr<msc::Session> const& session,
-    std::shared_ptr<msc::Surface> const& window,
-    uint64_t timestamp) 
-{
-    return wrapped->request_drag_and_drop(session, window, timestamp);
-}
-
-void mtf::ObservantShell::request_move(
-    std::shared_ptr<msc::Session> const& session,
-    std::shared_ptr<msc::Surface> const& window,
-    uint64_t timestamp)
-{
-    return wrapped->request_move(session, window, timestamp);
-}
-
-void mtf::ObservantShell::set_drag_and_drop_handle(std::vector<uint8_t> const& handle)
-{
-    wrapped->set_drag_and_drop_handle(handle);
-}
-
-void mtf::ObservantShell::clear_drag_and_drop_handle()
-{
-    wrapped->clear_drag_and_drop_handle();
-}
-=======
-}
->>>>>>> f8bcd95a
+}