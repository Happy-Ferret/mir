--- conflicted
+++ resolved
@@ -148,16 +148,10 @@
         return std::make_shared<mg::PlatformIPCPackage>();
     }
 
-<<<<<<< HEAD
-    void platform_operation(
-        mg::PlatformIPCPackage&, unsigned int const, mg::PlatformIPCPackage const&) override
-    {
-=======
     mg::PlatformIPCPackage platform_operation(
          unsigned int const, mg::PlatformIPCPackage const&) override
     {
         return mg::PlatformIPCPackage();
->>>>>>> 99686dab
     }
 };
 }
