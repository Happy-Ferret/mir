--- conflicted
+++ resolved
@@ -62,17 +62,6 @@
     }
 };
 
-<<<<<<< HEAD
-class StubDisplay : public mg::Display
-{
- public:
-    geom::Rectangle view_area() const { return default_view_area; }
-    void clear() { std::this_thread::yield(); }
-    bool post_update() { return true; }
-};
-
-=======
->>>>>>> 371f513c
 class StubGraphicPlatform : public mg::Platform
 {
     virtual std::shared_ptr<mc::GraphicBufferAllocator> create_buffer_allocator(
