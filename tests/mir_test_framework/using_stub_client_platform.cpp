/*
 * Copyright © 2014 Canonical Ltd.
 *
 * This program is free software: you can redistribute it and/or modify it
 * under the terms of the GNU General Public License version 3,
 * as published by the Free Software Foundation.
 *
 * This program is distributed in the hope that it will be useful,
 * but WITHOUT ANY WARRANTY; without even the implied warranty of
 * MERCHANTABILITY or FITNESS FOR A PARTICULAR PURPOSE.  See the
 * GNU General Public License for more details.
 *
 * You should have received a copy of the GNU General Public License
 * along with this program.  If not, see <http://www.gnu.org/licenses/>.
 *
 * Authored by: Alexandros Frantzis <alexandros.frantzis@canonical.com>
 */

#include "mir_test_framework/using_stub_client_platform.h"
#include "mir_toolkit/mir_client_library.h"

namespace mtf = mir_test_framework;
namespace mcl = mir::client;

namespace
{
<<<<<<< HEAD
void null_lifecycle_callback(MirConnection*, MirLifecycleState, void*)
{
}
}

MirWaitHandle* mtf::StubMirConnectionAPI::connect(
        mcl::ConfigurationFactory /*configuration*/,
        char const* socket_file,
        char const* name,
        mir_connected_callback callback,
        void* context)
{
    return prev_api->connect(configuration_factory(), socket_file, name, callback, context);
=======
class StubMirConnectionAPI : public mcl::MirConnectionAPI
{
public:
    StubMirConnectionAPI(mcl::MirConnectionAPI* prev_api)
        : prev_api{prev_api}
    {
    }

    MirWaitHandle* connect(
        char const* socket_file,
        char const* name,
        mir_connected_callback callback,
        void* context) override
    {
        return prev_api->connect(socket_file, name, callback, context);
    }

    void release(MirConnection* connection) override
    {
        return prev_api->release(connection);
    }

    std::unique_ptr<mcl::ConnectionConfiguration> configuration(std::string const& socket) override
    {
        return std::unique_ptr<mcl::ConnectionConfiguration>{
            new mtf::StubConnectionConfiguration{socket}};
    }

private:
    mcl::MirConnectionAPI* const prev_api;
};

>>>>>>> 9566f1ec
}

void mtf::StubMirConnectionAPI::release(MirConnection* connection)
{
    // Clear the lifecycle callback in order not to get SIGTERM by the default
    // lifecycle handler during connection teardown
    mir_connection_set_lifecycle_event_callback(connection, null_lifecycle_callback, nullptr);
    return prev_api->release(connection);
}

mcl::ConfigurationFactory mtf::StubMirConnectionAPI::configuration_factory()
{
    return factory;
}<|MERGE_RESOLUTION|>--- conflicted
+++ resolved
@@ -22,14 +22,6 @@
 namespace mtf = mir_test_framework;
 namespace mcl = mir::client;
 
-namespace
-{
-<<<<<<< HEAD
-void null_lifecycle_callback(MirConnection*, MirLifecycleState, void*)
-{
-}
-}
-
 MirWaitHandle* mtf::StubMirConnectionAPI::connect(
         mcl::ConfigurationFactory /*configuration*/,
         char const* socket_file,
@@ -38,47 +30,10 @@
         void* context)
 {
     return prev_api->connect(configuration_factory(), socket_file, name, callback, context);
-=======
-class StubMirConnectionAPI : public mcl::MirConnectionAPI
-{
-public:
-    StubMirConnectionAPI(mcl::MirConnectionAPI* prev_api)
-        : prev_api{prev_api}
-    {
-    }
-
-    MirWaitHandle* connect(
-        char const* socket_file,
-        char const* name,
-        mir_connected_callback callback,
-        void* context) override
-    {
-        return prev_api->connect(socket_file, name, callback, context);
-    }
-
-    void release(MirConnection* connection) override
-    {
-        return prev_api->release(connection);
-    }
-
-    std::unique_ptr<mcl::ConnectionConfiguration> configuration(std::string const& socket) override
-    {
-        return std::unique_ptr<mcl::ConnectionConfiguration>{
-            new mtf::StubConnectionConfiguration{socket}};
-    }
-
-private:
-    mcl::MirConnectionAPI* const prev_api;
-};
-
->>>>>>> 9566f1ec
 }
 
 void mtf::StubMirConnectionAPI::release(MirConnection* connection)
 {
-    // Clear the lifecycle callback in order not to get SIGTERM by the default
-    // lifecycle handler during connection teardown
-    mir_connection_set_lifecycle_event_callback(connection, null_lifecycle_callback, nullptr);
     return prev_api->release(connection);
 }
 
