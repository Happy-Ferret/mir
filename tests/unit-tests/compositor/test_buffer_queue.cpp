/*
 * Copyright © 2013-2014 Canonical Ltd.
 *
 * This program is free software: you can redistribute it and/or modify
 * it under the terms of the GNU General Public License version 3 as
 * published by the Free Software Foundation.
 *
 * This program is distributed in the hope that it will be useful,
 * but WITHOUT ANY WARRANTY; without even the implied warranty of
 * MERCHANTABILITY or FITNESS FOR A PARTICULAR PURPOSE.  See the
 * GNU General Public License for more details.
 *
 * You should have received a copy of the GNU General Public License
 * along with this program.  If not, see <http://www.gnu.org/licenses/>.
 *
 * Authored by: Daniel van Vugt <daniel.van.vugt@canonical.com>
 *              Alberto Aguirre <alberto.aguirre@canonical.com>
 */

#include "src/server/compositor/buffer_queue.h"
#include "mir_test_doubles/stub_buffer_allocator.h"
#include "mir_test_doubles/stub_buffer.h"
#include "mir_test_doubles/stub_frame_dropping_policy_factory.h"
#include "mir_test_doubles/mock_frame_dropping_policy_factory.h"
#include "mir_test/signal.h"
#include "mir_test/auto_unblock_thread.h"

#include <gtest/gtest.h>

#include <memory>
#include <atomic>
#include <mutex>
#include <chrono>
#include <algorithm>
#include <map>
#include <deque>
#include <unordered_set>

namespace geom = mir::geometry;
namespace mtd = mir::test::doubles;
namespace mt = mir::test;
namespace mc=mir::compositor;
namespace mg = mir::graphics;
namespace mt=mir::test;

using namespace testing;

namespace
{

class BufferQueueTest : public ::testing::Test
{
public:
    BufferQueueTest()
        : max_nbuffers_to_test{5}
    {};

    void SetUp()
    {
        allocator = std::make_shared<mtd::StubBufferAllocator>();
        basic_properties =
        {
            geom::Size{3, 4},
            mir_pixel_format_abgr_8888,
            mg::BufferUsage::hardware
        };
    }
protected:
    int max_nbuffers_to_test;
    std::shared_ptr<mtd::StubBufferAllocator> allocator;
    mg::BufferProperties basic_properties;
    mtd::StubFrameDroppingPolicyFactory policy_factory;
};

class AcquireWaitHandle
{
public:
    AcquireWaitHandle(mc::BufferQueue& q)
        : buffer_{nullptr}, q{&q}, received_buffer{false}
    {}

    void receive_buffer(mg::Buffer* new_buffer)
    {
        std::lock_guard<decltype(guard)> lock(guard);
        buffer_ = new_buffer;
        received_buffer = true;
        cv.notify_one();
    }

    void wait()
    {
        std::unique_lock<decltype(guard)> lock(guard);
        cv.wait(lock, [&]{ return received_buffer; });
    }

    template<typename Rep, typename Period>
    bool wait_for(std::chrono::duration<Rep, Period> const& duration)
    {
        std::unique_lock<decltype(guard)> lock(guard);
        return cv.wait_for(lock, duration, [&]{ return received_buffer; });
    }

    bool has_acquired_buffer()
    {
        std::lock_guard<decltype(guard)> lock(guard);
        return received_buffer;
    }

    void release_buffer()
    {
        if (buffer_)
        {
            q->client_release(buffer_);
            received_buffer = false;
        }
    }

    mg::BufferID id()
    {
        return buffer_->id();
    }

    mg::Buffer* buffer()
    {
        return buffer_;
    }

private:
    mg::Buffer* buffer_;
    mc::BufferQueue* q;
    std::condition_variable cv;
    std::mutex guard;
    bool received_buffer;
};

std::shared_ptr<AcquireWaitHandle> client_acquire_async(mc::BufferQueue& q)
{
    std::shared_ptr<AcquireWaitHandle> wait_handle =
        std::make_shared<AcquireWaitHandle>(q);

    q.client_acquire(
        [wait_handle](mg::Buffer* buffer) { wait_handle->receive_buffer(buffer); });

    return wait_handle;
}

mg::Buffer* client_acquire_sync(mc::BufferQueue& q)
{
    auto handle = client_acquire_async(q);
    handle->wait();
    return handle->buffer();
}

void compositor_thread(mc::BufferQueue &bundle, std::atomic<bool> &done)
{
   while (!done)
   {
       bundle.compositor_release(bundle.compositor_acquire(nullptr));
       std::this_thread::yield();
   }
}

void snapshot_thread(mc::BufferQueue &bundle,
                      std::atomic<bool> &done)
{
   while (!done)
   {
       bundle.snapshot_release(bundle.snapshot_acquire());
       std::this_thread::yield();
   }
}

void client_thread(mc::BufferQueue &bundle, int nframes)
{
   for (int i = 0; i < nframes; i++)
   {
       bundle.client_release(client_acquire_sync(bundle));
       std::this_thread::yield();
   }
}

void switching_client_thread(mc::BufferQueue &bundle, int nframes)
{
   bool enable_frame_dropping{false};
   int const nframes_to_test_before_switching{5};
   for (int i = 0; i < nframes; ++i)
   {
       bundle.allow_framedropping(enable_frame_dropping);
       for (int j = 0; j < nframes_to_test_before_switching; j++)
           bundle.client_release(client_acquire_sync(bundle));
       enable_frame_dropping = !enable_frame_dropping;
       std::this_thread::yield();
   }
}
}

TEST_F(BufferQueueTest, buffer_queue_of_one_is_supported)
{
    std::unique_ptr<mc::BufferQueue> q;
    ASSERT_NO_THROW(q = std::move(
        std::unique_ptr<mc::BufferQueue>(
            new mc::BufferQueue(1, allocator, basic_properties, policy_factory))));
    ASSERT_THAT(q, Ne(nullptr));

    auto handle = client_acquire_async(*q);

    /* Client is allowed to get the only buffer in existence */
    ASSERT_THAT(handle->has_acquired_buffer(), Eq(true));

    /* Client blocks until the client releases
     * the buffer and compositor composites it*/
    auto next_request = client_acquire_async(*q);
    EXPECT_THAT(next_request->has_acquired_buffer(), Eq(false));

    auto comp_buffer = q->compositor_acquire(this);
    auto client_id = handle->id();

    /* Client and compositor always share the same buffer */
    EXPECT_THAT(client_id, Eq(comp_buffer->id()));

    EXPECT_NO_THROW(handle->release_buffer());
    EXPECT_NO_THROW(q->compositor_release(comp_buffer));

    /* Simulate a composite pass */
    comp_buffer = q->compositor_acquire(this);
    q->compositor_release(comp_buffer);

    /* The request should now be fullfilled after compositor
     * released the buffer
     */
    EXPECT_THAT(next_request->has_acquired_buffer(), Eq(true));
    EXPECT_NO_THROW(next_request->release_buffer());
}

TEST_F(BufferQueueTest, buffer_queue_of_one_supports_resizing)
{
    mc::BufferQueue q(1, allocator, basic_properties, policy_factory);

    const geom::Size expect_size{10, 20};
    q.resize(expect_size);

    auto handle = client_acquire_async(q);
    ASSERT_THAT(handle->has_acquired_buffer(), Eq(true));
    auto buffer = handle->buffer();
    ASSERT_THAT(buffer->size(), Eq(expect_size));

    /* Client and compositor share the same buffer so
     * expect the new size
     */
    std::shared_ptr<mg::Buffer> comp_buffer;
    ASSERT_NO_THROW(comp_buffer = q.compositor_acquire(this));

    EXPECT_THAT(buffer->size(), Eq(expect_size));
    EXPECT_NO_THROW(q.compositor_release(comp_buffer));

    EXPECT_NO_THROW(handle->release_buffer());
    EXPECT_NO_THROW(q.compositor_release(q.compositor_acquire(this)));
}

TEST_F(BufferQueueTest, framedropping_is_disabled_by_default)
{
    mc::BufferQueue bundle(2, allocator, basic_properties, policy_factory);
    EXPECT_THAT(bundle.framedropping_allowed(), Eq(false));
}

TEST_F(BufferQueueTest, throws_when_creating_with_invalid_num_buffers)
{
    EXPECT_THROW(mc::BufferQueue a(0, allocator, basic_properties, policy_factory), std::logic_error);
    EXPECT_THROW(mc::BufferQueue a(-1, allocator, basic_properties, policy_factory), std::logic_error);
    EXPECT_THROW(mc::BufferQueue a(-10, allocator, basic_properties, policy_factory), std::logic_error);
}

TEST_F(BufferQueueTest, client_can_acquire_and_release_buffer)
{
    for (int nbuffers = 1; nbuffers <= max_nbuffers_to_test; ++nbuffers)
    {
        mc::BufferQueue q(nbuffers, allocator, basic_properties, policy_factory);

        auto handle = client_acquire_async(q);
        ASSERT_THAT(handle->has_acquired_buffer(), Eq(true));
        ASSERT_NO_THROW(handle->release_buffer());
    }
}

TEST_F(BufferQueueTest, client_can_acquire_buffers)
{
    for (int nbuffers = 2; nbuffers <= max_nbuffers_to_test; ++nbuffers)
    {
        mc::BufferQueue q(nbuffers, allocator, basic_properties, policy_factory);
        int const max_ownable_buffers = nbuffers - 1;
        for (int acquires = 0; acquires < max_ownable_buffers; ++acquires)
        {
            auto handle = client_acquire_async(q);
            ASSERT_THAT(handle->has_acquired_buffer(), Eq(true));
        }
    }
}

/* Regression test for LP: #1315302 */
TEST_F(BufferQueueTest, clients_can_have_multiple_pending_completions)
{
    int const nbuffers = 3;
    mc::BufferQueue q(nbuffers, allocator, basic_properties, policy_factory);

    for (int i = 0; i < nbuffers - 1; ++i)
    {
        auto handle = client_acquire_async(q);
        ASSERT_THAT(handle->has_acquired_buffer(), Eq(true));
        handle->release_buffer();
    }

    auto handle1 = client_acquire_async(q);
    ASSERT_THAT(handle1->has_acquired_buffer(), Eq(false));

    auto handle2 = client_acquire_async(q);
    ASSERT_THAT(handle1->has_acquired_buffer(), Eq(false));

    for (int i = 0; i < nbuffers + 1; ++i)
        q.compositor_release(q.compositor_acquire(this));

    EXPECT_THAT(handle1->has_acquired_buffer(), Eq(true));
    EXPECT_THAT(handle2->has_acquired_buffer(), Eq(true));
    EXPECT_THAT(handle1->buffer(), Ne(handle2->buffer()));

    handle1->release_buffer();
    handle2->release_buffer();
}

TEST_F(BufferQueueTest, compositor_acquires_frames_in_order_for_synchronous_client)
{
    for (int nbuffers = 2; nbuffers <= max_nbuffers_to_test; ++nbuffers)
    {
        mc::BufferQueue q(nbuffers, allocator, basic_properties, policy_factory);
        ASSERT_THAT(q.framedropping_allowed(), Eq(false));

        void const* main_compositor = reinterpret_cast<void const*>(0);
        void const* second_compositor = reinterpret_cast<void const*>(1);
        for (int i = 0; i < 20; i++)
        {
            auto handle = client_acquire_async(q);
            ASSERT_THAT(handle->has_acquired_buffer(), Eq(true));
            auto client_id = handle->id();
            handle->release_buffer();

            auto comp_buffer = q.compositor_acquire(main_compositor);
            auto composited_id = comp_buffer->id();
            q.compositor_release(comp_buffer);

            EXPECT_THAT(composited_id, Eq(client_id));

            comp_buffer = q.compositor_acquire(second_compositor);
            EXPECT_THAT(composited_id, Eq(comp_buffer->id()));
            q.compositor_release(comp_buffer);
        }
    }
}

TEST_F(BufferQueueTest, framedropping_clients_never_block)
{
    for (int nbuffers = 2; nbuffers <= max_nbuffers_to_test; ++nbuffers)
    {
        mc::BufferQueue q(nbuffers, allocator, basic_properties, policy_factory);
        q.allow_framedropping(true);

        for (int i = 0; i < 1000; i++)
        {
            auto handle = client_acquire_async(q);
            ASSERT_THAT(handle->has_acquired_buffer(), Eq(true));
            handle->release_buffer();
        }
    }
}

/* Regression test for LP: #1210042 */
TEST_F(BufferQueueTest, clients_dont_recycle_startup_buffer)
{
    mc::BufferQueue q(3, allocator, basic_properties, policy_factory);

    auto handle = client_acquire_async(q);
    ASSERT_THAT(handle->has_acquired_buffer(), Eq(true));
    auto client_id = handle->id();
    handle->release_buffer();

    handle = client_acquire_async(q);
    ASSERT_THAT(handle->has_acquired_buffer(), Eq(true));
    handle->release_buffer();

    auto comp_buffer = q.compositor_acquire(this);
    EXPECT_THAT(client_id, Eq(comp_buffer->id()));
    q.compositor_release(comp_buffer);
}

TEST_F(BufferQueueTest, throws_on_out_of_order_client_release)
{
    for (int nbuffers = 3; nbuffers <= max_nbuffers_to_test; ++nbuffers)
    {
        mc::BufferQueue q(nbuffers, allocator, basic_properties, policy_factory);

        auto handle1 = client_acquire_async(q);
        ASSERT_THAT(handle1->has_acquired_buffer(), Eq(true));

        auto handle2 = client_acquire_async(q);
        ASSERT_THAT(handle2->has_acquired_buffer(), Eq(true));

        EXPECT_THROW(handle2->release_buffer(), std::logic_error);
        EXPECT_NO_THROW(handle1->release_buffer());

        EXPECT_THROW(handle1->release_buffer(), std::logic_error);
        EXPECT_NO_THROW(handle2->release_buffer());
    }
}

TEST_F(BufferQueueTest, async_client_cycles_through_all_buffers)
{
    for (int nbuffers = 2; nbuffers <= max_nbuffers_to_test; ++nbuffers)
    {
        mc::BufferQueue q(nbuffers, allocator, basic_properties, policy_factory);

        std::atomic<bool> done(false);
        auto unblock = [&done] { done = true; };
        mt::AutoUnblockThread compositor(unblock,
            compositor_thread, std::ref(q), std::ref(done));

        std::unordered_set<uint32_t> ids_acquired;
        int const max_ownable_buffers = nbuffers - 1;
        for (int i = 0; i < max_ownable_buffers*2; ++i)
        {
            std::vector<mg::Buffer *> client_buffers;
            for (int acquires = 0; acquires < max_ownable_buffers; ++acquires)
            {
                auto handle = client_acquire_async(q);
                handle->wait_for(std::chrono::seconds(1));
                ASSERT_THAT(handle->has_acquired_buffer(), Eq(true));
                ids_acquired.insert(handle->id().as_uint32_t());
                client_buffers.push_back(handle->buffer());
            }

            for (auto const& buffer : client_buffers)
            {
                q.client_release(buffer);
            }
        }

        EXPECT_THAT(ids_acquired.size(), Eq(nbuffers));
    }
}

TEST_F(BufferQueueTest, compositor_can_acquire_and_release)
{
    for (int nbuffers = 1; nbuffers <= max_nbuffers_to_test; ++nbuffers)
    {
        mc::BufferQueue q(nbuffers, allocator, basic_properties, policy_factory);

        auto handle = client_acquire_async(q);
        ASSERT_THAT(handle->has_acquired_buffer(), Eq(true));

        auto client_id = handle->id();
        ASSERT_NO_THROW(handle->release_buffer());

        auto comp_buffer = q.compositor_acquire(this);
        EXPECT_THAT(client_id, Eq(comp_buffer->id()));
        EXPECT_NO_THROW(q.compositor_release(comp_buffer));
    }
}

TEST_F(BufferQueueTest, multiple_compositors_are_in_sync)
{
    for (int nbuffers = 1; nbuffers <= max_nbuffers_to_test; ++nbuffers)
    {
        mc::BufferQueue q(nbuffers, allocator, basic_properties, policy_factory);

        auto handle = client_acquire_async(q);
        ASSERT_THAT(handle->has_acquired_buffer(), Eq(true));

        auto client_id = handle->id();
        ASSERT_NO_THROW(handle->release_buffer());

        for (int monitor = 0; monitor < 10; monitor++)
        {
            void const* user_id = reinterpret_cast<void const*>(monitor);
            auto comp_buffer = q.compositor_acquire(user_id);
            EXPECT_THAT(client_id, Eq(comp_buffer->id()));
            q.compositor_release(comp_buffer);
        }
    }
}

TEST_F(BufferQueueTest, compositor_acquires_frames_in_order)
{
    for (int nbuffers = 2; nbuffers <= max_nbuffers_to_test; ++nbuffers)
    {
        mc::BufferQueue q(nbuffers, allocator, basic_properties, policy_factory);

        for (int i = 0; i < 10; ++i)
        {
            std::deque<mg::BufferID> client_release_sequence;
            std::vector<mg::Buffer *> buffers;
            int const max_ownable_buffers = nbuffers - 1;
            for (int i = 0; i < max_ownable_buffers; ++i)
            {
                auto handle = client_acquire_async(q);
                ASSERT_THAT(handle->has_acquired_buffer(), Eq(true));
                buffers.push_back(handle->buffer());
            }

            for (auto buffer : buffers)
            {
                client_release_sequence.push_back(buffer->id());
                q.client_release(buffer);
            }

            for (auto const& client_id : client_release_sequence)
            {
                auto comp_buffer = q.compositor_acquire(this);
                EXPECT_THAT(client_id, Eq(comp_buffer->id()));
                q.compositor_release(comp_buffer);
            }
        }
    }
}

TEST_F(BufferQueueTest, compositor_acquire_never_blocks_when_there_are_no_ready_buffers)
{
    for (int nbuffers = 1; nbuffers <= max_nbuffers_to_test; ++nbuffers)
    {
        mc::BufferQueue q(nbuffers, allocator, basic_properties, policy_factory);

        for (int i = 0; i < 100; i++)
        {
            auto buffer = q.compositor_acquire(this);
            q.compositor_release(buffer);
        }
    }
}

TEST_F(BufferQueueTest, compositor_can_always_acquire_buffer)
{
    for (int nbuffers = 2; nbuffers <= max_nbuffers_to_test; ++nbuffers)
    {
        mc::BufferQueue q(nbuffers, allocator, basic_properties, policy_factory);
        q.allow_framedropping(false);

        std::atomic<bool> done(false);
        auto unblock = [&done] { done = true; };

        mt::AutoJoinThread client([&q]
        {
            for (int nframes = 0; nframes < 100; ++nframes)
            {
                auto handle = client_acquire_async(q);
                handle->wait_for(std::chrono::seconds(1));
                ASSERT_THAT(handle->has_acquired_buffer(), Eq(true));
                handle->release_buffer();
                std::this_thread::yield();
            }
        });
        mt::AutoUnblockThread compositor(unblock, [&]
        {
            while (!done)
            {
                std::shared_ptr<mg::Buffer> buffer;
                EXPECT_NO_THROW(buffer = q.compositor_acquire(this));
                EXPECT_THAT(buffer, Ne(nullptr));
                EXPECT_NO_THROW(q.compositor_release(buffer));
                std::this_thread::yield();
            }
        });

        client.stop();
        compositor.stop();
    }
}

TEST_F(BufferQueueTest, compositor_acquire_recycles_latest_ready_buffer)
{
    for (int nbuffers = 1; nbuffers <= max_nbuffers_to_test; ++nbuffers)
    {
        mc::BufferQueue q(nbuffers, allocator, basic_properties, policy_factory);

        mg::BufferID client_id;

        for (int i = 0; i < 20; i++)
        {
            if (i % 10 == 0)
            {
                auto handle = client_acquire_async(q);
                ASSERT_THAT(handle->has_acquired_buffer(), Eq(true));
                client_id = handle->id();
                handle->release_buffer();
            }

            for (int monitor_id = 0; monitor_id < 10; monitor_id++)
            {
                void const* user_id = reinterpret_cast<void const*>(monitor_id);
                auto buffer = q.compositor_acquire(user_id);
                ASSERT_THAT(buffer->id(), Eq(client_id));
                q.compositor_release(buffer);
            }
        }
    }
}

TEST_F(BufferQueueTest, compositor_release_verifies_parameter)
{
    for (int nbuffers = 1; nbuffers <= max_nbuffers_to_test; ++nbuffers)
    {
        mc::BufferQueue q(nbuffers, allocator, basic_properties, policy_factory);

        auto handle = client_acquire_async(q);
        ASSERT_THAT(handle->has_acquired_buffer(), Eq(true));
        handle->release_buffer();

        auto comp_buffer = q.compositor_acquire(this);
        q.compositor_release(comp_buffer);
        EXPECT_THROW(q.compositor_release(comp_buffer), std::logic_error);
    }
}

/* Regression test for LP#1270964 */
TEST_F(BufferQueueTest, compositor_client_interleaved)
{
    mc::BufferQueue q(3, allocator, basic_properties, policy_factory);

    auto handle = client_acquire_async(q);
    ASSERT_THAT(handle->has_acquired_buffer(), Eq(true));

    auto first_ready_buffer_id = handle->id();
    handle->release_buffer();

    handle = client_acquire_async(q);
    ASSERT_THAT(handle->has_acquired_buffer(), Eq(true));

    // in the original bug, compositor would be given the wrong buffer here
    auto compositor_buffer = q.compositor_acquire(this);

    EXPECT_THAT(compositor_buffer->id(), Eq(first_ready_buffer_id));

    handle->release_buffer();
    q.compositor_release(compositor_buffer);
}

TEST_F(BufferQueueTest, overlapping_compositors_get_different_frames)
{
    // This test simulates bypass behaviour
    for (int nbuffers = 2; nbuffers <= max_nbuffers_to_test; ++nbuffers)
    {
        mc::BufferQueue q(nbuffers, allocator, basic_properties, policy_factory);

        std::shared_ptr<mg::Buffer> compositor[2];

        auto handle = client_acquire_async(q);
        ASSERT_THAT(handle->has_acquired_buffer(), Eq(true));
        handle->release_buffer();
        compositor[0] = q.compositor_acquire(this);

        handle = client_acquire_async(q);
        ASSERT_THAT(handle->has_acquired_buffer(), Eq(true));
        handle->release_buffer();
        compositor[1] = q.compositor_acquire(this);

        for (int i = 0; i < 20; i++)
        {
            // Two compositors acquired, and they're always different...
            ASSERT_THAT(compositor[0]->id(), Ne(compositor[1]->id()));

            // One of the compositors (the oldest one) gets a new buffer...
            int oldest = i & 1;
            q.compositor_release(compositor[oldest]);
            auto handle = client_acquire_async(q);
            ASSERT_THAT(handle->has_acquired_buffer(), Eq(true));
            handle->release_buffer();
            compositor[oldest] = q.compositor_acquire(this);
        }

        q.compositor_release(compositor[0]);
        q.compositor_release(compositor[1]);
    }
}

TEST_F(BufferQueueTest, snapshot_acquire_basic)
{
    for (int nbuffers = 1; nbuffers <= max_nbuffers_to_test; ++nbuffers)
    {
        mc::BufferQueue q(nbuffers, allocator, basic_properties, policy_factory);

        auto comp_buffer = q.compositor_acquire(this);
        auto snapshot = q.snapshot_acquire();
        EXPECT_THAT(snapshot->id(), Eq(comp_buffer->id()));
        q.compositor_release(comp_buffer);
        q.snapshot_release(snapshot);
    }
}

TEST_F(BufferQueueTest, snapshot_acquire_never_blocks)
{
    for (int nbuffers = 1; nbuffers <= max_nbuffers_to_test; ++nbuffers)
    {
        mc::BufferQueue q(nbuffers, allocator, basic_properties, policy_factory);
        int const num_snapshots = 100;

        std::shared_ptr<mg::Buffer> buf[num_snapshots];
        for (int i = 0; i < num_snapshots; i++)
            buf[i] = q.snapshot_acquire();

        for (int i = 0; i < num_snapshots; i++)
            q.snapshot_release(buf[i]);
    }
}

TEST_F(BufferQueueTest, snapshot_release_verifies_parameter)
{
    for (int nbuffers = 2; nbuffers <= max_nbuffers_to_test; ++nbuffers)
    {
        mc::BufferQueue q(nbuffers, allocator, basic_properties, policy_factory);

        auto handle = client_acquire_async(q);
        ASSERT_THAT(handle->has_acquired_buffer(), Eq(true));
        handle->release_buffer();

        auto comp_buffer = q.compositor_acquire(this);
        EXPECT_THROW(q.snapshot_release(comp_buffer), std::logic_error);

        handle = client_acquire_async(q);
        ASSERT_THAT(handle->has_acquired_buffer(), Eq(true));
        auto snapshot = q.snapshot_acquire();

        EXPECT_THAT(snapshot->id(), Eq(comp_buffer->id()));
        EXPECT_THAT(snapshot->id(), Ne(handle->id()));
        EXPECT_NO_THROW(q.snapshot_release(snapshot));
        EXPECT_THROW(q.snapshot_release(snapshot), std::logic_error);
    }
}

TEST_F(BufferQueueTest, stress)
{
    for (int nbuffers = 2; nbuffers <= max_nbuffers_to_test; ++nbuffers)
    {
        mc::BufferQueue q(nbuffers, allocator, basic_properties, policy_factory);

        std::atomic<bool> done(false);

        auto unblock = [&done]{ done = true;};

        mt::AutoUnblockThread compositor(unblock, compositor_thread,
                                         std::ref(q),
                                         std::ref(done));
        mt::AutoUnblockThread snapshotter1(unblock, snapshot_thread,
                                           std::ref(q),
                                           std::ref(done));
        mt::AutoUnblockThread snapshotter2(unblock, snapshot_thread,
                                           std::ref(q),
                                           std::ref(done));

        q.allow_framedropping(false);
        mt::AutoJoinThread client1(client_thread, std::ref(q), 1000);
        client1.stop();

        q.allow_framedropping(true);
        mt::AutoJoinThread client2(client_thread, std::ref(q), 1000);
        client2.stop();

        mt::AutoJoinThread client3(switching_client_thread, std::ref(q), 1000);
        client3.stop();
    }
}

TEST_F(BufferQueueTest, bypass_clients_get_more_than_two_buffers)
{
    for (int nbuffers = 3; nbuffers <= max_nbuffers_to_test; ++nbuffers)
    {
        mc::BufferQueue q(nbuffers, allocator, basic_properties, policy_factory);

        std::shared_ptr<mg::Buffer> compositor[2];

        auto handle = client_acquire_async(q);
        ASSERT_THAT(handle->has_acquired_buffer(), Eq(true));
        handle->release_buffer();
        compositor[0] = q.compositor_acquire(this);

        handle = client_acquire_async(q);
        ASSERT_THAT(handle->has_acquired_buffer(), Eq(true));
        handle->release_buffer();
        compositor[1] = q.compositor_acquire(this);

        for (int i = 0; i < 20; i++)
        {
            // Two compositors acquired, and they're always different...
            ASSERT_THAT(compositor[0]->id(), Ne(compositor[1]->id()));

            handle = client_acquire_async(q);
            ASSERT_THAT(handle->has_acquired_buffer(), Eq(true));
            ASSERT_THAT(compositor[0]->id(), Ne(handle->id()));
            ASSERT_THAT(compositor[1]->id(), Ne(handle->id()));
            handle->release_buffer();

            // One of the compositors (the oldest one) gets a new buffer...
            int oldest = i & 1;
            q.compositor_release(compositor[oldest]);

            compositor[oldest] = q.compositor_acquire(this);
        }

        q.compositor_release(compositor[0]);
        q.compositor_release(compositor[1]);
    }
}

TEST_F(BufferQueueTest, framedropping_clients_get_all_buffers)
{
    for (int nbuffers = 2; nbuffers <= max_nbuffers_to_test; ++nbuffers)
    {
        mc::BufferQueue q(nbuffers, allocator, basic_properties, policy_factory);
        q.allow_framedropping(true);

        int const nframes = 100;
        int max_ownable_buffers = nbuffers - 1;
        std::unordered_set<uint32_t> ids_acquired;
        for (int i = 0; i < nframes; ++i)
        {
            auto handle = client_acquire_async(q);
            ASSERT_THAT(handle->has_acquired_buffer(), Eq(true));
            ids_acquired.insert(handle->id().as_uint32_t());
            handle->release_buffer();
        }

        EXPECT_THAT(ids_acquired.size(), Eq(max_ownable_buffers));
    }
}

TEST_F(BufferQueueTest, waiting_clients_unblock_on_shutdown)
{
    for (int nbuffers = 2; nbuffers <= max_nbuffers_to_test; ++nbuffers)
    {
        mc::BufferQueue q(nbuffers, allocator, basic_properties, policy_factory);
        q.allow_framedropping(false);

        int const max_ownable_buffers = nbuffers - 1;

        for (int b = 0; b < max_ownable_buffers; b++)
        {
            auto handle = client_acquire_async(q);
            ASSERT_THAT(handle->has_acquired_buffer(), Eq(true));
            handle->release_buffer();
        }

        auto handle = client_acquire_async(q);
        ASSERT_THAT(handle->has_acquired_buffer(), Eq(false));

        q.force_requests_to_complete();

        EXPECT_THAT(handle->has_acquired_buffer(), Eq(true));
    }
}

TEST_F(BufferQueueTest, client_framerate_matches_compositor)
{
    for (int nbuffers = 2; nbuffers <= 3; nbuffers++)
    {
        mc::BufferQueue q(nbuffers, allocator, basic_properties, policy_factory);
        unsigned long client_frames = 0;
        const unsigned long compose_frames = 20;

        q.allow_framedropping(false);

        std::atomic<bool> done(false);

        mt::AutoJoinThread monitor1([&]
        {
            for (unsigned long frame = 0; frame != compose_frames+3; frame++)
            {
                std::this_thread::sleep_for(std::chrono::milliseconds(10));

                auto buf = q.compositor_acquire(this);
                q.compositor_release(buf);

                if (frame == compose_frames)
                {
                    // Tell the "client" to stop after compose_frames, but
                    // don't stop rendering immediately to avoid blocking
                    // if we rendered any twice
                    done.store(true);
                }
            }
        });

        auto handle = client_acquire_async(q);
        ASSERT_THAT(handle->has_acquired_buffer(), Eq(true));
        handle->release_buffer();

        while (!done.load())
        {
            auto handle = client_acquire_async(q);
            handle->wait_for(std::chrono::seconds(1));
            ASSERT_THAT(handle->has_acquired_buffer(), Eq(true));
            handle->release_buffer();
            client_frames++;
        }

        monitor1.stop();

        // Roughly compose_frames == client_frames within 50%
        ASSERT_THAT(client_frames, Gt(compose_frames / 2));
        ASSERT_THAT(client_frames, Lt(compose_frames * 3 / 2));
    }
}

/* Regression test LP: #1241369 / LP: #1241371 */
TEST_F(BufferQueueTest, slow_client_framerate_matches_compositor)
{
    /* BufferQueue can only satify this for nbuffers >= 3
     * since a client can only own nbuffers - 1 at any one time
     */
    for (int nbuffers = 3; nbuffers <= 3; nbuffers++)
    {
        mc::BufferQueue q(nbuffers, allocator, basic_properties, policy_factory);
        unsigned long client_frames = 0;
        unsigned long const compose_frames = 100;
        auto const frame_time = std::chrono::milliseconds(16);

        q.allow_framedropping(false);

        std::atomic<bool> done(false);
        std::mutex sync;

        mt::AutoJoinThread monitor1([&]
        {
            for (unsigned long frame = 0; frame != compose_frames+3; frame++)
            {
                std::this_thread::sleep_for(frame_time);
                sync.lock();
                auto buf = q.compositor_acquire(this);
                q.compositor_release(buf);
                sync.unlock();

                if (frame == compose_frames)
                {
                    // Tell the "client" to stop after compose_frames, but
                    // don't stop rendering immediately to avoid blocking
                    // if we rendered any twice
                    done.store(true);
                }
            }
        });

        auto handle = client_acquire_async(q);
        ASSERT_THAT(handle->has_acquired_buffer(), Eq(true));
        handle->release_buffer();

        while (!done.load())
        {
            sync.lock();
            sync.unlock();
            auto handle = client_acquire_async(q);
            handle->wait_for(std::chrono::seconds(1));
            ASSERT_THAT(handle->has_acquired_buffer(), Eq(true));
            std::this_thread::sleep_for(frame_time);
            handle->release_buffer();
            client_frames++;
        }

        monitor1.stop();

        // Roughly compose_frames == client_frames within 20%
        ASSERT_THAT(client_frames, Gt(compose_frames * 0.8f));
        ASSERT_THAT(client_frames, Lt(compose_frames * 1.2f));
    }
}

TEST_F(BufferQueueTest, resize_affects_client_acquires_immediately)
{
    for (int nbuffers = 1; nbuffers <= max_nbuffers_to_test; ++nbuffers)
    {
        mc::BufferQueue q(nbuffers, allocator, basic_properties, policy_factory);

        for (int width = 1; width < 100; ++width)
        {
            const geom::Size expect_size{width, width * 2};

            for (int subframe = 0; subframe < 3; ++subframe)
            {
                q.resize(expect_size);
                auto handle = client_acquire_async(q);
                ASSERT_THAT(handle->has_acquired_buffer(), Eq(true));
                auto buffer = handle->buffer();
                ASSERT_THAT(expect_size, Eq(buffer->size()));
                handle->release_buffer();

                auto comp_buffer = q.compositor_acquire(this);
                ASSERT_THAT(expect_size, Eq(comp_buffer->size()));
                q.compositor_release(comp_buffer);
            }
        }
    }
}

TEST_F(BufferQueueTest, compositor_acquires_resized_frames)
{
    for (int nbuffers = 1; nbuffers <= max_nbuffers_to_test; ++nbuffers)
    {
        mc::BufferQueue q(nbuffers, allocator, basic_properties, policy_factory);
        mg::BufferID history[5];

        const int width0 = 123;
        const int height0 = 456;
        const int dx = 2;
        const int dy = -3;
        int width = width0;
        int height = height0;
        int const nbuffers_to_use = nbuffers == 1 ? 1 : nbuffers - 1;

        for (int produce = 0; produce < nbuffers_to_use; ++produce)
        {
            geom::Size new_size{width, height};
            width += dx;
            height += dy;

            q.resize(new_size);
            auto handle = client_acquire_async(q);
            ASSERT_THAT(handle->has_acquired_buffer(), Eq(true));
            history[produce] = handle->id();
            auto buffer = handle->buffer();
            ASSERT_THAT(buffer->size(), Eq(new_size));
            handle->release_buffer();
        }

        width = width0;
        height = height0;

        for (int consume = 0; consume < nbuffers_to_use; ++consume)
        {
            geom::Size expect_size{width, height};
            width += dx;
            height += dy;

            auto buffer = q.compositor_acquire(this);

            // Verify the compositor gets resized buffers, eventually
            ASSERT_THAT(buffer->size(), Eq(expect_size));

            // Verify the compositor gets buffers with *contents*, ie. that
            // they have not been resized prematurely and are empty.
            ASSERT_THAT(history[consume], Eq(buffer->id()));

            q.compositor_release(buffer);
        }

        // Verify the final buffer size sticks
        const geom::Size final_size{width - dx, height - dy};
        for (int unchanging = 0; unchanging < 100; ++unchanging)
        {
            auto buffer = q.compositor_acquire(this);
            ASSERT_THAT(buffer->size(), Eq(final_size));
            q.compositor_release(buffer);
        }
    }
}

<<<<<<< HEAD
TEST_F(BufferQueueTest, uncomposited_client_swaps_when_policy_triggered)
{
    for (int nbuffers = 2;
         nbuffers < max_nbuffers_to_test;
         nbuffers++)
    {
        mtd::MockFrameDroppingPolicyFactory policy_factory;
        mc::BufferQueue q(nbuffers,
                          allocator,
                          basic_properties,
                          policy_factory);

        // TODO: Remove the magic “nbuffers - 1” constant
        for (int i = 0; i < nbuffers - 1; i++)
        {
            auto client = client_acquire_sync(q);
            q.client_release(client);
        }

        auto handle = client_acquire_async(q);

        EXPECT_FALSE(handle->has_acquired_buffer());

        policy_factory.trigger_policies();
        EXPECT_TRUE(handle->has_acquired_buffer());
    }
}

TEST_F(BufferQueueTest, partially_composited_client_swaps_when_policy_triggered)
{
    for (int nbuffers = 2;
         nbuffers < max_nbuffers_to_test;
         nbuffers++)
    {
        mtd::MockFrameDroppingPolicyFactory policy_factory;
        mc::BufferQueue q(nbuffers,
                          allocator,
                          basic_properties,
                          policy_factory);

        // TODO: Remove the magic “nbuffers - 1” constant
        for (int i = 0; i < nbuffers - 1; i++)
        {
            auto client = client_acquire_sync(q);
            q.client_release(client);
        }

        /* Queue up two pending swaps */
        auto first_swap = client_acquire_async(q);
        auto second_swap = client_acquire_async(q);

        ASSERT_FALSE(first_swap->has_acquired_buffer());
        ASSERT_FALSE(second_swap->has_acquired_buffer());

        q.compositor_acquire(nullptr);

        EXPECT_TRUE(first_swap->has_acquired_buffer());
        EXPECT_FALSE(second_swap->has_acquired_buffer());

        /* We have to release a client buffer here; framedropping or not,
         * a client can't have 2 buffers outstanding in the nbuffers = 2 case.
         */
        first_swap->release_buffer();

        policy_factory.trigger_policies();
        EXPECT_TRUE(second_swap->has_acquired_buffer());
    }
}

/* TODO: Rework this test so that it works with the fake clock */
/*
TEST_F(BufferQueueTest, compositor_swapping_at_min_rate_gets_oldest_buffer)
{
    for (int nbuffers = 2;
         nbuffers <= max_nbuffers_to_test;
         nbuffers++)
    {
        // We have the world's fastest display!
        std::chrono::milliseconds const vsync_delay{2};
        int const num_frames{500};

        mc::BufferQueue q(nbuffers,
                          allocator,
                          basic_properties);

        mt::Signal kill_switch;
        mtf::WatchDog compositor_runner{[&kill_switch](){ kill_switch.raise(); }};
        mtf::WatchDog client_runner{[&kill_switch](){ kill_switch.raise(); }};

        std::mutex buffer_mutex;
        std::map<mg::BufferID, int> buffers_age;
        mg::BufferID racing_buffer;

        compositor_runner.run([&](mtf::WatchDog& watchdog)
        {
            for (int i = 0; !kill_switch.raised(); i++)
            {
                std::shared_ptr<mg::Buffer> compositor;
                {
                    std::lock_guard<decltype(buffer_mutex)> lock(buffer_mutex);
                    compositor = bundle.compositor_acquire(nullptr);
                    if (!buffers_age.empty())
                    {
                        auto max = std::max_element(buffers_age.begin(),
                                                    buffers_age.end(),
                                                    [](std::pair<mg::BufferID, int> const& a,
                                                       std::pair<mg::BufferID, int> const& b)
                        {
                            return a.second < b.second;
                        });

                        // We expect to be compositing the oldest buffer
                        // but there's a small race where the bundle has prepared
                        // a new buffer for the client but has not yet sent it out
                        if (max->first != compositor->id())
                        {
                            // We shouldn't be able to beat the client twice, though...
                            EXPECT_FALSE(racing_buffer.is_valid());
                            // ...and we should have the second-oldest buffer recorded.
                            auto oldest_age = max->second;
                            if (oldest_age == 0)
                            {
                                // ...but for the two-buffer case we can only ever have
                                // buffers of age 0 - one for the compositor, one for
                                // the client.
                                EXPECT_EQ(oldest_age, buffers_age[compositor->id()]);
                            }
                            else
                            {
                                EXPECT_EQ(oldest_age - 1, buffers_age[compositor->id()]);
                            }
                            racing_buffer = max->first;
                        }

                        buffers_age.erase(compositor->id());
                    }
                }
                std::this_thread::sleep_for(vsync_delay);
                bundle.compositor_release(compositor);
                if (i >= num_frames)
                    watchdog.notify_done();
            }
        });

        ASSERT_FALSE(bundle.framedropping_allowed());
        bool has_dropped_frame{false};
        client_runner.run([&](mtf::WatchDog& watchdog)
        {
            std::unique_lock<decltype(buffer_mutex)> lock;
            for (int i = 0; !kill_switch.raised(); i++)
            {
                mt::Signal buffer_acquired;
                mg::Buffer* client;

                bundle.client_acquire([&](mg::Buffer* new_buffer)
                {
                    // Take the lock in the acquire callback to ensure we can't
                    // race _twice_ against the compositor thread
                    lock = std::unique_lock<decltype(buffer_mutex)>{buffer_mutex};
                    client = new_buffer;
                    buffer_acquired.raise();
                });
                buffer_acquired.wait();

                bundle.client_release(client);

                if (buffers_age.count(client->id()))
                {
                    has_dropped_frame = true;
                    if (racing_buffer.is_valid())
                        EXPECT_EQ(racing_buffer, client->id());
                    racing_buffer = mg::BufferID{};
                }

                // Age all the things!
                for (auto& id_age_pair : buffers_age)
                    id_age_pair.second++;
                // But this one is newborn.
                buffers_age[client->id()] = 0;

                // We've finished messing with the buffer_age map.
                lock.unlock();

                if (i >= num_frames)
                    watchdog.notify_done();
            }
        });
        EXPECT_TRUE(client_runner.wait_for(std::chrono::milliseconds{5000}));
        EXPECT_TRUE(compositor_runner.wait_for(std::chrono::milliseconds{5000}));
        EXPECT_TRUE(has_dropped_frame);
        compositor_runner.stop();
        client_runner.stop();
    }
}
*/
=======
TEST_F(BufferQueueTest, with_single_buffer_compositor_acquires_resized_frames_eventually)
{
    int const nbuffers{1};
    geom::Size const new_size{123,456};

    mc::BufferQueue q(nbuffers, allocator, basic_properties);

    q.client_release(client_acquire_sync(q));
    q.resize(new_size);

    auto const handle = client_acquire_async(q);
    EXPECT_THAT(handle->has_acquired_buffer(), Eq(false));

    auto buf = q.compositor_acquire(this);
    q.compositor_release(buf);

    buf = q.compositor_acquire(this);
    EXPECT_THAT(buf->size(), Eq(new_size));
    q.compositor_release(buf);
}
>>>>>>> bea44bdb

/* Regression test for LP: #1306464 */
TEST_F(BufferQueueTest, framedropping_client_acquire_does_not_block_when_no_available_buffers)
{
    using namespace testing;

    int const nbuffers{3};

    mc::BufferQueue q{nbuffers, allocator, basic_properties, policy_factory};
    q.allow_framedropping(true);

    std::vector<std::shared_ptr<mg::Buffer>> buffers;

    /* The client can never own this acquired buffer */
    auto comp_buffer = q.compositor_acquire(this);
    buffers.push_back(comp_buffer);

    /* Let client release all possible buffers so they go into
     * the ready queue
     */
    for (int i = 0; i < nbuffers; ++i)
    {
        auto handle = client_acquire_async(q);
        ASSERT_THAT(handle->has_acquired_buffer(), Eq(true));
        /* Check the client never got the compositor buffer acquired above */
        ASSERT_THAT(handle->id(), Ne(comp_buffer->id()));
        handle->release_buffer();
    }

    /* Let the compositor acquire all ready buffers */
    for (int i = 0; i < nbuffers; ++i)
    {
        buffers.push_back(q.compositor_acquire(this));
    }

    /* At this point the queue has 0 free buffers and 0 ready buffers
     * so the next client request should not be satisfied until
     * a compositor releases its buffers */
    auto handle = client_acquire_async(q);
    EXPECT_THAT(handle->has_acquired_buffer(), Eq(false));

    /* Release compositor buffers so that the client can get one */
    for (auto const& buffer : buffers)
    {
        q.compositor_release(buffer);
    }

    EXPECT_THAT(handle->has_acquired_buffer(), Eq(true));
}

TEST_F(BufferQueueTest, compositor_never_owns_client_buffers)
{
    for (int nbuffers = 2; nbuffers <= max_nbuffers_to_test; ++nbuffers)
    {
        mc::BufferQueue q(nbuffers, allocator, basic_properties, policy_factory);

        std::mutex client_buffer_guard;
        mg::Buffer* client_buffer = nullptr;
        std::atomic<bool> done(false);

        auto unblock = [&done]{ done = true; };
        mt::AutoUnblockThread compositor_thread(unblock, [&]
        {
            while (!done)
            {
                auto buffer = q.compositor_acquire(this);

                {
                    std::lock_guard<std::mutex> lock(client_buffer_guard);
                    if (client_buffer)
                        ASSERT_THAT(buffer->id(), Ne(client_buffer->id()));
                }

                std::this_thread::yield();
                q.compositor_release(buffer);
            }
        });

        for (int i = 0; i < 1000; ++i)
        {
            auto handle = client_acquire_async(q);
            handle->wait_for(std::chrono::seconds(1));
            ASSERT_THAT(handle->has_acquired_buffer(), Eq(true));

            {
                std::lock_guard<std::mutex> lock(client_buffer_guard);
                client_buffer = handle->buffer();
            }

            std::this_thread::yield();

            std::lock_guard<std::mutex> lock(client_buffer_guard);
            handle->release_buffer();
            client_buffer = nullptr;
        }
    }
}

TEST_F(BufferQueueTest, client_never_owns_compositor_buffers)
{
    for (int nbuffers = 2; nbuffers <= max_nbuffers_to_test; ++nbuffers)
    {
        mc::BufferQueue q(nbuffers, allocator, basic_properties, policy_factory);
        for (int i = 0; i < 100; ++i)
        {
            auto handle = client_acquire_async(q);
            ASSERT_THAT(handle->has_acquired_buffer(), Eq(true));

            auto client_id = handle->id();
            std::vector<std::shared_ptr<mg::Buffer>> buffers;
            for (int j = 0; j < nbuffers; j++)
            {
                auto buffer = q.compositor_acquire(this);
                ASSERT_THAT(client_id, Ne(buffer->id()));
                buffers.push_back(buffer);
            }

            for (auto const& buffer: buffers)
                q.compositor_release(buffer);

            handle->release_buffer();

            /* Flush out one ready buffer */
            auto buffer = q.compositor_acquire(this);
            ASSERT_THAT(client_id, Eq(buffer->id()));
            q.compositor_release(buffer);
        }
    }
}

/* Regression test for an issue brought up at:
 * http://code.launchpad.net/~albaguirre/mir/
 * alternative-switching-bundle-implementation/+merge/216606/comments/517048
 */
TEST_F(BufferQueueTest, buffers_are_not_lost)
{
    for (int nbuffers = 3; nbuffers <= max_nbuffers_to_test; ++nbuffers)
    {
        mc::BufferQueue q(nbuffers, allocator, basic_properties, policy_factory);

        void const* main_compositor = reinterpret_cast<void const*>(0);
        void const* second_compositor = reinterpret_cast<void const*>(1);

        /* Hold a reference to current compositor buffer*/
        auto comp_buffer1 = q.compositor_acquire(main_compositor);

        /* Make nbuffers -1 ready to composite */
        int const max_ownable_buffers = nbuffers - 1;
        for (int acquires = 0; acquires < max_ownable_buffers; ++acquires)
        {
            auto handle = client_acquire_async(q);
            ASSERT_THAT(handle->has_acquired_buffer(), Eq(true));
            handle->release_buffer();
        }

        /* Have a second compositor advance the current compositor buffer at least twice */
        for (int acquires = 0; acquires < nbuffers; ++acquires)
        {
            auto comp_buffer = q.compositor_acquire(second_compositor);
            q.compositor_release(comp_buffer);
        }
        q.compositor_release(comp_buffer1);

        /* An async client should still be able to cycle through all the available buffers */
        std::atomic<bool> done(false);
        auto unblock = [&done] { done = true; };
        mt::AutoUnblockThread compositor(unblock,
           compositor_thread, std::ref(q), std::ref(done));

        std::unordered_set<mg::Buffer *> unique_buffers_acquired;
        for (int frame = 0; frame < max_ownable_buffers*2; frame++)
        {
            std::vector<mg::Buffer *> client_buffers;
            for (int acquires = 0; acquires < max_ownable_buffers; ++acquires)
            {
                auto handle = client_acquire_async(q);
                handle->wait_for(std::chrono::seconds(1));
                ASSERT_THAT(handle->has_acquired_buffer(), Eq(true));
                unique_buffers_acquired.insert(handle->buffer());
                client_buffers.push_back(handle->buffer());
            }

            for (auto const& buffer : client_buffers)
            {
                q.client_release(buffer);
            }
        }

        EXPECT_THAT(unique_buffers_acquired.size(), Eq(nbuffers));

    }
}

/* FIXME (enabling this optimization breaks timing tests) */
TEST_F(BufferQueueTest, DISABLED_synchronous_clients_only_get_two_real_buffers)
{
    for (int nbuffers = 2; nbuffers <= max_nbuffers_to_test; ++nbuffers)
    {
        mc::BufferQueue q(nbuffers, allocator, basic_properties, policy_factory);
        q.allow_framedropping(false);

        std::atomic<bool> done(false);
        auto unblock = [&done] { done = true; };
        mt::AutoUnblockThread compositor(unblock,
           compositor_thread, std::ref(q), std::ref(done));

        std::unordered_set<mg::Buffer *> buffers_acquired;

        for (int frame = 0; frame < 100; frame++)
        {
            auto handle = client_acquire_async(q);
            handle->wait_for(std::chrono::seconds(1));
            ASSERT_THAT(handle->has_acquired_buffer(), Eq(true));

            buffers_acquired.insert(handle->buffer());
            handle->release_buffer();
        }

        EXPECT_THAT(buffers_acquired.size(), Eq(2));
    }
}

/*
 * This is a regression test for bug lp:1317801. This bug is a race and
 * very difficult to reproduce with pristine code. By carefully placing
 * a delay in the code, we can greatly increase the chances (100% for me)
 * that this test catches a regression. However these delays are not
 * acceptable for production use, so since the test and code in their
 * pristine state are highly unlikely to catch the issue, I have decided
 * to DISABLE the test to avoid giving a false sense of security.
 *
 * Apply the aforementioned delay, by adding
 * std::this_thread::sleep_for(std::chrono::milliseconds{20})
 * just before returning the acquired_buffer at the end of
 * BufferQueue::compositor_acquire().
 */
TEST_F(BufferQueueTest, DISABLED_lp_1317801_regression_test)
{
    int const nbuffers = 3;
    mc::BufferQueue q(nbuffers, allocator, basic_properties);

    q.client_release(client_acquire_sync(q));

    mt::AutoJoinThread t{
        [&]
        {
            /* Use in conjuction with a 20ms delay in compositor_acquire() */
            std::this_thread::sleep_for(std::chrono::milliseconds{10});

            q.client_release(client_acquire_sync(q));
            q.client_release(client_acquire_sync(q));
        }};

    auto b = q.compositor_acquire(this);
    q.compositor_release(b);
}<|MERGE_RESOLUTION|>--- conflicted
+++ resolved
@@ -1055,7 +1055,6 @@
     }
 }
 
-<<<<<<< HEAD
 TEST_F(BufferQueueTest, uncomposited_client_swaps_when_policy_triggered)
 {
     for (int nbuffers = 2;
@@ -1251,13 +1250,13 @@
     }
 }
 */
-=======
+
 TEST_F(BufferQueueTest, with_single_buffer_compositor_acquires_resized_frames_eventually)
 {
     int const nbuffers{1};
     geom::Size const new_size{123,456};
 
-    mc::BufferQueue q(nbuffers, allocator, basic_properties);
+    mc::BufferQueue q(nbuffers, allocator, basic_properties, policy_factory);
 
     q.client_release(client_acquire_sync(q));
     q.resize(new_size);
@@ -1272,7 +1271,6 @@
     EXPECT_THAT(buf->size(), Eq(new_size));
     q.compositor_release(buf);
 }
->>>>>>> bea44bdb
 
 /* Regression test for LP: #1306464 */
 TEST_F(BufferQueueTest, framedropping_client_acquire_does_not_block_when_no_available_buffers)
@@ -1512,7 +1510,7 @@
 TEST_F(BufferQueueTest, DISABLED_lp_1317801_regression_test)
 {
     int const nbuffers = 3;
-    mc::BufferQueue q(nbuffers, allocator, basic_properties);
+    mc::BufferQueue q(nbuffers, allocator, basic_properties, policy_factory);
 
     q.client_release(client_acquire_sync(q));
 
