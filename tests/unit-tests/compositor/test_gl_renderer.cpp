--- conflicted
+++ resolved
@@ -133,22 +133,6 @@
         EXPECT_CALL(mock_gl, glGetUniformLocation(stub_program, _))
             .WillOnce(Return(screen_to_gl_coords_uniform_location));
 
-<<<<<<< HEAD
-        display_area = {{1, 2}, {3, 4}};
-
-        EXPECT_CALL(mock_gl, glDeleteProgram(stub_program));
-        EXPECT_CALL(mock_gl, glDeleteShader(stub_f_shader));
-        EXPECT_CALL(mock_gl, glDeleteShader(stub_v_shader));
-    }
-
-    testing::NiceMock<mtd::MockGL> mock_gl;
-    testing::NiceMock<mtd::MockBuffer> mock_buffer;
-    mir::geometry::Rectangle display_area;
-    std::unique_ptr<mc::Renderer> renderer;
-    glm::mat4           trans;
-    testing::NiceMock<mtd::MockRenderable> renderable;
-    mc::GLRendererFactory gl_renderer_factory;
-=======
         mc::GLRendererFactory gl_renderer_factory{std::make_shared<mg::ProgramFactory>()};
         display_area = {{1, 2}, {3, 4}};
         renderer = gl_renderer_factory.create_renderer_for(display_area);
@@ -159,7 +143,6 @@
     std::unique_ptr<mc::Renderer> renderer;
     testing::NiceMock<mtd::MockRenderable> renderable;
     glm::mat4 trans;
->>>>>>> 4c102e52
 };
 
 }
@@ -168,7 +151,7 @@
 {
     using namespace std::placeholders;
 
-    auto renderer = gl_renderer_factory.create_renderer_for(display_area);
+    mtd::MockBuffer mock_buffer;
 
     InSequence seq;
 
@@ -231,7 +214,7 @@
 
 TEST_F(GLRenderer, disables_blending_for_rgbx_surfaces)
 {
-    auto renderer = gl_renderer_factory.create_renderer_for(display_area);
+    mtd::MockBuffer mock_buffer;
 
     InSequence seq;
     EXPECT_CALL(renderable, shaped())
@@ -266,7 +249,7 @@
 
 TEST_F(GLRenderer, caches_and_uploads_texture_only_on_buffer_changes)
 {
-    auto renderer = gl_renderer_factory.create_renderer_for(display_area);
+    mtd::MockBuffer mock_buffer;
 
     EXPECT_CALL(mock_buffer, size())
         .WillRepeatedly(Return(mir::geometry::Size{123, 456}));
