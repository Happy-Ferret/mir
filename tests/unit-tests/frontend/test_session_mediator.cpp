/*
 * Copyright © 2012-2014 Canonical Ltd.
 *
 * This program is free software: you can redistribute it and/or modify
 * it under the terms of the GNU General Public License version 3 as
 * published by the Free Software Foundation.
 *
 * This program is distributed in the hope that it will be useful,
 * but WITHOUT ANY WARRANTY; without even the implied warranty of
 * MERCHANTABILITY or FITNESS FOR A PARTICULAR PURPOSE.  See the
 * GNU General Public License for more details.
 *
 * You should have received a copy of the GNU General Public License
 * along with this program.  If not, see <http://www.gnu.org/licenses/>.
 *
 * Authored by: Alexandros Frantzis <alexandros.frantzis@canonical.com>
 */

#include "mir/compositor/buffer_stream.h"
#include "src/server/frontend/session_mediator.h"
#include "src/server/report/null_report_factory.h"
#include "src/server/frontend/resource_cache.h"
#include "src/server/scene/application_session.h"
#include "src/server/frontend/event_sender.h"
#include "src/server/frontend/protobuf_buffer_packer.h"
#include "mir/graphics/display.h"
#include "mir/graphics/display_configuration.h"
#include "mir/graphics/platform.h"
#include "mir/graphics/platform_ipc_package.h"
#include "mir/graphics/buffer_ipc_message.h"
#include "mir/graphics/platform_operation_message.h"
#include "mir/input/cursor_images.h"
#include "mir/graphics/platform_ipc_operations.h"
#include "src/server/scene/basic_surface.h"
#include "mir/test/doubles/mock_display.h"
#include "mir/test/doubles/mock_display_changer.h"
#include "mir/test/doubles/null_display.h"
#include "mir/test/doubles/null_event_sink.h"
#include "mir/test/doubles/null_event_sink_factory.h"
#include "mir/test/doubles/null_display_changer.h"
#include "mir/test/doubles/mock_buffer_stream.h"
#include "mir/test/doubles/mock_display.h"
#include "mir/test/doubles/mock_shell.h"
#include "mir/test/doubles/mock_frontend_surface.h"
#include "mir/test/doubles/mock_event_sink.h"
#include "mir/test/doubles/mock_event_sink_factory.h"
#include "mir/test/doubles/stub_buffer.h"
#include "mir/test/doubles/mock_buffer.h"
#include "mir/test/doubles/stub_session.h"
#include "mir/test/doubles/stub_display_configuration.h"
#include "mir/test/doubles/stub_buffer_allocator.h"
#include "mir/test/doubles/null_screencast.h"
#include "mir/test/doubles/null_application_not_responding_detector.h"
#include "mir/test/doubles/mock_platform_ipc_operations.h"
#include "mir/test/doubles/null_message_sender.h"
#include "mir/test/doubles/mock_message_sender.h"
#include "mir/test/doubles/mock_input_device_hub.h"
#include "mir/test/doubles/stub_input_device.h"
#include "mir/test/display_config_matchers.h"
#include "mir/test/input_devices_matcher.h"
#include "mir/test/fake_shared.h"
#include "mir/test/signal.h"
#include "mir/frontend/connector.h"
#include "mir/frontend/event_sink.h"
#include "mir/cookie/authority.h"
#include "mir_protobuf.pb.h"
#include "mir_protobuf_wire.pb.h"

#include "gmock_set_arg.h"
#include <boost/exception/errinfo_errno.hpp>
#include <boost/throw_exception.hpp>
#include <gtest/gtest.h>
#include <gmock/gmock.h>

#include <stdexcept>
#include <algorithm>

namespace mf = mir::frontend;
namespace mg = mir::graphics;
namespace mi = mir::input;
namespace mc = mir::compositor;
namespace ms = mir::scene;
namespace geom = mir::geometry;
namespace mp = mir::protobuf;
namespace msh = mir::shell;
namespace mt = mir::test;
namespace mtd = mt::doubles;
namespace mr = mir::report;

namespace
{

struct MockResourceCache : public mf::MessageResourceCache
{
    MOCK_METHOD2(save_resource, void(google::protobuf::MessageLite*, std::shared_ptr<void> const&));
    MOCK_METHOD2(save_fd, void(google::protobuf::MessageLite*, mir::Fd const&));
    MOCK_METHOD1(free_resource, void(google::protobuf::MessageLite*));
};

struct MockConnector : public mf::Connector
{
public:
    void start() override {}
    void stop() override {}

    int client_socket_fd() const override { return 0; }

    MOCK_CONST_METHOD1(client_socket_fd, int (std::function<void(std::shared_ptr<mf::Session> const&)> const&));
};

class StubbedSession : public mtd::StubSession
{
public:
    std::shared_ptr<mf::Surface> get_surface(mf::SurfaceId surface) const
    {
        if (mock_surfaces.find(surface) == mock_surfaces.end())
            BOOST_THROW_EXCEPTION(std::logic_error("Invalid SurfaceId"));
        return mock_surfaces.at(surface);
    }

    std::shared_ptr<mf::BufferStream> get_buffer_stream(mf::BufferStreamId stream) const override
    {
        if (mock_streams.find(stream) == mock_streams.end())
            BOOST_THROW_EXCEPTION(std::logic_error("Invalid StreamId"));
        return mock_streams.at(stream);
    }

    std::shared_ptr<mtd::MockFrontendSurface> mock_surface_at(mf::SurfaceId id)
    {
        if (mock_surfaces.end() == mock_surfaces.find(id))
            return create_mock_surface(id); 
        return mock_surfaces.at(id);
    }

    std::shared_ptr<mtd::MockBufferStream> mock_stream_at(mf::BufferStreamId id)
    {
        if (mock_streams.end() == mock_streams.find(id))
            return create_mock_stream(id); 
        return mock_streams.at(id);
    }

    std::shared_ptr<mtd::MockFrontendSurface> create_mock_surface(mf::SurfaceId id)
    {
        using namespace testing;
        mg::BufferProperties properties;
        create_buffer_stream(properties);
        auto surface = std::make_shared<testing::NiceMock<mtd::MockFrontendSurface>>(testing_client_input_fd);
        mock_surfaces[id] = surface;
        return surface;
    }

    std::shared_ptr<mtd::MockBufferStream> create_mock_stream(mf::BufferStreamId id)
    {
        mock_streams[id] = std::make_shared<testing::NiceMock<mtd::MockBufferStream>>();
        auto buffer1 = std::make_shared<mtd::StubBuffer>();
        auto buffer2 = std::make_shared<mtd::StubBuffer>();
        ON_CALL(*mock_streams[id], swap_buffers(testing::_,testing::_))
            .WillByDefault(testing::Invoke(
            [buffer1, buffer2](mg::Buffer* b, std::function<void(mg::Buffer* new_buffer)> complete)
            {
                if ((!b) || (b == buffer1.get()))
                    complete(buffer2.get());
                if (b == buffer2.get())
                    complete(buffer1.get());
            }));
        return mock_streams[id];
    }

    mf::SurfaceId create_surface(
        ms::SurfaceCreationParameters const&,
        std::shared_ptr<mf::EventSink> const&)
    {
        mf::SurfaceId id{last_surface_id};
        if (mock_surfaces.end() == mock_surfaces.find(id))
            create_mock_surface(id);
        last_surface_id++;
        return id;
    }

    mf::BufferStreamId create_buffer_stream(mg::BufferProperties const&)
    {
        mf::BufferStreamId id{last_stream_id};
        if (mock_streams.end() == mock_streams.find(id))
            create_mock_stream(id);
        last_stream_id++;
        return id;
    }

    void destroy_surface(mf::SurfaceId surface)
    {
        mock_surfaces.erase(surface);
    }

    std::map<mf::BufferStreamId, std::shared_ptr<mtd::MockBufferStream>> mock_streams;
    std::map<mf::SurfaceId, std::shared_ptr<mtd::MockFrontendSurface>> mock_surfaces;
    static int const testing_client_input_fd;
    int last_surface_id = 0;
    int last_stream_id = 0;
};

int const StubbedSession::testing_client_input_fd{11};

struct StubScreencast : mtd::NullScreencast
{
    std::shared_ptr<mg::Buffer> capture(mf::ScreencastSessionId)
    {
        return mt::fake_shared(stub_buffer);
    }

    mtd::StubBuffer stub_buffer;
};

mp::BufferRequest request_from_surface_response(mp::Surface const& surface)
{
    mp::BufferRequest request;
    request.mutable_id()->set_value(surface.buffer_stream().id().value());
    request.mutable_buffer()->set_buffer_id(surface.buffer_stream().buffer().buffer_id());
    return request;
}

struct SessionMediator : public ::testing::Test
{
    SessionMediator()
        : shell{std::make_shared<testing::NiceMock<mtd::MockShell>>()},
          graphics_changer{std::make_shared<mtd::NullDisplayChanger>()},
          surface_pixel_formats{mir_pixel_format_argb_8888, mir_pixel_format_xrgb_8888},
          report{mr::null_session_mediator_report()},
          resource_cache{std::make_shared<mf::ResourceCache>()},
          stub_screencast{std::make_shared<StubScreencast>()},
          stubbed_session{std::make_shared<StubbedSession>()},
          null_callback{google::protobuf::NewPermanentCallback(google::protobuf::DoNothing)},
          mediator{
            shell, mt::fake_shared(mock_ipc_operations), graphics_changer,
            surface_pixel_formats, report,
            std::make_shared<mtd::NullEventSinkFactory>(),
            std::make_shared<mtd::NullMessageSender>(),
            resource_cache, stub_screencast, &connector, nullptr, nullptr,
            std::make_shared<mtd::NullANRDetector>(),
            mir::cookie::Authority::create(),
            mt::fake_shared(mock_hub)}
    {
        using namespace ::testing;

        ON_CALL(*shell, open_session(_, _, _)).WillByDefault(Return(stubbed_session));

        ON_CALL(*shell, create_surface( _, _, _)).WillByDefault(
            WithArgs<1, 2>(Invoke(stubbed_session.get(), &StubbedSession::create_surface)));

        ON_CALL(*shell, destroy_surface( _, _)).WillByDefault(
            WithArg<1>(Invoke(stubbed_session.get(), &StubbedSession::destroy_surface)));
    }


    std::shared_ptr<mf::SessionMediator> create_session_mediator_with_display_changer(
        std::shared_ptr<mf::DisplayChanger> const& display_changer)
    {
        return std::make_shared<mf::SessionMediator>(
            shell, mt::fake_shared(mock_ipc_operations), display_changer,
            surface_pixel_formats, report,
            std::make_shared<mtd::NullEventSinkFactory>(),
            std::make_shared<mtd::NullMessageSender>(),
            resource_cache, std::make_shared<mtd::NullScreencast>(),
            nullptr, nullptr, nullptr,
            std::make_shared<mtd::NullANRDetector>(),
            mir::cookie::Authority::create(),
            mt::fake_shared(mock_hub));
    }

    MockConnector connector;
    testing::NiceMock<mtd::MockPlatformIpcOperations> mock_ipc_operations;
    testing::NiceMock<mtd::MockInputDeviceHub> mock_hub;
    std::shared_ptr<testing::NiceMock<mtd::MockShell>> const shell;
    std::shared_ptr<mf::DisplayChanger> const graphics_changer;
    std::vector<MirPixelFormat> const surface_pixel_formats;
    std::shared_ptr<mf::SessionMediatorReport> const report;
    std::shared_ptr<mf::ResourceCache> const resource_cache;
    std::shared_ptr<StubScreencast> const stub_screencast;
    std::shared_ptr<StubbedSession> const stubbed_session;
    std::unique_ptr<google::protobuf::Closure> null_callback;
    mf::SessionMediator mediator;

    mp::ConnectParameters connect_parameters;
    mp::Connection connection;
    mp::SurfaceParameters surface_parameters;
    mp::Surface surface_response;
    mp::Void void_response;
    mp::SurfaceId surface_id_request;
    mp::Buffer buffer_response;
    mp::BufferRequest buffer_request;
};

mp::BufferRequest request_from_surface_response(mp::Surface const& surface)
{
    mp::BufferRequest request;
    request.mutable_id()->set_value(surface.buffer_stream().id().value());
    request.mutable_buffer()->set_buffer_id(surface.buffer_stream().buffer().buffer_id());
    return request;
}

}

TEST_F(SessionMediator, disconnect_releases_session)
{
    using namespace ::testing;
    EXPECT_CALL(*shell, close_session(_))
        .Times(1);

    mediator.connect(&connect_parameters, &connection, null_callback.get());
    mediator.disconnect(nullptr, nullptr, null_callback.get());
}

TEST_F(SessionMediator, connect_calls_connect_handler)
{
    using namespace ::testing;
    int connects_handled_count = 0;

    mf::ConnectionContext const context
    {
        [&](std::shared_ptr<mf::Session> const&) { ++connects_handled_count; },
        nullptr
    };

    mf::SessionMediator mediator{
        shell, mt::fake_shared(mock_ipc_operations), graphics_changer,
        surface_pixel_formats, report,
        std::make_shared<mtd::NullEventSinkFactory>(),
        std::make_shared<mtd::NullMessageSender>(),
        resource_cache, stub_screencast, context, nullptr, nullptr,
        std::make_shared<mtd::NullANRDetector>(),
        mir::cookie::Authority::create(),
        mt::fake_shared(mock_hub)};

    EXPECT_THAT(connects_handled_count, Eq(0));

    mediator.connect(&connect_parameters, &connection, null_callback.get());
    EXPECT_THAT(connects_handled_count, Eq(1));

    mediator.disconnect(nullptr, nullptr, null_callback.get());
    EXPECT_THAT(connects_handled_count, Eq(1));
}

TEST_F(SessionMediator, calling_methods_before_connect_throws)
{
    EXPECT_THROW({
        mediator.create_surface(&surface_parameters, &surface_response, null_callback.get());
    }, std::logic_error);

    EXPECT_THROW({
<<<<<<< HEAD
        mediator.submit_buffer(&buffer_request, &void_response, null_callback.get());
    }, std::logic_error);

    EXPECT_THROW({
=======
>>>>>>> 737083dc
        mediator.exchange_buffer(&buffer_request, &buffer_response, null_callback.get());
    }, std::logic_error);

    EXPECT_THROW({
        mediator.release_surface(&surface_id_request, nullptr, null_callback.get());
    }, std::logic_error);

    EXPECT_THROW({
        mediator.disconnect(nullptr, nullptr, null_callback.get());
    }, std::logic_error);
}

TEST_F(SessionMediator, calling_methods_after_connect_works)
{
    mediator.connect(&connect_parameters, &connection, null_callback.get());

    EXPECT_NO_THROW({
        mediator.create_surface(&surface_parameters, &surface_response, null_callback.get());
        *buffer_request.mutable_buffer() = surface_response.buffer_stream().buffer();
<<<<<<< HEAD
        buffer_request.mutable_id()->set_value(surface_response.buffer_stream().id().value());
=======
        buffer_request.mutable_id()->set_value(surface_response.id().value());
>>>>>>> 737083dc
        mediator.exchange_buffer(&buffer_request, &buffer_response, null_callback.get());
        mediator.release_surface(&surface_id_request, nullptr, null_callback.get());
    });

    mediator.disconnect(nullptr, nullptr, null_callback.get());
}

TEST_F(SessionMediator, next_buffer_deprecated)
{
    mediator.connect(&connect_parameters, &connection, null_callback.get());

    EXPECT_THROW({
        mediator.next_buffer(&surface_id_request, &buffer_response, null_callback.get());
    }, std::logic_error);
}

TEST_F(SessionMediator, calling_methods_after_disconnect_throws)
{
    mediator.connect(&connect_parameters, &connection, null_callback.get());
    mediator.disconnect(nullptr, nullptr, null_callback.get());

    EXPECT_THROW({
<<<<<<< HEAD
        mediator.create_surface(&surface_parameters, &surface_response, null_callback.get());
=======
        mediator.exchange_buffer(&buffer_request, &buffer_response, null_callback.get());
>>>>>>> 737083dc
    }, std::logic_error);

    EXPECT_THROW({
        mediator.exchange_buffer(&buffer_request, &buffer_response, null_callback.get());
    }, std::logic_error);

    EXPECT_THROW({
        mediator.release_surface(&surface_id_request, nullptr, null_callback.get());
    }, std::logic_error);

    EXPECT_THROW({
        mediator.disconnect(nullptr, nullptr, null_callback.get());
    }, std::logic_error);
}

//How does this test fail? consider removal
TEST_F(SessionMediator, can_reconnect_after_disconnect)
{
    mediator.connect(&connect_parameters, &connection, null_callback.get());
    mediator.disconnect(nullptr, nullptr, null_callback.get());
    mediator.connect(&connect_parameters, &connection, null_callback.get());
}

TEST_F(SessionMediator, connect_packs_display_configuration)
{
    using namespace testing;
    mtd::StubDisplayConfig config;
    auto mock_display_changer = std::make_shared<NiceMock<mtd::MockDisplayChanger>>();
    ON_CALL(*mock_display_changer, base_configuration())
        .WillByDefault(Return(mt::fake_shared(config)));

    auto const mediator = create_session_mediator_with_display_changer(mock_display_changer);
    mediator->connect(&connect_parameters, &connection, null_callback.get());

    EXPECT_THAT(connection.display_configuration(), mt::DisplayConfigMatches(std::cref(config)));
}

TEST_F(SessionMediator, creating_surface_packs_response_with_input_fds)
{
    mediator.connect(&connect_parameters, &connection, null_callback.get());

    mediator.create_surface(&surface_parameters, &surface_response, null_callback.get());
    ASSERT_THAT(surface_response.fd().size(), testing::Ge(1));
    EXPECT_EQ(StubbedSession::testing_client_input_fd, surface_response.fd(0));

    mediator.disconnect(nullptr, nullptr, null_callback.get());
}

TEST_F(SessionMediator, no_input_channel_returns_no_fds)
{
    using namespace testing;

    auto surface = stubbed_session->mock_surface_at(mf::SurfaceId{0});
    EXPECT_CALL(*surface, supports_input())
        .WillOnce(Return(false));
    EXPECT_CALL(*surface, client_input_fd())
        .Times(0);

    mediator.connect(&connect_parameters, &connection, null_callback.get());

    mediator.create_surface(&surface_parameters, &surface_response, null_callback.get());
    EXPECT_THAT(surface_response.fd().size(), Eq(0));

    mediator.disconnect(nullptr, nullptr, null_callback.get());
}

TEST_F(SessionMediator, session_with_multiple_surfaces_only_sends_needed_buffers)
{
    using namespace testing;
    EXPECT_CALL(mock_ipc_operations, pack_buffer(_,_,mg::BufferIpcMsgType::full_msg))
        .Times(4);
    EXPECT_CALL(mock_ipc_operations, pack_buffer(_,_,mg::BufferIpcMsgType::update_msg))
        .Times(4);

    mediator.connect(&connect_parameters, &connection, null_callback.get());

    mp::Surface surface_response[2];
    mediator.create_surface(&surface_parameters, &surface_response[0], null_callback.get());
    mediator.create_surface(&surface_parameters, &surface_response[1], null_callback.get());

    mp::BufferRequest buffer_request[2] {
        request_from_surface_response(surface_response[0]),
        request_from_surface_response(surface_response[1])
    };

    mediator.exchange_buffer(&buffer_request[0], &buffer_response, null_callback.get());
    mediator.exchange_buffer(&buffer_request[1], &buffer_response, null_callback.get());
    mediator.exchange_buffer(&buffer_request[0], &buffer_response, null_callback.get());
    mediator.exchange_buffer(&buffer_request[1], &buffer_response, null_callback.get());
    mediator.exchange_buffer(&buffer_request[0], &buffer_response, null_callback.get());
    mediator.exchange_buffer(&buffer_request[1], &buffer_response, null_callback.get());

    mediator.disconnect(nullptr, nullptr, null_callback.get());
}

TEST_F(SessionMediator, destroys_tracker_associated_with_destroyed_surface)
{
    using namespace testing;
    mf::SurfaceId first_id{0};
    mp::Surface surface_response;

    EXPECT_CALL(mock_ipc_operations, pack_buffer(_,_,mg::BufferIpcMsgType::full_msg))
        .Times(2);

    mediator.connect(&connect_parameters, &connection, null_callback.get());
    mediator.create_surface(&surface_parameters, &surface_response, null_callback.get());
    surface_id_request.set_value(first_id.as_value());
    mediator.release_surface(&surface_id_request, nullptr, null_callback.get());

    stubbed_session->last_surface_id = first_id.as_value();

    mediator.create_surface(&surface_parameters, &surface_response, null_callback.get());
    surface_id_request.set_value(first_id.as_value());
    mediator.release_surface(&surface_id_request, nullptr, null_callback.get());
    mediator.disconnect(nullptr, nullptr, null_callback.get());
}

TEST_F(SessionMediator, buffer_resource_for_surface_unaffected_by_other_surfaces)
{
    using namespace testing;
    mtd::StubBuffer buffer;
    mediator.connect(&connect_parameters, &connection, null_callback.get());
    mp::SurfaceParameters surface_request;
    mp::Surface surface_response;

    auto stream1 = stubbed_session->mock_stream_at(mf::BufferStreamId{0});
    ON_CALL(*stream1, swap_buffers(_,_))
        .WillByDefault(InvokeArgument<1>(&buffer));

    mediator.create_surface(&surface_request, &surface_response, null_callback.get());
    auto our_buffer_request = request_from_surface_response(surface_response);

    /* Creating a new surface should not affect our surfaces' buffers */
    EXPECT_CALL(*stream1, swap_buffers(_, _)).Times(0);
    mediator.create_surface(&surface_request, &surface_response, null_callback.get());
    Mock::VerifyAndClearExpectations(stream1.get());

    auto new_buffer_request = request_from_surface_response(surface_response);

    /* Getting the next buffer of new surface should not affect our surfaces' buffers */
    mediator.exchange_buffer(&new_buffer_request, &buffer_response, null_callback.get());

    /* Getting the next buffer of our surface should post the original */
    EXPECT_CALL(*stream1, swap_buffers(Eq(&buffer),_)).Times(1);

    mediator.exchange_buffer(&our_buffer_request, &buffer_response, null_callback.get());
    mediator.disconnect(nullptr, nullptr, null_callback.get());
}

TEST_F(SessionMediator, display_config_request)
{
    using namespace testing;
    mp::ConnectParameters connect_parameters;
    mp::Connection connection;

    bool used0 = false, used1 = true;
    geom::Point pt0{44,22}, pt1{3,2};
    size_t mode_index0 = 1, mode_index1 = 3;
    MirPixelFormat format0{mir_pixel_format_invalid};
    MirPixelFormat format1{mir_pixel_format_argb_8888};
    mg::DisplayConfigurationOutputId id0{6}, id1{3};

    mtd::StubDisplayConfig stub_display_config;
    auto mock_display_changer = std::make_shared<mtd::MockDisplayChanger>();

    Sequence seq;
    EXPECT_CALL(*mock_display_changer, base_configuration())
        .InSequence(seq)
        .WillOnce(Return(mt::fake_shared(stub_display_config)));
    EXPECT_CALL(*mock_display_changer, base_configuration())
        .InSequence(seq)
        .WillOnce(Return(mt::fake_shared(stub_display_config)));
    EXPECT_CALL(*mock_display_changer, configure(_,_))
        .InSequence(seq);
    EXPECT_CALL(*mock_display_changer, base_configuration())
        .InSequence(seq)
        .WillOnce(Return(mt::fake_shared(stub_display_config)));

    auto const mediator = create_session_mediator_with_display_changer(mock_display_changer);

    mediator->connect(&connect_parameters, &connection, null_callback.get());

    mp::DisplayConfiguration configuration_response;
    mp::DisplayConfiguration configuration;
    auto disp0 = configuration.add_display_output();
    disp0->set_output_id(id0.as_value());
    disp0->set_used(used0);
    disp0->set_position_x(pt0.x.as_uint32_t());
    disp0->set_position_y(pt0.y.as_uint32_t());
    disp0->set_current_mode(mode_index0);
    disp0->set_current_format(format0);
    disp0->set_power_mode(static_cast<uint32_t>(mir_power_mode_on));
    disp0->set_orientation(mir_orientation_left);

    auto disp1 = configuration.add_display_output();
    disp1->set_output_id(id1.as_value());
    disp1->set_used(used1);
    disp1->set_position_x(pt1.x.as_uint32_t());
    disp1->set_position_y(pt1.y.as_uint32_t());
    disp1->set_current_mode(mode_index1);
    disp1->set_current_format(format1);
    disp1->set_power_mode(static_cast<uint32_t>(mir_power_mode_off));
    disp1->set_orientation(mir_orientation_inverted);

    mediator->configure_display(&configuration,
                                &configuration_response, null_callback.get());

    EXPECT_THAT(configuration_response, mt::DisplayConfigMatches(std::cref(stub_display_config)));

    mediator->disconnect(nullptr, nullptr, null_callback.get());
}

TEST_F(SessionMediator, fully_packs_buffer_for_create_screencast)
{
    using namespace testing;

    mp::ScreencastParameters screencast_parameters;
    mp::Screencast screencast;
    auto const& stub_buffer = stub_screencast->stub_buffer;

    EXPECT_CALL(mock_ipc_operations, pack_buffer(_, Ref(stub_buffer), _));

    mediator.create_screencast(&screencast_parameters,
                               &screencast, null_callback.get());
    EXPECT_EQ(stub_buffer.id().as_value(), screencast.buffer_stream().buffer().buffer_id());
}

TEST_F(SessionMediator, partially_packs_buffer_for_screencast_buffer)
{
    using namespace testing;

    mp::ScreencastId screencast_id;
    mp::Buffer protobuf_buffer;
    auto const& stub_buffer = stub_screencast->stub_buffer;

    EXPECT_CALL(mock_ipc_operations,
        pack_buffer(_, Ref(stub_buffer), mg::BufferIpcMsgType::update_msg))
        .Times(1);

    mediator.screencast_buffer(&screencast_id,
                               &protobuf_buffer, null_callback.get());
    EXPECT_EQ(stub_buffer.id().as_value(), protobuf_buffer.buffer_id());
}

TEST_F(SessionMediator, prompt_provider_fds_allocated_by_connector)
{
    using namespace ::testing;
    int const fd_count{11};
    int const dummy_fd{__LINE__};
    mp::SocketFDRequest request;
    mp::SocketFD response;
    request.set_number(fd_count);

    EXPECT_CALL(connector, client_socket_fd(_))
        .Times(fd_count)
        .WillRepeatedly(Return(dummy_fd));

    mediator.connect(&connect_parameters, &connection, null_callback.get());

    mediator.new_fds_for_prompt_providers(&request, &response, null_callback.get());
    EXPECT_THAT(response.fd_size(), Eq(fd_count));

    mediator.disconnect(nullptr, nullptr, null_callback.get());
}

TEST_F(SessionMediator, exchange_buffer)
{
    using namespace testing;
    auto mock_stream = stubbed_session->mock_stream_at(mf::BufferStreamId{0});
    mp::Buffer exchanged_buffer;
    mtd::StubBuffer stub_buffer1;
    mtd::StubBuffer stub_buffer2;

    //create
    Sequence seq;
    EXPECT_CALL(*mock_stream, swap_buffers(_, _))
        .InSequence(seq)
        .WillOnce(InvokeArgument<1>(&stub_buffer1));
    //exchange
    EXPECT_CALL(*mock_stream, swap_buffers(&stub_buffer1,_))
        .InSequence(seq)
        .WillOnce(InvokeArgument<1>(&stub_buffer2));

    mediator.connect(&connect_parameters, &connection, null_callback.get());
    mediator.create_surface(&surface_parameters, &surface_response, null_callback.get());
    EXPECT_THAT(surface_response.buffer_stream().buffer().buffer_id(), Eq(stub_buffer1.id().as_value()));

    buffer_request.mutable_id()->set_value(surface_response.id().value());
    buffer_request.mutable_buffer()->set_buffer_id(surface_response.buffer_stream().buffer().buffer_id());
    mediator.exchange_buffer(&buffer_request, &exchanged_buffer, null_callback.get());
    EXPECT_THAT(exchanged_buffer.buffer_id(), Eq(stub_buffer2.id().as_value()));
}

TEST_F(SessionMediator, session_exchange_buffer_sends_minimum_information)
{
    using namespace testing;
    mp::Buffer exchanged_buffer;
    mf::BufferStreamId stream_id{0};
    mtd::StubBuffer buffer1;
    mtd::StubBuffer buffer2;
    auto stream = stubbed_session->mock_stream_at(mf::BufferStreamId{0});
    ON_CALL(*stream, swap_buffers(nullptr,_))
        .WillByDefault(InvokeArgument<1>(&buffer2));
    ON_CALL(*stream, swap_buffers(&buffer1,_))
        .WillByDefault(InvokeArgument<1>(&buffer2));
    ON_CALL(*stream, swap_buffers(&buffer2,_))
        .WillByDefault(InvokeArgument<1>(&buffer1));

    Sequence seq;
    //create
    EXPECT_CALL(mock_ipc_operations, pack_buffer(_, Ref(buffer2), mg::BufferIpcMsgType::full_msg))
        .InSequence(seq);
    //swap1
    EXPECT_CALL(mock_ipc_operations, unpack_buffer(_, Ref(buffer2)))
        .InSequence(seq);
    EXPECT_CALL(mock_ipc_operations, pack_buffer(_, Ref(buffer1), mg::BufferIpcMsgType::full_msg))
        .InSequence(seq);
    //swap2
    EXPECT_CALL(mock_ipc_operations, unpack_buffer(_, Ref(buffer1)))
        .InSequence(seq);
    EXPECT_CALL(mock_ipc_operations, pack_buffer(_, Ref(buffer2), mg::BufferIpcMsgType::update_msg))
        .InSequence(seq);
    //swap3
    EXPECT_CALL(mock_ipc_operations, unpack_buffer(_, Ref(buffer2)))
        .InSequence(seq);
    EXPECT_CALL(mock_ipc_operations, pack_buffer(_, Ref(buffer1), mg::BufferIpcMsgType::update_msg))
        .InSequence(seq);

    mediator.connect(&connect_parameters, &connection, null_callback.get());

    mediator.create_surface(&surface_parameters, &surface_response, null_callback.get());
    buffer_request.mutable_id()->set_value(surface_response.id().value());
    buffer_request.mutable_buffer()->set_buffer_id(surface_response.buffer_stream().buffer().buffer_id());

    mediator.exchange_buffer(&buffer_request, &exchanged_buffer, null_callback.get());
    buffer_request.mutable_buffer()->set_buffer_id(exchanged_buffer.buffer_id());

    mediator.exchange_buffer(&buffer_request, &exchanged_buffer, null_callback.get());
    buffer_request.mutable_buffer()->set_buffer_id(exchanged_buffer.buffer_id());

    mediator.exchange_buffer(&buffer_request, &exchanged_buffer, null_callback.get());
    mediator.disconnect(nullptr, nullptr, null_callback.get());
}

TEST_F(SessionMediator, exchange_buffer_throws_if_client_submits_bad_request)
{
    using namespace testing;
    auto mock_stream = stubbed_session->mock_stream_at(mf::BufferStreamId{0});
    mp::Buffer exchanged_buffer;
    mtd::StubBuffer stub_buffer1;
    mtd::StubBuffer stub_buffer2;

    EXPECT_CALL(*mock_stream, swap_buffers(_, _))
        .WillOnce(InvokeArgument<1>(&stub_buffer1));

    mediator.connect(&connect_parameters, &connection, null_callback.get());
    mediator.create_surface(&surface_parameters, &surface_response, null_callback.get());
    EXPECT_THAT(surface_response.buffer_stream().buffer().buffer_id(), Eq(stub_buffer1.id().as_value()));

    buffer_request.mutable_id()->set_value(surface_response.id().value());
    //client doesnt own stub_buffer2
    buffer_request.mutable_buffer()->set_buffer_id(stub_buffer2.id().as_value());
    EXPECT_THROW({
        mediator.exchange_buffer(&buffer_request, &exchanged_buffer, null_callback.get());
    }, std::logic_error);

    //client made up its own surface id.
    buffer_request.mutable_id()->set_value(surface_response.id().value() + 2); 
    buffer_request.mutable_buffer()->set_buffer_id(stub_buffer1.id().as_value());
    EXPECT_THROW({
        mediator.exchange_buffer(&buffer_request, &exchanged_buffer, null_callback.get());
    }, std::logic_error);
}

TEST_F(SessionMediator, exchange_buffer_different_for_different_surfaces)
{
    using namespace testing;
    mp::SurfaceParameters surface_request;
    mp::BufferRequest req1;
    mp::BufferRequest req2;
    auto mock_stream1 = stubbed_session->mock_stream_at(mf::BufferStreamId{0});
    auto mock_stream2 = stubbed_session->mock_stream_at(mf::BufferStreamId{2});
    Sequence seq;
    EXPECT_CALL(*mock_stream1, swap_buffers(_,_))
        .InSequence(seq);
    EXPECT_CALL(*mock_stream2, swap_buffers(_,_))
        .InSequence(seq);
    EXPECT_CALL(*mock_stream2, swap_buffers(_,_))
        .InSequence(seq);
    EXPECT_CALL(*mock_stream1, swap_buffers(_,_))
        .InSequence(seq);

    mediator.connect(&connect_parameters, &connection, null_callback.get());

    mediator.create_surface(&surface_request, &surface_response, null_callback.get());
    req1.mutable_id()->set_value(surface_response.buffer_stream().id().value());
    *req1.mutable_buffer() = surface_response.buffer_stream().buffer();
    mediator.create_surface(&surface_request, &surface_response, null_callback.get());
    req2.mutable_id()->set_value(surface_response.buffer_stream().id().value());
    *req2.mutable_buffer() = surface_response.buffer_stream().buffer();
    mediator.exchange_buffer(&req2, &buffer_response, null_callback.get());
    mediator.exchange_buffer(&req1, &buffer_response, null_callback.get());
    mediator.disconnect(nullptr, nullptr, null_callback.get());
}

TEST_F(SessionMediator, buffer_fd_resources_are_put_in_resource_cache)
{
    using namespace testing;
    NiceMock<MockResourceCache> mock_cache;
    mp::Buffer exchanged_buffer;

    mir::Fd fake_fd0(mir::IntOwnedFd{99});
    mir::Fd fake_fd1(mir::IntOwnedFd{100});
    mir::Fd fake_fd2(mir::IntOwnedFd{101});

    EXPECT_CALL(mock_ipc_operations, pack_buffer(_,_,_))
        .WillOnce(Invoke([&](mg::BufferIpcMessage& msg, mg::Buffer const&, mg::BufferIpcMsgType)
        { msg.pack_fd(fake_fd0); }))
        .WillOnce(Invoke([&](mg::BufferIpcMessage& msg, mg::Buffer const&, mg::BufferIpcMsgType)
        { msg.pack_fd(fake_fd1); }))
        .WillOnce(Invoke([&](mg::BufferIpcMessage& msg, mg::Buffer const&, mg::BufferIpcMsgType)
        { msg.pack_fd(fake_fd2); }));

    EXPECT_CALL(mock_cache, save_fd(_,fake_fd0));
    EXPECT_CALL(mock_cache, save_fd(_,fake_fd1));
    EXPECT_CALL(mock_cache, save_fd(_,fake_fd2));

    mf::SessionMediator mediator{
        shell, mt::fake_shared(mock_ipc_operations), graphics_changer,
        surface_pixel_formats, report,
        std::make_shared<mtd::NullEventSinkFactory>(),
        std::make_shared<mtd::NullMessageSender>(),
        mt::fake_shared(mock_cache), stub_screencast, &connector, nullptr, nullptr,
        std::make_shared<mtd::NullANRDetector>(),
        mir::cookie::Authority::create(),
        mt::fake_shared(mock_hub)};

    mediator.connect(&connect_parameters, &connection, null_callback.get());
    mediator.create_surface(&surface_parameters, &surface_response, null_callback.get());
    buffer_request.mutable_id()->set_value(surface_response.id().value());
    buffer_request.mutable_buffer()->set_buffer_id(surface_response.buffer_stream().buffer().buffer_id());

    mediator.exchange_buffer(&buffer_request, &exchanged_buffer, null_callback.get());
    buffer_request.mutable_buffer()->set_buffer_id(exchanged_buffer.buffer_id());
    exchanged_buffer.clear_fd();

    mediator.exchange_buffer(&buffer_request, &exchanged_buffer, null_callback.get());
    buffer_request.mutable_buffer()->set_buffer_id(exchanged_buffer.buffer_id());
    buffer_request.mutable_buffer()->clear_fd();
}

// Regression test for LP: #1441759
TEST_F(SessionMediator, completes_exchange_buffer_when_completion_is_invoked_asynchronously_from_thread_that_initiated_exchange)
{
    using namespace testing;
    auto const& mock_stream = stubbed_session->mock_stream_at(mf::BufferStreamId{0});
    mtd::StubBuffer stub_buffer1;
    mtd::StubBuffer stub_buffer2;
    std::function<void(mg::Buffer*)> completion_func;

    // create
    InSequence seq;
    EXPECT_CALL(*mock_stream, swap_buffers(_, _))
        .WillOnce(InvokeArgument<1>(&stub_buffer1));
    // exchange, steal completion function
    EXPECT_CALL(*mock_stream, swap_buffers(_,_))
        .WillOnce(SaveArg<1>(&completion_func));

    mediator.connect(&connect_parameters, &connection, null_callback.get());
    mediator.create_surface(&surface_parameters, &surface_response, null_callback.get());

    buffer_request.mutable_id()->set_value(surface_response.id().value());
    *buffer_request.mutable_buffer() = surface_response.buffer_stream().buffer();

    mediator.exchange_buffer(&buffer_request, &buffer_response, null_callback.get());

    // Execute completion function asynchronously (i.e. not as part of the exchange_buffer
    // call), but from the same thread that initiated the exchange_buffer operation
    completion_func(&stub_buffer2);
}

MATCHER(ConfigEq, "stream configurations are equivalent")
{
    return (std::get<0>(arg).stream_id == std::get<1>(arg).stream_id) &&
           (std::get<0>(arg).displacement == std::get<1>(arg).displacement);
}

namespace mir
{
namespace shell
{
void PrintTo(msh::StreamSpecification const& s, std::ostream* os)
{
    *os << "streams with id: " << s.stream_id.as_value(); 
}
}
}

MATCHER_P(StreamsAre, value, "configuration streams match")
{
    if(!arg.streams.is_set())
        return false;
    EXPECT_THAT(arg.streams.value(), testing::Pointwise(ConfigEq(), value));
    return !(::testing::Test::HasFailure());
}

TEST_F(SessionMediator, arranges_bufferstreams_via_shell)
{
    using namespace testing;
    mp::Void null;
    mp::SurfaceModifications mods;
    mp::BufferStreamParameters stream_request;
    std::array<mp::BufferStream,2> streams;
    std::array<geom::Displacement,2> displacement = { {
        geom::Displacement{-12,11}, geom::Displacement{4,-3} } };

    mediator.connect(&connect_parameters, &connection, null_callback.get());
    mediator.create_surface(&surface_parameters, &surface_response, null_callback.get());
    for (auto &stream : streams)
        mediator.create_buffer_stream(&stream_request, &stream, null_callback.get());
    mods.mutable_surface_id()->set_value(surface_response.id().value());
    for (auto i = 0u; i < streams.size(); i++)
    {
        auto stream = mods.mutable_surface_specification()->add_stream();
        stream->mutable_id()->set_value(streams[i].id().value());
        stream->set_displacement_x(displacement[i].dx.as_int());
        stream->set_displacement_y(displacement[i].dy.as_int());
    }

    EXPECT_CALL(*shell, modify_surface(_,
        mf::SurfaceId{surface_response.id().value()},
        StreamsAre(std::vector<msh::StreamSpecification>{
            {mf::BufferStreamId(streams[0].id().value()), displacement[0], {}},
            {mf::BufferStreamId(streams[1].id().value()), displacement[1], {}},
        })));

    mediator.modify_surface(&mods, &null, null_callback.get());
}

TEST_F(SessionMediator, sends_a_buffer_when_submit_buffer_is_called)
{
    using namespace testing;
    auto sink_factory = std::make_shared<mtd::MockEventSinkFactory>();
    auto mock_sink = sink_factory->the_mock_sink();

    auto buffer1 = std::make_shared<mtd::StubBuffer>();
    mf::SessionMediator mediator{
        shell,
        mt::fake_shared(mock_ipc_operations),
        graphics_changer,
        surface_pixel_formats,
        report,
        sink_factory,
        std::make_shared<mtd::NullMessageSender>(),
        resource_cache,
        stub_screencast,
        nullptr,
        nullptr,
        nullptr,
        std::make_shared<mtd::NullANRDetector>(),
        mir::cookie::Authority::create(),
        mt::fake_shared(mock_hub)};

    mp::Void null;
    mp::BufferRequest request;

    mediator.connect(&connect_parameters, &connection, null_callback.get());
    mediator.create_surface(&surface_parameters, &surface_response, null_callback.get());

    auto mock_stream = stubbed_session->mock_stream_at(mf::BufferStreamId{0});
    request.mutable_id()->set_value(surface_response.id().value());
    request.mutable_buffer()->set_buffer_id(buffer1->id().as_value());

    InSequence seq;
    EXPECT_CALL(mock_ipc_operations, unpack_buffer(_,_));
    EXPECT_CALL(*mock_stream, swap_buffers(_,_))
        .WillOnce(InvokeArgument<1>(buffer1.get()));
    EXPECT_CALL(*mock_sink, send_buffer(_, Ref(*buffer1), mg::BufferIpcMsgType::full_msg));

    mediator.submit_buffer(&request, &null, null_callback.get());
}

TEST_F(SessionMediator, allocates_from_the_correct_stream)
{
    using namespace testing;
    auto num_requests = 3u;
    mp::Void null;
    mp::BufferStreamId id;
    id.set_value(0);
    mp::BufferAllocation request;
    *request.mutable_id() = id;
    mg::BufferProperties properties(geom::Size{34, 84}, mir_pixel_format_abgr_8888, mg::BufferUsage::hardware);
    for(auto i = 0u; i < num_requests; i++)
    {
        auto buffer_request = request.add_buffer_requests();
        buffer_request->set_width(properties.size.width.as_int());
        buffer_request->set_height(properties.size.height.as_int());
        buffer_request->set_pixel_format(properties.format);
        buffer_request->set_buffer_usage((int)properties.usage);
    }

    mediator.connect(&connect_parameters, &connection, null_callback.get());
    mediator.create_surface(&surface_parameters, &surface_response, null_callback.get());

    auto mock_stream = stubbed_session->mock_stream_at(mf::BufferStreamId{0});
    EXPECT_CALL(*mock_stream, allocate_buffer(properties))
        .Times(num_requests)
        .WillRepeatedly(Return(mg::BufferID{}));

    mediator.allocate_buffers(&request, &null, null_callback.get());
}

TEST_F(SessionMediator, removes_buffer_from_the_correct_stream)
{
    using namespace testing;
    auto num_requests = 3u;
    mp::Void null;
    mp::BufferStreamId id;
    id.set_value(0);
    mp::BufferRelease request;
    *request.mutable_id() = id;
    auto buffer_id = 442u;
    for(auto i = 0u; i < num_requests; i++)
    {
        auto buffer_request = request.add_buffers();
        buffer_request->set_buffer_id(buffer_id);
    }

    mediator.connect(&connect_parameters, &connection, null_callback.get());
    mediator.create_surface(&surface_parameters, &surface_response, null_callback.get());

    auto mock_stream = stubbed_session->mock_stream_at(mf::BufferStreamId{0});
    EXPECT_CALL(*mock_stream, remove_buffer(mg::BufferID{buffer_id}))
        .Times(num_requests);

    mediator.release_buffers(&request, &null, null_callback.get());
}

TEST_F(SessionMediator, doesnt_mind_swap_buffers_returning_nullptr_in_submit)
{
    using namespace testing;
    auto mock_stream = stubbed_session->mock_stream_at(mf::BufferStreamId{0});
    ON_CALL(*mock_stream, swap_buffers(_,_))
        .WillByDefault(InvokeArgument<1>(nullptr));
    auto buffer1 = std::make_shared<mtd::StubBuffer>();
    mf::SessionMediator mediator{
        shell, mt::fake_shared(mock_ipc_operations), graphics_changer,
        surface_pixel_formats, report,
        std::make_shared<mtd::NullEventSinkFactory>(),
        std::make_shared<mtd::NullMessageSender>(),
        resource_cache, stub_screencast, nullptr, nullptr, nullptr,
        std::make_shared<mtd::NullANRDetector>(),
        mir::cookie::Authority::create(),
        mt::fake_shared(mock_hub)};

    mp::Void null;
    mp::BufferRequest request;

    mediator.connect(&connect_parameters, &connection, null_callback.get());
    mediator.create_surface(&surface_parameters, &surface_response, null_callback.get());

    request.mutable_id()->set_value(surface_response.id().value());
    request.mutable_buffer()->set_buffer_id(buffer1->id().as_value());

    InSequence seq;
    EXPECT_CALL(*mock_stream, with_buffer(buffer1->id(),_))
        .WillOnce(InvokeArgument<1>(*buffer1));
    EXPECT_CALL(mock_ipc_operations, unpack_buffer(_,_));
    EXPECT_CALL(*mock_stream, swap_buffers(_,_))
        .WillOnce(InvokeArgument<1>(nullptr));

    mediator.submit_buffer(&request, &null, null_callback.get());
}

TEST_F(SessionMediator, doesnt_mind_swap_buffers_returning_nullptr_in_create)
{
    using namespace testing;
    mtd::StubBuffer buffer;

    auto stream = stubbed_session->mock_stream_at(mf::BufferStreamId{0});
    ON_CALL(*stream, swap_buffers(_,_))
        .WillByDefault(InvokeArgument<1>(nullptr));

    Sequence seq;
    EXPECT_CALL(*stream, swap_buffers(_,_))
        .InSequence(seq)
        .WillOnce(InvokeArgument<1>(nullptr));

    mediator.connect(&connect_parameters, &connection, null_callback.get());
    mediator.create_surface(&surface_parameters, &surface_response, null_callback.get());
}

TEST_F(SessionMediator, doesnt_mind_swap_buffers_returning_nullptr_in_bstream_create)
{
    using namespace testing;
    mtd::StubBuffer buffer;

    auto stream = stubbed_session->mock_stream_at(mf::BufferStreamId{0});
    ON_CALL(*stream, swap_buffers(_,_))
        .WillByDefault(InvokeArgument<1>(nullptr));

    Sequence seq;
    EXPECT_CALL(*stream, swap_buffers(_,_))
        .InSequence(seq)
        .WillOnce(InvokeArgument<1>(nullptr));

    mediator.connect(&connect_parameters, &connection, null_callback.get());
    mediator.create_surface(&surface_parameters, &surface_response, null_callback.get());
}

TEST_F(SessionMediator, configures_swap_intervals_on_streams)
{
    using namespace testing;
    mf::BufferStreamId stream_id{0};
    mp::StreamConfiguration request;
    mp::Void response;

    auto interval = 0u;
    mtd::StubBuffer buffer;

    auto stream = stubbed_session->mock_stream_at(stream_id);
    EXPECT_CALL(*stream, allow_framedropping(true));

    mediator.connect(&connect_parameters, &connection, null_callback.get());
    mediator.create_surface(&surface_parameters, &surface_response, null_callback.get());

    request.mutable_id()->set_value(stream_id.as_value());
    request.set_swapinterval(interval);
    mediator.configure_buffer_stream(&request, &response, null_callback.get());
}

namespace
{
MATCHER(IsReplyWithEvents, "")
{
    auto buffer = std::get<0>(arg);
    auto buffer_len = std::get<1>(arg);

    mir::protobuf::wire::Result result;
    if (!result.ParseFromArray(buffer, buffer_len))
    {
        *result_listener << "is not a protobuf Result";
        return false;
    }

    auto num_events = result.events_size();
    if (num_events > 0)
    {
        *result_listener << "has " << num_events << " events";
    }
    else
    {
        *result_listener << "has no events";
    }
    return num_events > 0;
}

void send_non_event(std::shared_ptr<mtd::MockMessageSender> sender)
{
    sender->send("hello", 5, {});
}
}

TEST_F(SessionMediator, events_sent_before_surface_creation_reply_are_buffered)
{
    using namespace testing;

    auto mock_sender = std::make_shared<mtd::MockMessageSender>();

    class EventSinkFactory : public mf::EventSinkFactory
    {
    public:
        EventSinkFactory(std::shared_ptr<mg::PlatformIpcOperations> const& ops)
            : ops{ops}
        {
        }

        std::unique_ptr<mf::EventSink> create_sink(
            std::shared_ptr<mf::MessageSender> const& sender)
        {
            return std::make_unique<mf::detail::EventSender>(sender, ops);
        }

    private:
        std::shared_ptr<mg::PlatformIpcOperations> const ops;
    };

    auto sink_factory = std::make_shared<EventSinkFactory>(mt::fake_shared(mock_ipc_operations));

    mf::SessionMediator mediator{
        shell, mt::fake_shared(mock_ipc_operations), graphics_changer,
        surface_pixel_formats, report, sink_factory,
        mock_sender,
        resource_cache, stub_screencast, nullptr, nullptr, nullptr,
        std::make_shared<mtd::NullANRDetector>(),
        mir::cookie::Authority::create(),
        mt::fake_shared(mock_hub)};

    ON_CALL(*shell, create_surface( _, _, _))
        .WillByDefault(
            Invoke([session = stubbed_session.get()](auto, auto params, auto sink)
                   {
                       sink->send_ping(0xdeadbeef);
                       return session->create_surface(params, sink);
                   }));

    InSequence seq;
    EXPECT_CALL(*mock_sender, send(_,_,_))
        .With(Args<0, 1>(Not(IsReplyWithEvents())));
    EXPECT_CALL(*mock_sender, send(_,_,_))
        .With(Args<0, 1>(IsReplyWithEvents()));

    mediator.connect(&connect_parameters, &connection, null_callback.get());
    mediator.create_surface(
        &surface_parameters,
        &surface_response,
        google::protobuf::NewCallback(&send_non_event, mock_sender));
}

TEST_F(SessionMediator, doesnt_inadventently_set_buffer_field_when_theres_no_buffer)
{
    mp::Void null;
    mp::BufferStreamParameters stream_request;
    mp::BufferStream stream_response;
    auto stream = stubbed_session->mock_stream_at(mf::BufferStreamId{0});
    ON_CALL(*stream, swap_buffers(nullptr,testing::_))
        .WillByDefault(testing::InvokeArgument<1>(nullptr));
    mediator.connect(&connect_parameters, &connection, null_callback.get());
    mediator.create_buffer_stream(&stream_request, &stream_response, null_callback.get());
    EXPECT_FALSE(stream_response.has_buffer());
}

TEST_F(SessionMediator, sets_base_display_configuration)
{
    using namespace testing;

    mtd::StubDisplayConfig display_config{2};
    mp::DisplayConfiguration request;
    mp::Void response;

    mf::detail::pack_protobuf_display_configuration(request, display_config);

    auto mock_display_changer = std::make_shared<NiceMock<mtd::MockDisplayChanger>>();

    ON_CALL(*mock_display_changer, base_configuration())
        .WillByDefault(Return(mt::fake_shared(display_config)));
    EXPECT_CALL(*mock_display_changer,
                mock_set_base_configuration(
                    mt::DisplayConfigMatches(std::cref(display_config))));

    auto const mediator = create_session_mediator_with_display_changer(mock_display_changer);

    mediator->connect(&connect_parameters, &connection, null_callback.get());
    mediator->set_base_display_configuration(&request, &response, null_callback.get());
}

TEST_F(SessionMediator, sanitizes_base_display_configuration_before_setting)
{
    using namespace testing;

    auto const set_second_mode =
        [] (mg::UserDisplayConfigurationOutput& output)
        {
            output.current_mode_index = 1;
        };

    mtd::StubDisplayConfig single_output_base_config{1};
    mtd::StubDisplayConfig dual_output_requested_config{2};
    mtd::StubDisplayConfig single_output_sanitized_config{1};

    dual_output_requested_config.for_each_output(set_second_mode);
    single_output_sanitized_config.for_each_output(set_second_mode);

    mp::DisplayConfiguration request;
    mp::Void response;

    mf::detail::pack_protobuf_display_configuration(request, dual_output_requested_config);

    auto mock_display_changer = std::make_shared<NiceMock<mtd::MockDisplayChanger>>();

    ON_CALL(*mock_display_changer, base_configuration())
        .WillByDefault(Return(mt::fake_shared(single_output_base_config)));

    EXPECT_CALL(*mock_display_changer,
                mock_set_base_configuration(
                    mt::DisplayConfigMatches(std::cref(single_output_sanitized_config))));

    auto const mediator = create_session_mediator_with_display_changer(mock_display_changer);

    mediator->connect(&connect_parameters, &connection, null_callback.get());
    mediator->set_base_display_configuration(&request, &response, null_callback.get());
}

TEST_F(SessionMediator, raise_with_invalid_cookie_throws)
{
    mp::RaiseRequest raise_request;
    mediator.connect(&connect_parameters, &connection, null_callback.get());

    EXPECT_THROW({
        mediator.raise_surface(&raise_request, &void_response, null_callback.get());
    }, mir::cookie::SecurityCheckError);
}

TEST_F(SessionMediator, connect_sends_input_devices_at_seat)
{
    using namespace testing;
    mtd::StubDevice dev1{MirInputDeviceId{3}, mi::DeviceCapability::keyboard, "kbd", "kbd-aaf474"};
    mtd::StubDevice dev2{MirInputDeviceId{7}, mi::DeviceCapability::touchscreen, "ts", "ts-ewrkw2"};
    std::vector<std::shared_ptr<mir::input::Device>> devices{mt::fake_shared(dev1), mt::fake_shared(dev2)};
    ON_CALL(mock_hub, for_each_input_device(_))
        .WillByDefault(Invoke(
            [&](std::function<void(mir::input::Device const&)> const& callback)
            {
                for(auto const& dev : devices)
                    callback(*dev);
            }));

    mediator.connect(&connect_parameters, &connection, null_callback.get());

    EXPECT_THAT(connection.input_devices(), mt::InputDevicesMatch(devices));
}<|MERGE_RESOLUTION|>--- conflicted
+++ resolved
@@ -289,14 +289,6 @@
     mp::BufferRequest buffer_request;
 };
 
-mp::BufferRequest request_from_surface_response(mp::Surface const& surface)
-{
-    mp::BufferRequest request;
-    request.mutable_id()->set_value(surface.buffer_stream().id().value());
-    request.mutable_buffer()->set_buffer_id(surface.buffer_stream().buffer().buffer_id());
-    return request;
-}
-
 }
 
 TEST_F(SessionMediator, disconnect_releases_session)
@@ -346,13 +338,6 @@
     }, std::logic_error);
 
     EXPECT_THROW({
-<<<<<<< HEAD
-        mediator.submit_buffer(&buffer_request, &void_response, null_callback.get());
-    }, std::logic_error);
-
-    EXPECT_THROW({
-=======
->>>>>>> 737083dc
         mediator.exchange_buffer(&buffer_request, &buffer_response, null_callback.get());
     }, std::logic_error);
 
@@ -372,11 +357,7 @@
     EXPECT_NO_THROW({
         mediator.create_surface(&surface_parameters, &surface_response, null_callback.get());
         *buffer_request.mutable_buffer() = surface_response.buffer_stream().buffer();
-<<<<<<< HEAD
-        buffer_request.mutable_id()->set_value(surface_response.buffer_stream().id().value());
-=======
         buffer_request.mutable_id()->set_value(surface_response.id().value());
->>>>>>> 737083dc
         mediator.exchange_buffer(&buffer_request, &buffer_response, null_callback.get());
         mediator.release_surface(&surface_id_request, nullptr, null_callback.get());
     });
@@ -399,11 +380,7 @@
     mediator.disconnect(nullptr, nullptr, null_callback.get());
 
     EXPECT_THROW({
-<<<<<<< HEAD
         mediator.create_surface(&surface_parameters, &surface_response, null_callback.get());
-=======
-        mediator.exchange_buffer(&buffer_request, &buffer_response, null_callback.get());
->>>>>>> 737083dc
     }, std::logic_error);
 
     EXPECT_THROW({
