/*
 * Copyright © 2012 Canonical Ltd.
 *
 * This program is free software: you can redistribute it and/or modify
 * it under the terms of the GNU General Public License version 3 as
 * published by the Free Software Foundation.
 *
 * This program is distributed in the hope that it will be useful,
 * but WITHOUT ANY WARRANTY; without even the implied warranty of
 * MERCHANTABILITY or FITNESS FOR A PARTICULAR PURPOSE.  See the
 * GNU General Public License for more details.
 *
 * You should have received a copy of the GNU General Public License
 * along with this program.  If not, see <http://www.gnu.org/licenses/>.
 *
 * Authored by: Thomas Guest <thomas.guest@canonical.com>
 *              Kevin DuBois <kevin.dubois@canonical.com>
 */

#include "mir/graphics/platform.h"
#include "mir/graphics/graphic_buffer_allocator.h"
#include "mir/graphics/buffer_properties.h"
#include "mir_test_doubles/mock_egl.h"
#include "mir_test_doubles/mock_gl.h"
#ifndef ANDROID
#include "mir_test_doubles/mock_drm.h"
#include "mir_test_doubles/mock_gbm.h"
#include "mir_test_doubles/null_virtual_terminal.h"
#include "src/platform/graphics/mesa/platform.h"
#include "mir_test_framework/udev_environment.h"
#else
#include "mir_test_doubles/mock_android_hw.h"
#endif
#include "mir/graphics/buffer_initializer.h"
#include "mir/logging/dumb_console_logger.h"
#include "mir/options/program_option.h"

#include "src/server/report/null_report_factory.h"

#include <gtest/gtest.h>

namespace mg = mir::graphics;
namespace ml = mir::logging;
namespace geom = mir::geometry;
namespace mtd = mir::test::doubles;
namespace mr = mir::report;
namespace mo = mir::options;
#ifndef ANDROID
namespace mtf = mir::mir_test_framework;
#endif

class GraphicsPlatform : public ::testing::Test
{
public:
    GraphicsPlatform() : logger(std::make_shared<ml::DumbConsoleLogger>())
    {
        using namespace testing;
        buffer_initializer = std::make_shared<mg::NullBufferInitializer>();

#ifndef ANDROID
        ON_CALL(mock_gbm, gbm_bo_get_width(_))
        .WillByDefault(Return(320));

        ON_CALL(mock_gbm, gbm_bo_get_height(_))
        .WillByDefault(Return(240));

        ON_CALL(mock_gbm, gbm_bo_get_format(_))
        .WillByDefault(Return(GBM_FORMAT_ARGB8888));

        fake_devices.add_standard_device("standard-drm-devices");
#endif
    }

    std::shared_ptr<mg::Platform> create_platform()
    {
#ifdef ANDROID
        return mg::create_platform(std::make_shared<mo::ProgramOption>(), mr::null_display_report());
#else
        return std::make_shared<mg::mesa::Platform>(
            mr::null_display_report(),
            std::make_shared<mir::test::doubles::NullVirtualTerminal>(),
<<<<<<< HEAD
            mg::mesa::BypassOption::bypass_disabled);
=======
            mg::mesa::BypassOption::prohibited);
>>>>>>> 96ff3f8c
#endif
    }

    std::shared_ptr<ml::Logger> logger;
    std::shared_ptr<mg::BufferInitializer> buffer_initializer;

    ::testing::NiceMock<mtd::MockEGL> mock_egl;
    ::testing::NiceMock<mtd::MockGL> mock_gl;
#ifdef ANDROID
    ::testing::NiceMock<mtd::HardwareAccessMock> hw_access_mock;
#else
    ::testing::NiceMock<mtd::MockDRM> mock_drm;
    ::testing::NiceMock<mtd::MockGBM> mock_gbm;
    mtf::UdevEnvironment fake_devices;
#endif
};

TEST_F(GraphicsPlatform, buffer_allocator_creation)
{
    using namespace testing;

    EXPECT_NO_THROW (
        auto platform = create_platform();
        auto allocator = platform->create_buffer_allocator(buffer_initializer);

        EXPECT_TRUE(allocator.get());
    );

}

TEST_F(GraphicsPlatform, buffer_creation)
{
    auto platform = create_platform();
    auto allocator = platform->create_buffer_allocator(buffer_initializer);
    auto supported_pixel_formats = allocator->supported_pixel_formats();

    ASSERT_NE(0u, supported_pixel_formats.size());

    geom::Size size{320, 240};
    MirPixelFormat const pf{supported_pixel_formats[0]};
    mg::BufferUsage usage{mg::BufferUsage::hardware};
    mg::BufferProperties buffer_properties{size, pf, usage};

    auto buffer = allocator->alloc_buffer(buffer_properties);

    ASSERT_TRUE(buffer.get() != NULL);

    EXPECT_EQ(buffer->size(), size);
    EXPECT_EQ(buffer->pixel_format(), pf );

}

TEST_F(GraphicsPlatform, get_ipc_package)
{
    auto platform = create_platform();
    auto pkg = platform->get_ipc_package();

    ASSERT_TRUE(pkg.get() != NULL);
}<|MERGE_RESOLUTION|>--- conflicted
+++ resolved
@@ -79,11 +79,7 @@
         return std::make_shared<mg::mesa::Platform>(
             mr::null_display_report(),
             std::make_shared<mir::test::doubles::NullVirtualTerminal>(),
-<<<<<<< HEAD
-            mg::mesa::BypassOption::bypass_disabled);
-=======
             mg::mesa::BypassOption::prohibited);
->>>>>>> 96ff3f8c
 #endif
     }
 
