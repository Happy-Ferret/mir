/*
 * Copyright © 2014-2015 Canonical Ltd.
 *
 * This program is free software: you can redistribute it and/or modify it
 * under the terms of the GNU General Public License version 3,
 * as published by the Free Software Foundation.
 *
 * This program is distributed in the hope that it will be useful,
 * but WITHOUT ANY WARRANTY; without even the implied warranty of
 * MERCHANTABILITY or FITNESS FOR A PARTICULAR PURPOSE.  See the
 * GNU General Public License for more details.
 *
 * You should have received a copy of the GNU General Public License
 * along with this program.  If not, see <http://www.gnu.org/licenses/>.
 *
 * Authored by: Andreas Pokorny <andreas.pokorny@canonical.com>
 */

#include "mir/events/event_private.h"
#include "mir/events/event_builders.h"

#include "src/server/input/channel.h"
#include "src/server/input/android/input_sender.h"
#include "src/server/input/default_event_builder.h"
#include "src/server/report/null_report_factory.h"

#include "mir/test/doubles/stub_scene_surface.h"
#include "mir/test/doubles/mock_input_surface.h"
#include "mir/test/doubles/mock_input_seat.h"
#include "mir/test/doubles/stub_scene.h"
#include "mir/test/doubles/mock_scene.h"
#include "mir/test/doubles/triggered_main_loop.h"
#include "mir/test/fake_shared.h"
#include "mir/test/event_matchers.h"


#include "androidfw/Input.h"
#include "androidfw/InputTransport.h"

#include "mir/input/input_report.h"
#include "mir/cookie/authority.h"
#include "mir/cookie/blob.h"

#include <gtest/gtest.h>
#include <gmock/gmock.h>

#include <boost/exception/all.hpp>

#include <cstring>

namespace mi = mir::input;
namespace ms = mir::scene;
namespace mia = mi::android;
namespace mt = mir::test;
namespace mr = mir::report;
namespace mtd = mt::doubles;
namespace droidinput = android;

using namespace testing;

namespace
{

class MockInputEventFactory : public droidinput::InputEventFactoryInterface
{
public:
    MOCK_METHOD0(createKeyEvent, droidinput::KeyEvent*());
    MOCK_METHOD0(createMotionEvent, droidinput::MotionEvent*());
    MOCK_METHOD0(createRawBufferEvent, droidinput::RawBufferEvent*());
};

class MockInputReport : public mir::input::InputReport
{
public:
    MOCK_METHOD4(received_event_from_kernel, void(int64_t when, int type, int code, int value));
    MOCK_METHOD3(published_key_event, void(int dest_fd, uint32_t seq_id, int64_t event_time));
    MOCK_METHOD3(published_motion_event, void(int dest_fd, uint32_t seq_id, int64_t event_time));
    MOCK_METHOD2(opened_input_device, void(char const* device_name, char const* input_platform));
    MOCK_METHOD2(failed_to_open_input_device, void(char const* device_name, char const* input_platform));
};

class FakeScene : public mtd::StubScene
{
public:
    void add_observer(std::shared_ptr<ms::Observer> const& observer) override
    {
        this->observer = observer;
    }
    void remove_observer(std::weak_ptr<ms::Observer> const&) override
    {
        observer.reset();
    }

    std::shared_ptr<ms::Observer> observer;
};
}

class AndroidInputSender : public ::testing::Test
{
public:
    int const test_scan_code = 32;
    size_t const test_pointer_count = 2;
    float const test_x_coord[2] = {12, 23};
    float const test_y_coord[2] = {17, 9};
    MirTouchTooltype const tool = mir_touch_tooltype_finger;
    float const pressure = 0.6f;
    float const major = 8;
    float const minor = 4;
    float const size = 8;
    mir::geometry::Displacement const movement{10, -10};
    std::shared_ptr<mir::cookie::Authority> const cookie_authority;
    mi::DefaultEventBuilder builder;
    mtd::MockInputSeat seat;

    AndroidInputSender()
        : cookie_authority(mir::cookie::Authority::create_from({0x11, 0x22, 0x33, 0x44, 0x55, 0x66, 0x77, 0x88})),
          builder(MirInputDeviceId(), cookie_authority, mt::fake_shared(seat)),
          key_event(builder.key_event(std::chrono::nanoseconds(1), mir_keyboard_action_down, 7, test_scan_code)),
          motion_event(builder.touch_event(std::chrono::nanoseconds(-1))),
          pointer_event(builder.pointer_event(std::chrono::nanoseconds(123), mir_pointer_action_motion,
                                        mir_pointer_button_primary, 0.0f, 0.0f,
                                        movement.dx.as_int(), movement.dy.as_int()))

    {
        using namespace ::testing;

        builder.add_touch(*motion_event, 0, mir_touch_action_change, tool, test_x_coord[0], test_y_coord[0],
                       pressure, major, minor, size);
        builder.add_touch(*motion_event, 1, mir_touch_action_change, tool, test_x_coord[1], test_y_coord[1],
                       pressure, major, minor, size);

        ON_CALL(event_factory, createKeyEvent()).WillByDefault(Return(&client_key_event));
        ON_CALL(event_factory, createMotionEvent()).WillByDefault(Return(&client_motion_event));
        ON_CALL(event_factory, createRawBufferEvent()).WillByDefault(Return(&client_raw_event));
    }

    void register_surface()
    {
        fake_scene.observer->surface_added(&stub_surface);
    }

    void deregister_surface()
    {
        fake_scene.observer->surface_removed(&stub_surface);
    }

    std::shared_ptr<mi::InputChannel> channel = std::make_shared<mi::Channel>();
    mtd::StubSceneSurface stub_surface{channel->server_fd()};
    droidinput::sp<droidinput::InputChannel> client_channel{new droidinput::InputChannel(droidinput::String8("test"), channel->client_fd())};
    droidinput::InputConsumer consumer{client_channel};

    mtd::TriggeredMainLoop loop;
    testing::NiceMock<MockInputReport> mock_input_report;

    mir::EventUPtr key_event;
    mir::EventUPtr motion_event;
    mir::EventUPtr pointer_event;

    droidinput::MotionEvent client_motion_event;
    droidinput::KeyEvent client_key_event;
    droidinput::RawBufferEvent client_raw_event;

    testing::NiceMock<MockInputEventFactory> event_factory;

    droidinput::InputEvent * event= nullptr;
    uint32_t seq = 0;

    FakeScene fake_scene;
    mia::InputSender sender{mt::fake_shared(fake_scene), mt::fake_shared(loop), mt::fake_shared(mock_input_report)};
};

TEST_F(AndroidInputSender, subscribes_to_scene)
{
    using namespace ::testing;
    NiceMock<mtd::MockScene> mock_scene;

    EXPECT_CALL(mock_scene, add_observer(_));
    mia::InputSender sender(mt::fake_shared(mock_scene), mt::fake_shared(loop), mr::null_input_report());
}

TEST_F(AndroidInputSender, throws_on_unknown_channel)
{
    EXPECT_THROW(sender.send_event(*key_event, channel), boost::exception);
}

TEST_F(AndroidInputSender,throws_on_deregistered_channels)
{
    register_surface();
    deregister_surface();

    EXPECT_THROW(sender.send_event(*key_event, channel), boost::exception);
}

TEST_F(AndroidInputSender, first_send_on_surface_registers_server_fd)
{
    using namespace ::testing;
    register_surface();

    EXPECT_CALL(loop, register_fd_handler(ElementsAre(channel->server_fd()),_,_));

    sender.send_event(*key_event, channel);
}

TEST_F(AndroidInputSender, second_send_on_surface_does_not_register_server_fd)
{
    using namespace ::testing;
    register_surface();

    EXPECT_CALL(loop, register_fd_handler(ElementsAre(channel->server_fd()),_,_)).Times(1);

    sender.send_event(*key_event, channel);
    sender.send_event(*key_event, channel);
}

TEST_F(AndroidInputSender, removal_of_surface_after_send_unregisters_server_fd)
{
    using namespace ::testing;
    register_surface();

    EXPECT_CALL(loop, unregister_fd_handler(_)).Times(1);

    sender.send_event(*key_event, channel);
    sender.send_event(*key_event, channel);
    deregister_surface();

    Mock::VerifyAndClearExpectations(&loop);
}

TEST_F(AndroidInputSender, can_send_consumeable_mir_key_events)
{
    register_surface();

    sender.send_event(*key_event, channel);

    EXPECT_EQ(droidinput::OK, consumer.consume(&event_factory, true, std::chrono::nanoseconds(-1), &seq, &event));

    EXPECT_EQ(&client_key_event, event);
    EXPECT_EQ(test_scan_code, client_key_event.getScanCode());
}

TEST_F(AndroidInputSender, reports_published_key_events)
{
    register_surface();
    auto expected_time = mir_input_event_get_event_time(mir_event_get_input_event(key_event.get()));

    EXPECT_CALL(mock_input_report, published_key_event(channel->server_fd(),_,expected_time));
    sender.send_event(*key_event, channel);
}


TEST_F(AndroidInputSender, reports_published_motion_events)
{
    register_surface();
    auto expected_time = mir_input_event_get_event_time(mir_event_get_input_event(motion_event.get()));

    EXPECT_CALL(mock_input_report, published_motion_event(channel->server_fd(),_,expected_time));
    sender.send_event(*motion_event, channel);
}

TEST_F(AndroidInputSender, can_send_consumeable_mir_motion_events)
{
    using namespace ::testing;
    register_surface();

    sender.send_event(*motion_event, channel);

    EXPECT_EQ(droidinput::OK, consumer.consume(&event_factory, true, std::chrono::nanoseconds(-1), &seq, &event));

    EXPECT_EQ(&client_motion_event, event);
    EXPECT_EQ(test_pointer_count, client_motion_event.getPointerCount());
    EXPECT_EQ(0, client_motion_event.getXOffset());
    EXPECT_EQ(0, client_motion_event.getYOffset());

    for (size_t i = 0; i != test_pointer_count; ++i)
    {
        EXPECT_EQ(test_x_coord[i], client_motion_event.getRawX(i)) << "When i=" << i;
        EXPECT_EQ(test_x_coord[i], client_motion_event.getX(i)) << "When i=" << i;
        EXPECT_EQ(test_y_coord[i], client_motion_event.getRawY(i)) << "When i=" << i;
        EXPECT_EQ(test_y_coord[i], client_motion_event.getY(i)) << "When i=" << i;
        EXPECT_EQ(AMOTION_EVENT_TOOL_TYPE_FINGER, client_motion_event.getToolType(i)) << "When i=" << i;
    }
    EXPECT_EQ(AINPUT_SOURCE_TOUCHSCREEN, client_motion_event.getSource());
}

TEST_F(AndroidInputSender, non_input_clients_dont_crash_the_server)
{   // Regression test for LP: #1528438
    register_surface();

    EXPECT_NO_THROW(
        {
            for (int i = 0; i < 10000; ++i)
                sender.send_event(*motion_event, channel);
        });
}

TEST_F(AndroidInputSender, sends_pointer_events)
{
    using namespace ::testing;
    register_surface();

    sender.send_event(*pointer_event, channel);

    EXPECT_EQ(droidinput::OK, consumer.consume(&event_factory, true, std::chrono::nanoseconds(-1), &seq, &event));

    EXPECT_EQ(1, client_motion_event.getPointerCount());

    EXPECT_EQ(movement.dx.as_int(), client_motion_event.getAxisValue(AMOTION_EVENT_AXIS_RX, 0));
    EXPECT_EQ(movement.dy.as_int(), client_motion_event.getAxisValue(AMOTION_EVENT_AXIS_RY, 0));
    EXPECT_EQ(AMOTION_EVENT_TOOL_TYPE_MOUSE, client_motion_event.getToolType(0));
    EXPECT_EQ(AINPUT_SOURCE_MOUSE, client_motion_event.getSource());
}

TEST_F(AndroidInputSender, response_keeps_fd_registered)
{
    using namespace ::testing;
    register_surface();

    EXPECT_CALL(loop, unregister_fd_handler(_)).Times(0);

    sender.send_event(*key_event, channel);
    consumer.consume(&event_factory, true, std::chrono::nanoseconds(-1), &seq, &event);
    consumer.sendFinishedSignal(seq, true);
    loop.trigger_pending_fds();

    Mock::VerifyAndClearExpectations(&loop);
}

TEST_F(AndroidInputSender, finish_signal_triggers_success_callback_as_consumed)
{
    register_surface();

    sender.send_event(*motion_event, channel);

    EXPECT_EQ(droidinput::OK, consumer.consume(&event_factory, true, std::chrono::nanoseconds(-1), &seq, &event));

    consumer.sendFinishedSignal(seq, true);
    loop.trigger_pending_fds();
}

TEST_F(AndroidInputSender, finish_signal_triggers_success_callback_as_not_consumed)
{
    register_surface();

    sender.send_event(*motion_event, channel);

    EXPECT_EQ(droidinput::OK, consumer.consume(&event_factory, true, std::chrono::nanoseconds(-1), &seq, &event));

    consumer.sendFinishedSignal(seq, false);
    loop.trigger_pending_fds();
}

TEST_F(AndroidInputSender, encodes_multiple_touch_contact_downs_as_multiple_events)
{
    // TODO When the rework of the transport encoding is finished we might want to revisit this decision
    register_surface();

    auto touch_ev_with_simultaneous_down = builder.touch_event(std::chrono::nanoseconds(86));
    builder.add_touch(*touch_ev_with_simultaneous_down, 2, mir_touch_action_down, tool, 50, 60, pressure, major, minor, size);
    builder.add_touch(*touch_ev_with_simultaneous_down, 4, mir_touch_action_down, tool, 80, 90, pressure, major, minor, size);

    sender.send_event(*touch_ev_with_simultaneous_down, channel);

    EXPECT_EQ(droidinput::OK, consumer.consume(&event_factory, true, std::chrono::nanoseconds(86), &seq, &event));
    EXPECT_EQ(&client_motion_event, event);
    EXPECT_EQ(AMOTION_EVENT_ACTION_DOWN, client_motion_event.getActionMasked());
    EXPECT_EQ(0, client_motion_event.getActionIndex());
    EXPECT_EQ(2, client_motion_event.getPointerId(0));
    EXPECT_EQ(1, client_motion_event.getPointerCount());

    EXPECT_EQ(droidinput::OK, consumer.consume(&event_factory, true, std::chrono::nanoseconds(86), &seq, &event));
    EXPECT_EQ(&client_motion_event, event);
    EXPECT_EQ(AMOTION_EVENT_ACTION_DOWN, client_motion_event.getActionMasked());
    EXPECT_EQ(1, client_motion_event.getActionIndex());
    EXPECT_EQ(2, client_motion_event.getPointerId(0));
    EXPECT_EQ(4, client_motion_event.getPointerId(1));
    EXPECT_EQ(2, client_motion_event.getPointerCount());
}

TEST_F(AndroidInputSender, encodes_multiple_touch_contact_downs_as_multiple_events_but_keeps_only_moved_contacts_in_place)
{
    // TODO When the rework of the transport encoding is finished we might want to revisit this decision
    register_surface();

    auto touch_ev_with_simultaneous_down = builder.touch_event(std::chrono::nanoseconds(86));
    builder.add_touch(*touch_ev_with_simultaneous_down, 2, mir_touch_action_down, tool, 50, 60, pressure, major, minor, size);
    builder.add_touch(*touch_ev_with_simultaneous_down, 3, mir_touch_action_change, tool, 10, 10, pressure, major, minor, size);
    builder.add_touch(*touch_ev_with_simultaneous_down, 4, mir_touch_action_down, tool, 80, 90, pressure, major, minor, size);

    sender.send_event(*touch_ev_with_simultaneous_down, channel);

    EXPECT_EQ(droidinput::OK, consumer.consume(&event_factory, true, std::chrono::nanoseconds(86), &seq, &event));
    EXPECT_EQ(&client_motion_event, event);
    EXPECT_EQ(AMOTION_EVENT_ACTION_DOWN, client_motion_event.getActionMasked());
    EXPECT_EQ(0, client_motion_event.getActionIndex());
    EXPECT_EQ(2, client_motion_event.getPointerId(0));
    EXPECT_EQ(3, client_motion_event.getPointerId(1));
    EXPECT_EQ(2, client_motion_event.getPointerCount());

    EXPECT_EQ(droidinput::OK, consumer.consume(&event_factory, true, std::chrono::nanoseconds(86), &seq, &event));
    EXPECT_EQ(&client_motion_event, event);
    EXPECT_EQ(AMOTION_EVENT_ACTION_DOWN, client_motion_event.getActionMasked());
    EXPECT_EQ(2, client_motion_event.getActionIndex());
    EXPECT_EQ(2, client_motion_event.getPointerId(0));
    EXPECT_EQ(3, client_motion_event.getPointerId(1));
    EXPECT_EQ(4, client_motion_event.getPointerId(2));
    EXPECT_EQ(3, client_motion_event.getPointerCount());
}

TEST_F(AndroidInputSender, encodes_multiple_releases_in_several_events)
{
    // TODO When the rework of the transport encoding is finished we might want to revisit this decision
    register_surface();

    auto touch_ev_with_simultaneous_down = builder.touch_event(std::chrono::nanoseconds(86));
    builder.add_touch(*touch_ev_with_simultaneous_down, 2, mir_touch_action_up, tool, 50, 60, pressure, major, minor, size);
    builder.add_touch(*touch_ev_with_simultaneous_down, 3, mir_touch_action_change, tool, 10, 10, pressure, major, minor, size);
    builder.add_touch(*touch_ev_with_simultaneous_down, 4, mir_touch_action_up, tool, 80, 90, pressure, major, minor, size);

    sender.send_event(*touch_ev_with_simultaneous_down, channel);

    EXPECT_EQ(droidinput::OK, consumer.consume(&event_factory, true, std::chrono::nanoseconds(86), &seq, &event));
    EXPECT_EQ(&client_motion_event, event);
    EXPECT_EQ(AMOTION_EVENT_ACTION_UP, client_motion_event.getActionMasked());
    EXPECT_EQ(0, client_motion_event.getActionIndex());
    EXPECT_EQ(2, client_motion_event.getPointerId(0));
    EXPECT_EQ(3, client_motion_event.getPointerId(1));
    EXPECT_EQ(4, client_motion_event.getPointerId(2));
    EXPECT_EQ(3, client_motion_event.getPointerCount());

    EXPECT_EQ(droidinput::OK, consumer.consume(&event_factory, true, std::chrono::nanoseconds(86), &seq, &event));
    EXPECT_EQ(&client_motion_event, event);
    EXPECT_EQ(AMOTION_EVENT_ACTION_UP, client_motion_event.getActionMasked());
    EXPECT_EQ(1, client_motion_event.getActionIndex());
    EXPECT_EQ(3, client_motion_event.getPointerId(0));
    EXPECT_EQ(4, client_motion_event.getPointerId(1));
    EXPECT_EQ(2, client_motion_event.getPointerCount());
}

TEST_F(AndroidInputSender, encodes_combinations_of_up_and_down_one_by_one)
{
    // TODO When the rework of the transport encoding is finished we might want to revisit this decision
    register_surface();

    auto touch_ev_with_simultaneous_down = builder.touch_event(std::chrono::nanoseconds(86));
    builder.add_touch(*touch_ev_with_simultaneous_down, 2, mir_touch_action_up, tool, 50, 60, pressure, major, minor, size);
    builder.add_touch(*touch_ev_with_simultaneous_down, 3, mir_touch_action_change, tool, 10, 10, pressure, major, minor, size);
    builder.add_touch(*touch_ev_with_simultaneous_down, 4, mir_touch_action_down, tool, 80, 90, pressure, major, minor, size);

    sender.send_event(*touch_ev_with_simultaneous_down, channel);

    EXPECT_EQ(droidinput::OK, consumer.consume(&event_factory, true, std::chrono::nanoseconds(86), &seq, &event));
    EXPECT_EQ(&client_motion_event, event);
    EXPECT_EQ(AMOTION_EVENT_ACTION_UP, client_motion_event.getActionMasked());
    EXPECT_EQ(0, client_motion_event.getActionIndex());
    EXPECT_EQ(2, client_motion_event.getPointerId(0));
    EXPECT_EQ(3, client_motion_event.getPointerId(1));
    EXPECT_EQ(2, client_motion_event.getPointerCount());

    EXPECT_EQ(droidinput::OK, consumer.consume(&event_factory, true, std::chrono::nanoseconds(86), &seq, &event));
    EXPECT_EQ(&client_motion_event, event);
    EXPECT_EQ(AMOTION_EVENT_ACTION_DOWN, client_motion_event.getActionMasked());
    EXPECT_EQ(1, client_motion_event.getActionIndex());
    EXPECT_EQ(3, client_motion_event.getPointerId(0));
    EXPECT_EQ(4, client_motion_event.getPointerId(1));
    EXPECT_EQ(2, client_motion_event.getPointerCount());
}

TEST_F(AndroidInputSender, encodes_combinations_of_down_and_up_one_by_one)
{
    // TODO When the rework of the transport encoding is finished we might want to revisit this decision
    register_surface();

    auto touch_ev_with_simultaneous_down = builder.touch_event(std::chrono::nanoseconds(86));
    builder.add_touch(*touch_ev_with_simultaneous_down, 2, mir_touch_action_down, tool, 50, 60, pressure, major, minor, size);
    builder.add_touch(*touch_ev_with_simultaneous_down, 3, mir_touch_action_change, tool, 10, 10, pressure, major, minor, size);
    builder.add_touch(*touch_ev_with_simultaneous_down, 4, mir_touch_action_up, tool, 80, 90, pressure, major, minor, size);

    sender.send_event(*touch_ev_with_simultaneous_down, channel);

    EXPECT_EQ(droidinput::OK, consumer.consume(&event_factory, true, std::chrono::nanoseconds(86), &seq, &event));
    EXPECT_EQ(&client_motion_event, event);
    EXPECT_EQ(AMOTION_EVENT_ACTION_DOWN, client_motion_event.getActionMasked());
    EXPECT_EQ(0, client_motion_event.getActionIndex());
    EXPECT_EQ(2, client_motion_event.getPointerId(0));
    EXPECT_EQ(3, client_motion_event.getPointerId(1));
    EXPECT_EQ(4, client_motion_event.getPointerId(2));
    EXPECT_EQ(3, client_motion_event.getPointerCount());

    EXPECT_EQ(droidinput::OK, consumer.consume(&event_factory, true, std::chrono::nanoseconds(86), &seq, &event));
    EXPECT_EQ(&client_motion_event, event);
    EXPECT_EQ(AMOTION_EVENT_ACTION_UP, client_motion_event.getActionMasked());
    EXPECT_EQ(2, client_motion_event.getActionIndex());
    EXPECT_EQ(2, client_motion_event.getPointerId(0));
    EXPECT_EQ(3, client_motion_event.getPointerId(1));
    EXPECT_EQ(4, client_motion_event.getPointerId(2));
    EXPECT_EQ(3, client_motion_event.getPointerCount());
}

TEST_F(AndroidInputSender, encodes_input_device_state_event_as_raw_buffer_event)
{
    const float cursor_x = 50.0f;
    const float cursor_y = 60.0f;
    const auto timestamp = std::chrono::nanoseconds(10);
    register_surface();
    std::vector<mir::events::InputDeviceState> states;
    std::vector<uint32_t> const pressed_keys = {50, 60, 80};
    states.push_back({MirInputDeviceId{23}, pressed_keys, 0});
    states.push_back({MirInputDeviceId{21}, {}, mir_pointer_button_primary});

    auto device_state = mir::events::make_event(timestamp, mir_pointer_button_primary, mir_input_event_modifier_caps_lock,
                                                cursor_x, cursor_y, std::move(states));

    sender.send_event(*device_state, channel);
    EXPECT_EQ(droidinput::OK, consumer.consume(&event_factory, true, std::chrono::nanoseconds(86), &seq, &event));
    EXPECT_EQ(&client_raw_event, event);

    auto dest_event = MirEvent::deserialize(client_raw_event.buffer);
    ASSERT_THAT(mir_event_get_type(dest_event.get()), mir_event_type_input_device_state);

    auto input_device_state = mir_event_get_input_device_state_event(dest_event.get());
    EXPECT_THAT(mir_input_device_state_event_time(input_device_state), Eq(timestamp.count()));
    EXPECT_THAT(mir_input_device_state_event_modifiers(input_device_state), Eq(mir_input_event_modifier_caps_lock));
    EXPECT_THAT(mir_input_device_state_event_device_count(input_device_state), Eq(2));
    EXPECT_THAT(mir_input_device_state_event_device_id(input_device_state, 0), Eq(MirInputDeviceId{23}));
<<<<<<< HEAD
    auto keys_count = mir_input_device_state_event_device_pressed_keys_count(input_device_state, 0);
    EXPECT_THAT(keys_count, Eq(3));

    for (uint32_t i = 0; i < keys_count; i++)
    {
        EXPECT_THAT(mir_input_device_state_event_device_pressed_keys_for_index(input_device_state, 0, i), Eq(pressed_keys[i]));
    }
=======
	auto keys_count = mir_input_device_state_event_device_pressed_keys_count(input_device_state, 0);
	EXPECT_THAT(keys_count, Eq(3));
	for (uint32_t i = 0; i < keys_count; i++)
	{
		EXPECT_THAT(mir_input_device_state_event_device_pressed_keys_for_index(input_device_state, 0, i), Eq(pressed_keys[i]));
	}

>>>>>>> 116d1e85
    EXPECT_THAT(mir_input_device_state_event_device_pointer_buttons(input_device_state, 0), 0);

    EXPECT_THAT(mir_input_device_state_event_device_id(input_device_state, 1), Eq(MirInputDeviceId{21}));
    EXPECT_THAT(mir_input_device_state_event_device_pressed_keys_count(input_device_state, 1), Eq(0));
    EXPECT_THAT(mir_input_device_state_event_device_pointer_buttons(input_device_state, 1), mir_pointer_button_primary);
}<|MERGE_RESOLUTION|>--- conflicted
+++ resolved
@@ -522,23 +522,12 @@
     EXPECT_THAT(mir_input_device_state_event_modifiers(input_device_state), Eq(mir_input_event_modifier_caps_lock));
     EXPECT_THAT(mir_input_device_state_event_device_count(input_device_state), Eq(2));
     EXPECT_THAT(mir_input_device_state_event_device_id(input_device_state, 0), Eq(MirInputDeviceId{23}));
-<<<<<<< HEAD
     auto keys_count = mir_input_device_state_event_device_pressed_keys_count(input_device_state, 0);
     EXPECT_THAT(keys_count, Eq(3));
-
     for (uint32_t i = 0; i < keys_count; i++)
     {
         EXPECT_THAT(mir_input_device_state_event_device_pressed_keys_for_index(input_device_state, 0, i), Eq(pressed_keys[i]));
     }
-=======
-	auto keys_count = mir_input_device_state_event_device_pressed_keys_count(input_device_state, 0);
-	EXPECT_THAT(keys_count, Eq(3));
-	for (uint32_t i = 0; i < keys_count; i++)
-	{
-		EXPECT_THAT(mir_input_device_state_event_device_pressed_keys_for_index(input_device_state, 0, i), Eq(pressed_keys[i]));
-	}
-
->>>>>>> 116d1e85
     EXPECT_THAT(mir_input_device_state_event_device_pointer_buttons(input_device_state, 0), 0);
 
     EXPECT_THAT(mir_input_device_state_event_device_id(input_device_state, 1), Eq(MirInputDeviceId{21}));
