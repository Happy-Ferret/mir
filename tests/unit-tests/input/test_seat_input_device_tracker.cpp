--- conflicted
+++ resolved
@@ -232,7 +232,6 @@
                                                            mir_pointer_button_secondary, 0, 0, 0, 0));
 }
 
-<<<<<<< HEAD
 TEST_F(SeatInputDeviceTracker, inconsistent_key_down_dropped)
 {
     tracker.add_device(some_device);
@@ -258,7 +257,8 @@
     EXPECT_CALL(mock_dispatcher, dispatch(mt::KeyOfScanCode(KEY_A))).Times(0);
 
     tracker.dispatch(*some_device_builder.key_event(arbitrary_timestamp, mir_keyboard_action_up, 0, KEY_A));
-=======
+}
+
 TEST_F(SeatInputDeviceTracker, pointer_confinement_bounds_mouse_inside)
 {
     auto const move_x = 20.0f, move_y = 40.0f;
@@ -292,5 +292,4 @@
     tracker.reset_confinement_regions();
     tracker.dispatch(*some_device_builder.pointer_event(arbitrary_timestamp, mir_pointer_action_motion, 0, 0.0f, 0.0f,
                                                     max_w_h * 2, max_w_h * 2));
->>>>>>> 474df241
 }