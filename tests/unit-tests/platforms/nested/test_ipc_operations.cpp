/*
 * Copyright © 2016 Canonical Ltd.
 *
 * This program is free software: you can redistribute it and/or modify
 * it under the terms of the GNU General Public License version 3 as
 * published by the Free Software Foundation.
 *
 * This program is distributed in the hope that it will be useful,
 * but WITHOUT ANY WARRANTY; without even the implied warranty of
 * MERCHANTABILITY or FITNESS FOR A PARTICULAR PURPOSE.  See the
 * GNU General Public License for more details.
 *
 * You should have received a copy of the GNU General Public License
 * along with this program.  If not, see <http://www.gnu.org/licenses/>.
 *
 * Authored by: Kevin DuBois <kevin.dubois@canonical.com>
 */

#include "src/server/graphics/nested/ipc_operations.h"
#include "src/server/graphics/nested/native_buffer.h"
#include "mir/test/doubles/stub_buffer.h"
#include "mir/test/doubles/mock_buffer_ipc_message.h"
#include "mir/test/fake_shared.h"
#include "mir/graphics/platform_ipc_operations.h"
#include "mir/graphics/platform_operation_message.h"
#include "mir/graphics/buffer_ipc_message.h"
#include "mir/geometry/size.h"
#include <gtest/gtest.h>
#include <gmock/gmock.h>

using namespace testing;

namespace geom = mir::geometry;
namespace mg = mir::graphics;
namespace mgn = mir::graphics::nested;
namespace mt = mir::test;
namespace mtd = mir::test::doubles;

namespace
{
struct ForeignBuffer : mg::NativeBuffer
{
};

struct StubNestedBuffer : mgn::NativeBuffer
{
public:
    void sync(MirBufferAccess, std::chrono::nanoseconds) override {}
    MirBuffer* client_handle() const override { return nullptr; }
    MirNativeBuffer* get_native_handle() override { return nullptr; }
    MirGraphicsRegion get_graphics_region() override
    {
        return MirGraphicsRegion { 0, 0, 0, mir_pixel_format_invalid, nullptr };
    }
    geom::Size size() const override { return {}; }
    MirPixelFormat format() const override { return mir_pixel_format_invalid; }
    MirBufferPackage* package() const override { return nullptr; }
    mir::Fd fence() const override { return mir::Fd(); }
    void set_fence(mir::Fd) override {}
<<<<<<< HEAD
    std::tuple<EGLenum, EGLClientBuffer, EGLint*> egl_image_creation_hints() const
    {
        return std::tuple<EGLenum, EGLClientBuffer, EGLint*>{};
    };
    void on_ownership_notification(std::function<void()> const&) override {}
=======
    std::tuple<EGLenum, EGLClientBuffer, EGLint*> egl_image_creation_hints() const override
    {
        return {};
    }
>>>>>>> 6ca2c8fb
};

struct MockNestedBuffer : StubNestedBuffer
{
    MOCK_CONST_METHOD0(package, MirBufferPackage*());
    MOCK_CONST_METHOD0(fence, mir::Fd());
    MOCK_METHOD1(set_fence, void(mir::Fd));
};

struct MockIpcOperations : mg::PlatformIpcOperations
{
    MOCK_CONST_METHOD3(pack_buffer, void(mg::BufferIpcMessage&, mg::Buffer const&, mg::BufferIpcMsgType));
    MOCK_CONST_METHOD2(unpack_buffer, void(mg::BufferIpcMessage&, mg::Buffer const&));
    MOCK_METHOD0(connection_ipc_package, std::shared_ptr<mg::PlatformIPCPackage>());
    MOCK_METHOD2(platform_operation,
        mg::PlatformOperationMessage(unsigned int const, mg::PlatformOperationMessage const&));
};

struct NestedIPCOperations : testing::Test
{
    NestedIPCOperations()
    {
        ON_CALL(mock_ops, connection_ipc_package())
            .WillByDefault(Return(nullptr));
        ON_CALL(mock_ops, platform_operation(_,_))
            .WillByDefault(Return(mg::PlatformOperationMessage{ {}, {} }));
    }
    mtd::StubBuffer foreign_buffer{std::make_shared<ForeignBuffer>()};
    mtd::StubBuffer nested_buffer{std::make_shared<MockNestedBuffer>()};
    MockIpcOperations mock_ops;
};
}

TEST_F(NestedIPCOperations, uses_guest_platform_on_guest_buffers)
{
    mtd::MockBufferIpcMessage msg;
    EXPECT_CALL(mock_ops, pack_buffer(Ref(msg), Ref(foreign_buffer), _));
    mgn::IpcOperations operations(mt::fake_shared(mock_ops));
    operations.pack_buffer(msg, foreign_buffer, mg::BufferIpcMsgType::full_msg);
}

TEST_F(NestedIPCOperations, packs_unfenced_buffer_itself_when_native)
{
    EXPECT_CALL(mock_ops, pack_buffer(_, _, _))
        .Times(0);

    auto nested = std::make_shared<MockNestedBuffer>();
    mtd::StubBuffer nested_buffer{nested};
    mtd::MockBufferIpcMessage msg;
    mgn::IpcOperations operations(mt::fake_shared(mock_ops));

    MirBufferPackage package;
    package.data_items = 1;
    package.data[0] = 11;
    package.fd_items = 1;
    package.fd[0] = 11222;
    package.stride = 33;
    package.width = 10;
    package.height = 100;
    package.flags = 0;

    EXPECT_CALL(*nested, package())
        .WillOnce(Return(&package));
    EXPECT_CALL(*nested, fence())
        .WillOnce(Return(mir::Fd(-1)));

    EXPECT_CALL(msg, pack_data(package.data[0]));
    EXPECT_CALL(msg, pack_fd(mir::Fd(mir::IntOwnedFd{package.fd[0]})));
    EXPECT_CALL(msg, pack_flags(0));
#ifndef __clang__
    //(LP: #1609612)
    EXPECT_CALL(msg, pack_stride(geom::Stride{package.stride}));
#endif
    operations.pack_buffer(msg, nested_buffer, mg::BufferIpcMsgType::full_msg);
}

TEST_F(NestedIPCOperations, packs_fenced_buffer_itself_when_native)
{
    EXPECT_CALL(mock_ops, pack_buffer(_, _, _))
        .Times(0);

    auto nested = std::make_shared<MockNestedBuffer>();
    mtd::StubBuffer nested_buffer{nested};
    mtd::MockBufferIpcMessage msg;
    mgn::IpcOperations operations(mt::fake_shared(mock_ops));

    MirBufferPackage package;
    package.data_items = 0;
    package.fd_items = 0;
    package.flags = 0;

    EXPECT_CALL(*nested, package())
        .WillOnce(Return(&package));
    EXPECT_CALL(*nested, fence())
        .WillOnce(Return(mir::Fd(mir::IntOwnedFd{111})));
    EXPECT_CALL(msg, pack_fd(mir::Fd(mir::IntOwnedFd{111})));
    EXPECT_CALL(msg, pack_flags(mir_buffer_flag_fenced));
    operations.pack_buffer(msg, nested_buffer, mg::BufferIpcMsgType::update_msg);
}

TEST_F(NestedIPCOperations, unpacks_fenced_buffer_itself_when_foreign)
{
    mtd::MockBufferIpcMessage msg;
    EXPECT_CALL(mock_ops, unpack_buffer(Ref(msg), Ref(foreign_buffer)));
    mgn::IpcOperations operations(mt::fake_shared(mock_ops));
    operations.unpack_buffer(msg, foreign_buffer);
}

TEST_F(NestedIPCOperations, unpacks_fenced_buffer_itself_when_native)
{
    auto nested = std::make_shared<MockNestedBuffer>();
    mtd::StubBuffer nested_buffer{nested};
    mir::Fd fake(mir::IntOwnedFd{1111});
    mtd::MockBufferIpcMessage msg;
    EXPECT_CALL(msg, flags())
        .WillOnce(Return(mir_buffer_flag_fenced));
    EXPECT_CALL(msg, fds())
        .WillOnce(Return( std::vector<mir::Fd>{fake} ));
    EXPECT_CALL(*nested, set_fence(_));
    mgn::IpcOperations operations(mt::fake_shared(mock_ops));
    operations.unpack_buffer(msg, nested_buffer);
}

TEST_F(NestedIPCOperations, uses_guest_platform_for_connection_package)
{
    EXPECT_CALL(mock_ops, connection_ipc_package());
    mgn::IpcOperations operations(mt::fake_shared(mock_ops));
    operations.connection_ipc_package();
}

TEST_F(NestedIPCOperations, uses_guest_platform_for_platform_ops)
{
    EXPECT_CALL(mock_ops, platform_operation(_,_));
    mgn::IpcOperations operations(mt::fake_shared(mock_ops));
    operations.platform_operation(0, mg::PlatformOperationMessage{ {}, {} });
}<|MERGE_RESOLUTION|>--- conflicted
+++ resolved
@@ -57,18 +57,11 @@
     MirBufferPackage* package() const override { return nullptr; }
     mir::Fd fence() const override { return mir::Fd(); }
     void set_fence(mir::Fd) override {}
-<<<<<<< HEAD
-    std::tuple<EGLenum, EGLClientBuffer, EGLint*> egl_image_creation_hints() const
+    std::tuple<EGLenum, EGLClientBuffer, EGLint*> egl_image_creation_hints() const override
     {
         return std::tuple<EGLenum, EGLClientBuffer, EGLint*>{};
     };
     void on_ownership_notification(std::function<void()> const&) override {}
-=======
-    std::tuple<EGLenum, EGLClientBuffer, EGLint*> egl_image_creation_hints() const override
-    {
-        return {};
-    }
->>>>>>> 6ca2c8fb
 };
 
 struct MockNestedBuffer : StubNestedBuffer
