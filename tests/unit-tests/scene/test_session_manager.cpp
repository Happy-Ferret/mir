/*
 * Copyright © 2012-2014 Canonical Ltd.
 *
 * This program is free software: you can redistribute it and/or modify
 * it under the terms of the GNU General Public License version 3 as
 * published by the Free Software Foundation.
 *
 * This program is distributed in the hope that it will be useful,
 * but WITHOUT ANY WARRANTY; without even the implied warranty of
 * MERCHANTABILITY or FITNESS FOR A PARTICULAR PURPOSE.  See the
 * GNU General Public License for more details.
 *
 * You should have received a copy of the GNU General Public License
 * along with this program.  If not, see <http://www.gnu.org/licenses/>.
 *
 * Authored by: Thomas Voss <thomas.voss@canonical.com>
 */

#include "src/server/scene/session_manager.h"
#include "mir/compositor/buffer_stream.h"
#include "src/server/scene/default_session_container.h"
#include "mir/scene/surface.h"
#include "mir/scene/session.h"
#include "mir/scene/session_listener.h"
#include "mir/scene/null_session_listener.h"
#include "mir/scene/surface_creation_parameters.h"
#include "src/server/scene/session_event_sink.h"
#include "src/server/scene/basic_surface.h"
#include "src/server/report/null_report_factory.h"
#include "mir/shell/trust_session_creation_parameters.h"
#include "mir/shell/null_trust_session_listener.h"
#include "mir/shell/trust_session.h"

#include "mir_test/fake_shared.h"
#include "mir_test_doubles/mock_buffer_stream.h"
#include "mir_test_doubles/mock_surface_coordinator.h"
#include "mir_test_doubles/mock_focus_setter.h"
#include "mir_test_doubles/mock_session_listener.h"
#include "mir_test_doubles/stub_buffer_stream.h"
#include "mir_test_doubles/null_snapshot_strategy.h"
#include "mir_test_doubles/null_surface_configurator.h"
#include "mir_test_doubles/null_session_event_sink.h"
#include "mir_test_doubles/mock_trust_session_listener.h"
#include "mir_test_doubles/null_event_sink.h"

#include <gmock/gmock.h>
#include <gtest/gtest.h>

namespace mc = mir::compositor;
namespace mf = mir::frontend;
namespace mi = mir::input;
namespace msh = mir::shell;
namespace ms = mir::scene;
namespace geom = mir::geometry;
namespace mt = mir::test;
namespace mtd = mir::test::doubles;

namespace
{
struct MockSessionContainer : public ms::SessionContainer
{
    MOCK_METHOD1(insert_session, void(std::shared_ptr<ms::Session> const&));
    MOCK_METHOD1(remove_session, void(std::shared_ptr<ms::Session> const&));
    MOCK_CONST_METHOD1(successor_of, std::shared_ptr<ms::Session>(std::shared_ptr<ms::Session> const&));
    MOCK_CONST_METHOD1(for_each, void(std::function<void(std::shared_ptr<ms::Session> const&)>));
    MOCK_METHOD0(lock, void());
    MOCK_METHOD0(unlock, void());
    ~MockSessionContainer() noexcept {}
};

struct MockSessionEventSink : public ms::SessionEventSink
{
    MOCK_METHOD1(handle_focus_change, void(std::shared_ptr<ms::Session> const& session));
    MOCK_METHOD0(handle_no_focus, void());
    MOCK_METHOD1(handle_session_stopping, void(std::shared_ptr<ms::Session> const& session));
};

struct SessionManagerSetup : public testing::Test
{
    SessionManagerSetup()
      : session_manager(mt::fake_shared(surface_coordinator),
                        mt::fake_shared(container),
                        mt::fake_shared(focus_setter),
                        std::make_shared<mtd::NullSnapshotStrategy>(),
                        std::make_shared<mtd::NullSessionEventSink>(),
                        mt::fake_shared(session_listener),
                        std::make_shared<msh::NullTrustSessionListener>())
    {
        using namespace ::testing;
        ON_CALL(container, successor_of(_)).WillByDefault(Return((std::shared_ptr<ms::Session>())));
    }

    std::shared_ptr<ms::Surface> dummy_surface = std::make_shared<ms::BasicSurface>(
        std::string("stub"),
        geom::Rectangle{{},{}},
        false,
        std::make_shared<mtd::StubBufferStream>(),
        std::shared_ptr<mi::InputChannel>(),
        std::shared_ptr<ms::SurfaceConfigurator>(),
        mir::report::null_scene_report());
    mtd::MockSurfaceCoordinator surface_coordinator;
    testing::NiceMock<MockSessionContainer> container;    // Inelegant but some tests need a stub
    testing::NiceMock<mtd::MockFocusSetter> focus_setter; // Inelegant but some tests need a stub
    ms::NullSessionListener session_listener;

    ms::SessionManager session_manager;
};

}

TEST_F(SessionManagerSetup, open_and_close_session)
{
    using namespace ::testing;

    EXPECT_CALL(container, insert_session(_)).Times(1);
    EXPECT_CALL(container, remove_session(_)).Times(1);
    EXPECT_CALL(focus_setter, set_focus_to(_));
    EXPECT_CALL(focus_setter, set_focus_to(std::shared_ptr<ms::Session>())).Times(1);

    auto session = session_manager.open_session(__LINE__, "Visual Basic Studio", std::shared_ptr<mf::EventSink>());
    session_manager.close_session(session);
}

TEST_F(SessionManagerSetup, closing_session_removes_surfaces)
{
    using namespace ::testing;

    EXPECT_CALL(surface_coordinator, add_surface(_, _)).Times(1);

    ON_CALL(surface_coordinator, add_surface(_, _)).WillByDefault(
       Return(dummy_surface));

    EXPECT_CALL(container, insert_session(_)).Times(1);
    EXPECT_CALL(container, remove_session(_)).Times(1);

    EXPECT_CALL(focus_setter, set_focus_to(_)).Times(1);
    EXPECT_CALL(focus_setter, set_focus_to(std::shared_ptr<ms::Session>())).Times(1);

    auto session = session_manager.open_session(__LINE__, "Visual Basic Studio", std::shared_ptr<mf::EventSink>());
    session->create_surface(ms::a_surface().of_size(geom::Size{geom::Width{1024}, geom::Height{768}}));

    session_manager.close_session(session);
}

TEST_F(SessionManagerSetup, new_applications_receive_focus)
{
    using namespace ::testing;
    std::shared_ptr<ms::Session> new_session;

    EXPECT_CALL(container, insert_session(_)).Times(1);
    EXPECT_CALL(focus_setter, set_focus_to(_)).WillOnce(SaveArg<0>(&new_session));

    auto session = session_manager.open_session(__LINE__, "Visual Basic Studio", std::shared_ptr<mf::EventSink>());
    EXPECT_EQ(session, new_session);
}

TEST_F(SessionManagerSetup, create_surface_for_session_forwards_and_then_focuses_session)
{
    using namespace ::testing;
    ON_CALL(surface_coordinator, add_surface(_, _)).WillByDefault(
       Return(dummy_surface));

    // Once for session creation and once for surface creation
    {
        InSequence seq;

        EXPECT_CALL(focus_setter, set_focus_to(_)).Times(1); // Session creation
        EXPECT_CALL(surface_coordinator, add_surface(_, _)).Times(1);
        EXPECT_CALL(focus_setter, set_focus_to(_)).Times(1); // Post Surface creation
    }

    auto session1 = session_manager.open_session(__LINE__, "Weather Report", std::shared_ptr<mf::EventSink>());
    session_manager.create_surface_for(session1, ms::a_surface());
}

namespace
{

struct SessionManagerSessionListenerSetup : public testing::Test
{
    SessionManagerSessionListenerSetup()
      : session_manager(mt::fake_shared(surface_coordinator),
                        mt::fake_shared(container),
                        mt::fake_shared(focus_setter),
                        std::make_shared<mtd::NullSnapshotStrategy>(),
                        std::make_shared<mtd::NullSessionEventSink>(),
                        mt::fake_shared(session_listener),
                        std::make_shared<msh::NullTrustSessionListener>())
    {
        using namespace ::testing;
        ON_CALL(container, successor_of(_)).WillByDefault(Return((std::shared_ptr<ms::Session>())));
    }

    mtd::MockSurfaceCoordinator surface_coordinator;
    testing::NiceMock<MockSessionContainer> container;    // Inelegant but some tests need a stub
    testing::NiceMock<mtd::MockFocusSetter> focus_setter; // Inelegant but some tests need a stub
    testing::NiceMock<mtd::MockSessionListener> session_listener;

    ms::SessionManager session_manager;
};
}

TEST_F(SessionManagerSessionListenerSetup, session_listener_is_notified_of_lifecycle_and_focus)
{
    using namespace ::testing;

    EXPECT_CALL(session_listener, starting(_)).Times(1);
    EXPECT_CALL(session_listener, focused(_)).Times(1);
    EXPECT_CALL(session_listener, stopping(_)).Times(1);
    EXPECT_CALL(session_listener, unfocused()).Times(1);

    auto session = session_manager.open_session(__LINE__, "XPlane", std::shared_ptr<mf::EventSink>());
    session_manager.close_session(session);
}

namespace
{

struct SessionManagerSessionEventsSetup : public testing::Test
{
    SessionManagerSessionEventsSetup()
      : session_manager(mt::fake_shared(surface_coordinator),
                        mt::fake_shared(container),
                        mt::fake_shared(focus_setter),
                        std::make_shared<mtd::NullSnapshotStrategy>(),
                        mt::fake_shared(session_event_sink),
<<<<<<< HEAD
                        std::make_shared<msh::NullSessionListener>(),
                        std::make_shared<msh::NullTrustSessionListener>())
=======
                        std::make_shared<ms::NullSessionListener>())
>>>>>>> 511d224d
    {
        using namespace ::testing;
        ON_CALL(container, successor_of(_)).WillByDefault(Return((std::shared_ptr<ms::Session>())));
    }

    mtd::MockSurfaceCoordinator surface_coordinator;
    testing::NiceMock<MockSessionContainer> container;    // Inelegant but some tests need a stub
    testing::NiceMock<mtd::MockFocusSetter> focus_setter; // Inelegant but some tests need a stub
    MockSessionEventSink session_event_sink;

    ms::SessionManager session_manager;
};

}

TEST_F(SessionManagerSessionEventsSetup, session_event_sink_is_notified_of_lifecycle_and_focus)
{
    using namespace ::testing;

    EXPECT_CALL(session_event_sink, handle_focus_change(_)).Times(2);

    auto session = session_manager.open_session(__LINE__, "XPlane", std::shared_ptr<mf::EventSink>());
    auto session1 = session_manager.open_session(__LINE__, "Bla", std::shared_ptr<mf::EventSink>());

    Mock::VerifyAndClearExpectations(&session_event_sink);

    InSequence s;
    EXPECT_CALL(session_event_sink, handle_session_stopping(_)).Times(1);
    EXPECT_CALL(container, successor_of(_)).
        WillOnce(Return(std::dynamic_pointer_cast<ms::Session>(session)));
    EXPECT_CALL(session_event_sink, handle_focus_change(_)).Times(1);
    EXPECT_CALL(session_event_sink, handle_session_stopping(_)).Times(1);
    EXPECT_CALL(container, successor_of(_)).
        WillOnce(Return(std::shared_ptr<ms::Session>()));
    EXPECT_CALL(session_event_sink, handle_no_focus()).Times(1);

    session_manager.close_session(session1);
    session_manager.close_session(session);
}

namespace
{

struct SessionManagerTrustSessionListenerSetup : public testing::Test
{
    SessionManagerTrustSessionListenerSetup()
      : session_manager(mt::fake_shared(surface_factory),
                        mt::fake_shared(container),
                        mt::fake_shared(focus_setter),
                        std::make_shared<mtd::NullSnapshotStrategy>(),
                        std::make_shared<mtd::NullSessionEventSink>(),
                        std::make_shared<msh::NullSessionListener>(),
                        mt::fake_shared(trust_session_listener))
    {
        using namespace ::testing;
        ON_CALL(container, successor_of(_)).WillByDefault(Return((std::shared_ptr<msh::Session>())));
    }

    mtd::MockSurfaceFactory surface_factory;
    testing::NiceMock<MockSessionContainer> container;    // Inelegant but some tests need a stub
    testing::NiceMock<mtd::MockFocusSetter> focus_setter; // Inelegant but some tests need a stub
    testing::NiceMock<mtd::MockTrustSessionListener> trust_session_listener;
    mtd::NullEventSink event_sink;

    ms::SessionManager session_manager;
};
}

TEST_F(SessionManagerTrustSessionListenerSetup, trust_session_listener_is_notified_of_trust_session_start_and_stop)
{
    using namespace ::testing;

    EXPECT_CALL(trust_session_listener, starting(_)).Times(1);
    EXPECT_CALL(trust_session_listener, stopping(_)).Times(1);

    auto helper = session_manager.open_session(__LINE__, "XPlane", mt::fake_shared(event_sink));

    std::string error;
    msh::TrustSessionCreationParameters parameters;

    auto trust_session = session_manager.start_trust_session_for(error, helper, parameters);
    session_manager.stop_trust_session(trust_session);
}<|MERGE_RESOLUTION|>--- conflicted
+++ resolved
@@ -224,12 +224,8 @@
                         mt::fake_shared(focus_setter),
                         std::make_shared<mtd::NullSnapshotStrategy>(),
                         mt::fake_shared(session_event_sink),
-<<<<<<< HEAD
-                        std::make_shared<msh::NullSessionListener>(),
+                        std::make_shared<ms::NullSessionListener>(),
                         std::make_shared<msh::NullTrustSessionListener>())
-=======
-                        std::make_shared<ms::NullSessionListener>())
->>>>>>> 511d224d
     {
         using namespace ::testing;
         ON_CALL(container, successor_of(_)).WillByDefault(Return((std::shared_ptr<ms::Session>())));
@@ -276,19 +272,19 @@
 struct SessionManagerTrustSessionListenerSetup : public testing::Test
 {
     SessionManagerTrustSessionListenerSetup()
-      : session_manager(mt::fake_shared(surface_factory),
+      : session_manager(mt::fake_shared(surface_coordinator),
                         mt::fake_shared(container),
                         mt::fake_shared(focus_setter),
                         std::make_shared<mtd::NullSnapshotStrategy>(),
                         std::make_shared<mtd::NullSessionEventSink>(),
-                        std::make_shared<msh::NullSessionListener>(),
+                        std::make_shared<ms::NullSessionListener>(),
                         mt::fake_shared(trust_session_listener))
     {
         using namespace ::testing;
-        ON_CALL(container, successor_of(_)).WillByDefault(Return((std::shared_ptr<msh::Session>())));
-    }
-
-    mtd::MockSurfaceFactory surface_factory;
+        ON_CALL(container, successor_of(_)).WillByDefault(Return((std::shared_ptr<ms::Session>())));
+    }
+
+    mtd::MockSurfaceCoordinator surface_coordinator;
     testing::NiceMock<MockSessionContainer> container;    // Inelegant but some tests need a stub
     testing::NiceMock<mtd::MockFocusSetter> focus_setter; // Inelegant but some tests need a stub
     testing::NiceMock<mtd::MockTrustSessionListener> trust_session_listener;
