/*
 * Copyright © 2012 Canonical Ltd.
 *
 * This program is free software: you can redistribute it and/or modify
 * it under the terms of the GNU General Public License version 3 as
 * published by the Free Software Foundation.
 *
 * This program is distributed in the hope that it will be useful,
 * but WITHOUT ANY WARRANTY; without even the implied warranty of
 * MERCHANTABILITY or FITNESS FOR A PARTICULAR PURPOSE.  See the
 * GNU General Public License for more details.
 *
 * You should have received a copy of the GNU General Public License
 * along with this program.  If not, see <http://www.gnu.org/licenses/>.
 *
 * Authored by: Thomas Voss <thomas.voss@canonical.com>
 */

#include "src/server/scene/basic_surface.h"
#include "src/server/scene/surface_data.h"
#include "mir/scene/scene_report.h"
#include "mir/shell/surface_creation_parameters.h"
#include "mir/input/input_channel.h"

#include "mir_test_doubles/mock_buffer_stream.h"
#include "mir_test_doubles/mock_input_surface.h"
#include "mir_test_doubles/mock_compositing_criteria.h"
#include "mir_test_doubles/stub_buffer.h"
#include "mir_test/fake_shared.h"

#include "gmock_set_arg.h"
#include <gmock/gmock.h>
#include <gtest/gtest.h>

#include <stdexcept>

namespace ms = mir::scene;
namespace msh = mir::shell;
namespace mg = mir::graphics;
namespace mi = mir::input;
namespace geom = mir::geometry;
namespace mt = mir::test;
namespace mtd = mt::doubles;

namespace
{
struct MockInputChannel : public mi::InputChannel
{
    MOCK_CONST_METHOD0(server_fd, int());
    MOCK_CONST_METHOD0(client_fd, int());
};
}

TEST(SurfaceCreationParametersTest, default_creation_parameters)
{
    using namespace geom;
    msh::SurfaceCreationParameters params;

    geom::Point const default_point{geom::X{0}, geom::Y{0}};

    EXPECT_EQ(std::string(), params.name);
    EXPECT_EQ(Width(0), params.size.width);
    EXPECT_EQ(Height(0), params.size.height);
    EXPECT_EQ(default_point, params.top_left);
    EXPECT_EQ(mg::BufferUsage::undefined, params.buffer_usage);
    EXPECT_EQ(mir_pixel_format_invalid, params.pixel_format);

    EXPECT_EQ(msh::a_surface(), params);
}

TEST(SurfaceCreationParametersTest, builder_mutators)
{
    using namespace geom;
    Size const size{1024, 768};
    mg::BufferUsage const usage{mg::BufferUsage::hardware};
    MirPixelFormat const format{mir_pixel_format_abgr_8888};
    std::string name{"surface"};

    auto params = msh::a_surface().of_name(name)
                                 .of_size(size)
                                 .of_buffer_usage(usage)
                                 .of_pixel_format(format);

    EXPECT_EQ(name, params.name);
    EXPECT_EQ(size, params.size);
    EXPECT_EQ(usage, params.buffer_usage);
    EXPECT_EQ(format, params.pixel_format);
}

TEST(SurfaceCreationParametersTest, equality)
{
    using namespace geom;
    Size const size{1024, 768};
    mg::BufferUsage const usage{mg::BufferUsage::hardware};
    MirPixelFormat const format{mir_pixel_format_abgr_8888};

    auto params0 = msh::a_surface().of_name("surface")
                                  .of_size(size)
                                  .of_buffer_usage(usage)
                                  .of_pixel_format(format);

    auto params1 = msh::a_surface().of_name("surface")
                                  .of_size(size)
                                  .of_buffer_usage(usage)
                                  .of_pixel_format(format);

    EXPECT_EQ(params0, params1);
    EXPECT_EQ(params1, params0);
}

TEST(SurfaceCreationParametersTest, inequality)
{
    using namespace geom;

    std::vector<Size> const sizes{{1024, 768},
                                  {1025, 768}};

    std::vector<mg::BufferUsage> const usages{mg::BufferUsage::hardware,
                                              mg::BufferUsage::software};

    std::vector<MirPixelFormat> const formats{mir_pixel_format_abgr_8888,
                                                 mir_pixel_format_bgr_888};

    std::vector<msh::SurfaceCreationParameters> params_vec;

    for (auto const& size : sizes)
    {
        for (auto const& usage : usages)
        {
            for (auto const& format : formats)
            {
                auto cur_params = msh::a_surface().of_name("surface0")
                                                 .of_size(size)
                                                 .of_buffer_usage(usage)
                                                 .of_pixel_format(format);
                params_vec.push_back(cur_params);
                size_t cur_index = params_vec.size() - 1;

                /*
                 * Compare the current SurfaceCreationParameters with all the previously
                 * created ones.
                 */
                for (size_t i = 0; i < cur_index; i++)
                {
                    EXPECT_NE(params_vec[i], params_vec[cur_index]) << "cur_index: " << cur_index << " i: " << i;
                    EXPECT_NE(params_vec[cur_index], params_vec[i]) << "cur_index: " << cur_index << " i: " << i;
                }

            }
        }
    }
}

namespace
{

struct SurfaceCreation : public ::testing::Test
{
    virtual void SetUp()
    {
        using namespace testing;

        notification_count = 0;
        change_notification = [this]()
        {
            notification_count++;
        };

        surface_name = "test_surfaceA";
        pf = mir_pixel_format_abgr_8888;
        size = geom::Size{43, 420};
        rect = geom::Rectangle{geom::Point{geom::X{0}, geom::Y{0}}, size};
        stride = geom::Stride{4 * size.width.as_uint32_t()};
        mock_buffer_stream = std::make_shared<testing::NiceMock<mtd::MockBufferStream>>();
        stub_data = std::make_shared<ms::SurfaceData>( 
            surface_name, rect, change_notification, false);

        ON_CALL(*mock_buffer_stream, swap_client_buffers(_, _))
<<<<<<< HEAD
            .WillByDefault(DoAll(SetArg<0>(&stub_buffer), InvokeArgument<1>()));
=======
            .WillByDefault(InvokeArgument<1>(&stub_buffer));
>>>>>>> 8aeb04c7
    }

    std::shared_ptr<ms::SurfaceData> stub_data;
    std::string surface_name;
    std::shared_ptr<testing::NiceMock<mtd::MockBufferStream>> mock_buffer_stream;
    MirPixelFormat pf;
    geom::Stride stride;
    geom::Size size;
    geom::Rectangle rect;
    std::shared_ptr<ms::SceneReport> const report = std::make_shared<ms::NullSceneReport>();
    std::function<void()> change_notification;
    int notification_count;
    mtd::StubBuffer stub_buffer;
};

}

TEST_F(SurfaceCreation, test_surface_returns_same_state)
{
    ms::BasicSurface surf(stub_data, mock_buffer_stream, std::shared_ptr<mi::InputChannel>(), report);

    EXPECT_EQ(stub_data, surf.compositing_criteria());
}

TEST_F(SurfaceCreation, test_surface_queries_stream_for_pf)
{
    using namespace testing;
    ms::BasicSurface surf(stub_data, mock_buffer_stream, std::shared_ptr<mi::InputChannel>(), report);

    EXPECT_CALL(*mock_buffer_stream, get_stream_pixel_format())
        .Times(1)
        .WillOnce(Return(pf));

    auto ret_pf = surf.pixel_format();

    EXPECT_EQ(ret_pf, pf);
}

TEST_F(SurfaceCreation, test_surface_gets_right_name)
{
    ms::BasicSurface surf(stub_data, mock_buffer_stream, std::shared_ptr<mi::InputChannel>(), report);
    EXPECT_EQ(surface_name, surf.name());
}

TEST_F(SurfaceCreation, test_surface_queries_state_for_size)
{
    ms::BasicSurface surf(stub_data, mock_buffer_stream, std::shared_ptr<mi::InputChannel>(), report);
    EXPECT_EQ(size, surf.size());
}

TEST_F(SurfaceCreation, test_surface_next_buffer)
{
    using namespace testing;
    ms::BasicSurface surf(stub_data, mock_buffer_stream, std::shared_ptr<mi::InputChannel>(), report);
    mtd::StubBuffer graphics_resource;

    EXPECT_CALL(*mock_buffer_stream, swap_client_buffers(_, _))
        .Times(1)
<<<<<<< HEAD
        .WillOnce(DoAll(SetArg<0>(&graphics_resource), InvokeArgument<1>()));

    mg::Buffer* result{nullptr};
    surf.swap_buffers(result, []{});

    EXPECT_EQ(&graphics_resource, result);
=======
        .WillOnce(InvokeArgument<1>(&graphics_resource));

    surf.swap_buffers(
        nullptr,
        [&graphics_resource](mg::Buffer* result){ EXPECT_THAT(result, Eq(&graphics_resource)); });
>>>>>>> 8aeb04c7
}

TEST_F(SurfaceCreation, test_surface_gets_ipc_from_stream)
{
    using namespace testing;

    mtd::StubBuffer stub_buffer;

    ms::BasicSurface surf(stub_data, mock_buffer_stream, std::shared_ptr<mi::InputChannel>(), report);
    EXPECT_CALL(*mock_buffer_stream, swap_client_buffers(_, _))
        .Times(1)
<<<<<<< HEAD
        .WillOnce(DoAll(SetArg<0>(&stub_buffer), InvokeArgument<1>()));

    mg::Buffer* result{nullptr};
    surf.swap_buffers(result, []{});
=======
        .WillOnce(InvokeArgument<1>(&stub_buffer));
>>>>>>> 8aeb04c7

    surf.swap_buffers(
        nullptr,
        [&stub_buffer](mg::Buffer* result){ EXPECT_THAT(result, Eq(&stub_buffer)); });
}

TEST_F(SurfaceCreation, test_surface_gets_top_left)
{
    ms::BasicSurface surf(stub_data, mock_buffer_stream, std::shared_ptr<mi::InputChannel>(), report);

    auto ret_top_left = surf.top_left();
    EXPECT_EQ(geom::Point(), ret_top_left);
}

TEST_F(SurfaceCreation, test_surface_move_to)
{
    geom::Point p{55, 66};

    ms::BasicSurface surf(stub_data, mock_buffer_stream, std::shared_ptr<mi::InputChannel>(), report);
    surf.move_to(p);
    EXPECT_EQ(p, surf.top_left());
}

TEST_F(SurfaceCreation, resize_updates_stream_and_state)
{
    using namespace testing;
    geom::Size const new_size{123, 456};

    EXPECT_CALL(*mock_buffer_stream, resize(new_size))
        .Times(1);

    ms::BasicSurface surf(stub_data, mock_buffer_stream, std::shared_ptr<mi::InputChannel>(), report);

    ASSERT_NE(new_size, surf.size());
    EXPECT_TRUE(surf.resize(new_size));
    EXPECT_EQ(new_size, surf.size());
}

TEST_F(SurfaceCreation, duplicate_resize_ignored)
{
    using namespace testing;
    geom::Size const new_size{123, 456};

    EXPECT_CALL(*mock_buffer_stream, resize(new_size))
        .Times(1);

    ms::BasicSurface surf(stub_data, mock_buffer_stream, std::shared_ptr<mi::InputChannel>(), report);

    ASSERT_NE(new_size, surf.size());

    EXPECT_TRUE(surf.resize(new_size));
    EXPECT_EQ(new_size, surf.size());

    EXPECT_FALSE(surf.resize(new_size));
    EXPECT_EQ(new_size, surf.size());
}

TEST_F(SurfaceCreation, unsuccessful_resize_does_not_update_state)
{
    using namespace testing;
    geom::Size const new_size{123, 456};

    EXPECT_CALL(*mock_buffer_stream, resize(new_size))
        .Times(1)
        .WillOnce(Throw(std::runtime_error("bad resize")));

    ms::BasicSurface surf(stub_data, mock_buffer_stream, std::shared_ptr<mi::InputChannel>(), report);

    EXPECT_THROW({
        surf.resize(new_size);
    }, std::runtime_error);

    EXPECT_EQ(size, surf.size());
}

TEST_F(SurfaceCreation, impossible_resize_throws)
{
    using namespace testing;

    geom::Size const bad_sizes[] =
    {
        {0, 123},
        {456, 0},
        {-1, -1},
        {78, -10},
        {0, 0}
    };

    ms::BasicSurface surf(
        stub_data,
        mock_buffer_stream,
        std::shared_ptr<mi::InputChannel>(),
        report);

    EXPECT_CALL(*mock_buffer_stream, resize(size))
        .Times(0);

    for (auto &size : bad_sizes)
    {
        EXPECT_THROW({
            surf.resize(size);
        }, std::logic_error);
    }
}

TEST_F(SurfaceCreation, test_get_input_channel)
{
    auto mock_channel = std::make_shared<MockInputChannel>();
    ms::BasicSurface surf(stub_data, mock_buffer_stream, mock_channel, report);
    EXPECT_EQ(mock_channel, surf.input_channel());
}

TEST_F(SurfaceCreation, test_surface_set_alpha)
{
    using namespace testing;

    float alpha = 0.5f;
    ms::BasicSurface surf(stub_data, mock_buffer_stream, std::shared_ptr<mi::InputChannel>(), report);

    surf.set_alpha(alpha);
    //a bit unintuitive. hopefully goes away when BasicSurface merges with CompositingCriteria
    auto compositing_criteria = surf.compositing_criteria();
    EXPECT_FLOAT_EQ(alpha, compositing_criteria->alpha());
}

TEST_F(SurfaceCreation, test_surface_force_requests_to_complete)
{
    using namespace testing;

    EXPECT_CALL(*mock_buffer_stream, force_requests_to_complete()).Times(Exactly(1));

    ms::BasicSurface surf(stub_data, mock_buffer_stream, std::shared_ptr<mi::InputChannel>(), report);
    surf.force_requests_to_complete();
}

TEST_F(SurfaceCreation, test_surface_allow_framedropping)
{
    using namespace testing;

    EXPECT_CALL(*mock_buffer_stream, allow_framedropping(true))
        .Times(1);

    ms::BasicSurface surf(stub_data, mock_buffer_stream, std::shared_ptr<mi::InputChannel>(), report);
    surf.allow_framedropping(true);
}

TEST_F(SurfaceCreation, test_surface_next_buffer_tells_state_on_first_frame)
{
    ms::BasicSurface surf(stub_data, mock_buffer_stream, std::shared_ptr<mi::InputChannel>(), report);
    mg::Buffer* buffer{nullptr};

<<<<<<< HEAD
    surf.swap_buffers(buffer, []{});
    surf.swap_buffers(buffer, []{});
    surf.swap_buffers(buffer, []{});
    surf.swap_buffers(buffer, []{});
=======
    surf.swap_buffers(buffer, [&buffer](mg::Buffer* new_buffer){ buffer = new_buffer; });
    surf.swap_buffers(buffer, [&buffer](mg::Buffer* new_buffer){ buffer = new_buffer; });
    surf.swap_buffers(buffer, [&buffer](mg::Buffer* new_buffer){ buffer = new_buffer; });
    surf.swap_buffers(buffer, [&buffer](mg::Buffer* new_buffer){ buffer = new_buffer; });
>>>>>>> 8aeb04c7

    EXPECT_EQ(3, notification_count); 
}

TEST_F(SurfaceCreation, input_fds)
{
    using namespace testing;

    ms::BasicSurface surf(stub_data, mock_buffer_stream, std::shared_ptr<mi::InputChannel>(), report);
    EXPECT_THROW({
            surf.client_input_fd();
    }, std::logic_error);

    MockInputChannel channel;
    int const client_fd = 13;
    EXPECT_CALL(channel, client_fd()).Times(1).WillOnce(Return(client_fd));

    ms::BasicSurface input_surf(stub_data, mock_buffer_stream,mt::fake_shared(channel), report);
    EXPECT_EQ(client_fd, input_surf.client_input_fd());
}<|MERGE_RESOLUTION|>--- conflicted
+++ resolved
@@ -176,11 +176,7 @@
             surface_name, rect, change_notification, false);
 
         ON_CALL(*mock_buffer_stream, swap_client_buffers(_, _))
-<<<<<<< HEAD
-            .WillByDefault(DoAll(SetArg<0>(&stub_buffer), InvokeArgument<1>()));
-=======
             .WillByDefault(InvokeArgument<1>(&stub_buffer));
->>>>>>> 8aeb04c7
     }
 
     std::shared_ptr<ms::SurfaceData> stub_data;
@@ -239,20 +235,11 @@
 
     EXPECT_CALL(*mock_buffer_stream, swap_client_buffers(_, _))
         .Times(1)
-<<<<<<< HEAD
-        .WillOnce(DoAll(SetArg<0>(&graphics_resource), InvokeArgument<1>()));
-
-    mg::Buffer* result{nullptr};
-    surf.swap_buffers(result, []{});
-
-    EXPECT_EQ(&graphics_resource, result);
-=======
         .WillOnce(InvokeArgument<1>(&graphics_resource));
 
     surf.swap_buffers(
         nullptr,
         [&graphics_resource](mg::Buffer* result){ EXPECT_THAT(result, Eq(&graphics_resource)); });
->>>>>>> 8aeb04c7
 }
 
 TEST_F(SurfaceCreation, test_surface_gets_ipc_from_stream)
@@ -264,14 +251,7 @@
     ms::BasicSurface surf(stub_data, mock_buffer_stream, std::shared_ptr<mi::InputChannel>(), report);
     EXPECT_CALL(*mock_buffer_stream, swap_client_buffers(_, _))
         .Times(1)
-<<<<<<< HEAD
-        .WillOnce(DoAll(SetArg<0>(&stub_buffer), InvokeArgument<1>()));
-
-    mg::Buffer* result{nullptr};
-    surf.swap_buffers(result, []{});
-=======
         .WillOnce(InvokeArgument<1>(&stub_buffer));
->>>>>>> 8aeb04c7
 
     surf.swap_buffers(
         nullptr,
@@ -423,17 +403,10 @@
     ms::BasicSurface surf(stub_data, mock_buffer_stream, std::shared_ptr<mi::InputChannel>(), report);
     mg::Buffer* buffer{nullptr};
 
-<<<<<<< HEAD
-    surf.swap_buffers(buffer, []{});
-    surf.swap_buffers(buffer, []{});
-    surf.swap_buffers(buffer, []{});
-    surf.swap_buffers(buffer, []{});
-=======
     surf.swap_buffers(buffer, [&buffer](mg::Buffer* new_buffer){ buffer = new_buffer; });
     surf.swap_buffers(buffer, [&buffer](mg::Buffer* new_buffer){ buffer = new_buffer; });
     surf.swap_buffers(buffer, [&buffer](mg::Buffer* new_buffer){ buffer = new_buffer; });
     surf.swap_buffers(buffer, [&buffer](mg::Buffer* new_buffer){ buffer = new_buffer; });
->>>>>>> 8aeb04c7
 
     EXPECT_EQ(3, notification_count); 
 }
