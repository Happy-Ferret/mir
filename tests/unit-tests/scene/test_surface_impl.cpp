/*
 * Copyright © 2013 Canonical Ltd.
 *
 * This program is free software: you can redistribute it and/or modify
 * it under the terms of the GNU General Public License version 3 as
 * published by the Free Software Foundation.
 *
 * This program is distributed in the hope that it will be useful,
 * but WITHOUT ANY WARRANTY; without even the implied warranty of
 * MERCHANTABILITY or FITNESS FOR A PARTICULAR PURPOSE.  See the
 * GNU General Public License for more details.
 *
 * You should have received a copy of the GNU General Public License
 * along with this program.  If not, see <http://www.gnu.org/licenses/>.
 *
 * Authored by: Alan Griffiths <alan@octopull.co.uk>
 */

#include "src/server/scene/surface_impl.h"
#include "src/server/scene/basic_surface.h"
#include "mir/scene/scene_report.h"
#include "mir/shell/surface_creation_parameters.h"
#include "src/server/scene/surface_stack_model.h"
#include "src/server/scene/surface_data.h"
#include "src/server/scene/surface_builder.h"
#include "mir/frontend/event_sink.h"
#include "mir/graphics/display_configuration.h"

#include "mir_test_doubles/stub_surface_ranker.h"
#include "mir_test_doubles/mock_surface_ranker.h"
#include "mir_test_doubles/stub_buffer_stream.h"
#include "mir_test_doubles/mock_buffer_stream.h"
#include "mir_test_doubles/mock_buffer.h"
#include "mir_test_doubles/stub_buffer.h"
#include "mir_test_doubles/mock_input_targeter.h"
#include "mir_test_doubles/stub_input_targeter.h"
#include "mir_test_doubles/null_event_sink.h"
#include "mir_test_doubles/null_surface_configurator.h"
#include "mir_test_doubles/mock_surface_configurator.h"
#include "mir_test/fake_shared.h"
#include "mir_test/event_matchers.h"

#include <cstring>
#include <stdexcept>
#include "gmock_set_arg.h"
#include <gmock/gmock.h>
#include <gtest/gtest.h>

namespace ms = mir::scene;
namespace msh = mir::shell;
namespace mf = mir::frontend;
namespace mc = mir::compositor;
namespace mg = mir::graphics;
namespace mi = mir::input;
namespace geom = mir::geometry;
namespace mt = mir::test;
namespace mtd = mt::doubles;

namespace
{

struct MockEventSink : public mf::EventSink
{
    ~MockEventSink() noexcept(true) {}
    MOCK_METHOD1(handle_event, void(MirEvent const&));
    MOCK_METHOD1(handle_lifecycle_event, void(MirLifecycleState));
    MOCK_METHOD1(handle_display_config_change, void(mg::DisplayConfiguration const&));
};

class StubSurfaceBuilder : public ms::SurfaceBuilder
{
public:
    StubSurfaceBuilder() :
        stub_buffer_stream_(std::make_shared<mtd::StubBufferStream>()),
        stub_data(std::make_shared<ms::SurfaceData>( 
            std::string("stub"), geom::Rectangle{{},{}}, [](){}, false)),
        dummy_surface()
    {
    }

    std::weak_ptr<ms::BasicSurface> create_surface(msh::SurfaceCreationParameters const& ) override
    {
        dummy_surface = std::make_shared<ms::BasicSurface>(
            stub_data, 
            stub_buffer_stream_,
            std::shared_ptr<mi::InputChannel>(),
            report);
        return dummy_surface;
    }

    void destroy_surface(std::weak_ptr<ms::BasicSurface> const& )
    {
        reset_surface();
    }

    void reset_surface()
    {
        dummy_surface.reset();
    }

    std::shared_ptr<mtd::StubBufferStream> stub_buffer_stream()
    {
        return stub_buffer_stream_;
    }


private:
    std::shared_ptr<mtd::StubBufferStream> const stub_buffer_stream_;
    std::shared_ptr<ms::SurfaceData> const stub_data;
    std::shared_ptr<ms::BasicSurface> dummy_surface;
    std::shared_ptr<ms::SceneReport> const report = std::make_shared<ms::NullSceneReport>();
};

class MockSurfaceBuilder : public ms::SurfaceBuilder
{
public:
    MockSurfaceBuilder()
    {
        using namespace testing;
        ON_CALL(*this, create_surface(_)).
            WillByDefault(Invoke(&self, &StubSurfaceBuilder::create_surface));

        ON_CALL(*this, destroy_surface(_)).
            WillByDefault(Invoke(&self, &StubSurfaceBuilder::destroy_surface));
    }

    MOCK_METHOD1(create_surface, std::weak_ptr<ms::BasicSurface>(const msh::SurfaceCreationParameters&));

    MOCK_METHOD1(destroy_surface, void (std::weak_ptr<ms::BasicSurface> const&));

private:
    StubSurfaceBuilder self;
};

typedef testing::NiceMock<mtd::MockBufferStream> StubBufferStream;


struct SurfaceImpl : testing::Test
{
    std::shared_ptr<StubBufferStream> const buffer_stream;
    StubSurfaceBuilder surface_builder;
    mtd::StubSurfaceRanker surface_ranker;

    SurfaceImpl() :
        buffer_stream(std::make_shared<StubBufferStream>()),
        stub_sender(std::make_shared<mtd::NullEventSink>())
    {
        using namespace testing;

        ON_CALL(*buffer_stream, stream_size()).WillByDefault(Return(geom::Size()));
        ON_CALL(*buffer_stream, get_stream_pixel_format()).WillByDefault(Return(mir_pixel_format_abgr_8888));
        ON_CALL(*buffer_stream, swap_client_buffers(_, _))
<<<<<<< HEAD
            .WillByDefault(DoAll(SetArg<0>(nullptr), InvokeArgument<1>()));
=======
            .WillByDefault(InvokeArgument<1>(nullptr));
>>>>>>> 8aeb04c7
    }
    mf::SurfaceId stub_id;
    std::shared_ptr<mf::EventSink> stub_sender;
};
}

TEST_F(SurfaceImpl, creation_and_destruction)
{
    using namespace testing;

    msh::SurfaceCreationParameters const params;
    MockSurfaceBuilder surface_builder;

    InSequence sequence;
    EXPECT_CALL(surface_builder, create_surface(params)).Times(1);
    EXPECT_CALL(surface_builder, destroy_surface(_)).Times(1);

    ms::SurfaceImpl test(
        mt::fake_shared(surface_builder), std::make_shared<mtd::NullSurfaceConfigurator>(),
        params, stub_id, stub_sender);
}

TEST_F(SurfaceImpl, creation_throws_means_no_destroy)
{
    using namespace testing;

    msh::SurfaceCreationParameters const params;
    MockSurfaceBuilder surface_builder;

    InSequence sequence;
    EXPECT_CALL(surface_builder, create_surface(params)).Times(1)
        .WillOnce(Throw(std::runtime_error(__PRETTY_FUNCTION__)));
    EXPECT_CALL(surface_builder, destroy_surface(_)).Times(Exactly(0));

    EXPECT_THROW({
        ms::SurfaceImpl test(
            mt::fake_shared(surface_builder), std::make_shared<mtd::NullSurfaceConfigurator>(),
            params, stub_id, stub_sender);
    }, std::runtime_error);
}

TEST_F(SurfaceImpl, destroy)
{
    using namespace testing;
    MockSurfaceBuilder surface_builder;

    InSequence sequence;
    EXPECT_CALL(surface_builder, create_surface(_)).Times(AnyNumber());
    EXPECT_CALL(surface_builder, destroy_surface(_)).Times(0);

    {
        ms::SurfaceImpl test(
                          mt::fake_shared(surface_builder), std::make_shared<mtd::NullSurfaceConfigurator>(),
                          msh::a_surface(), stub_id, stub_sender);

        Mock::VerifyAndClearExpectations(&test);
        EXPECT_CALL(surface_builder, destroy_surface(_)).Times(1);
        Mock::VerifyAndClearExpectations(&test);
    }

    EXPECT_CALL(surface_builder, destroy_surface(_)).Times(0);
}

TEST_F(SurfaceImpl, attributes)
{
    using namespace testing;

    ms::SurfaceImpl surf(
            mt::fake_shared(surface_builder), std::make_shared<mtd::NullSurfaceConfigurator>(),
            msh::a_surface(), stub_id, stub_sender);

    EXPECT_THROW({
        surf.configure(static_cast<MirSurfaceAttrib>(111), 222);
    }, std::logic_error);
}

TEST_F(SurfaceImpl, types)
{
    using namespace testing;

    ms::SurfaceImpl surf(
            mt::fake_shared(surface_builder), std::make_shared<mtd::NullSurfaceConfigurator>(),
            msh::a_surface(), stub_id, stub_sender);

    EXPECT_EQ(mir_surface_type_normal, surf.type());

    EXPECT_EQ(mir_surface_type_utility,
              surf.configure(mir_surface_attrib_type,
                             mir_surface_type_utility));
    EXPECT_EQ(mir_surface_type_utility, surf.type());

    EXPECT_THROW({
        surf.configure(mir_surface_attrib_type, 999);
    }, std::logic_error);
    EXPECT_THROW({
        surf.configure(mir_surface_attrib_type, -1);
    }, std::logic_error);
    EXPECT_EQ(mir_surface_type_utility, surf.type());

    EXPECT_EQ(mir_surface_type_dialog,
              surf.configure(mir_surface_attrib_type,
                             mir_surface_type_dialog));
    EXPECT_EQ(mir_surface_type_dialog, surf.type());

    EXPECT_EQ(mir_surface_type_freestyle,
              surf.configure(mir_surface_attrib_type,
                             mir_surface_type_freestyle));
    EXPECT_EQ(mir_surface_type_freestyle, surf.type());
}

TEST_F(SurfaceImpl, states)
{
    using namespace testing;

    ms::SurfaceImpl surf(
        mt::fake_shared(surface_builder), std::make_shared<mtd::NullSurfaceConfigurator>(),
        msh::a_surface(), stub_id, stub_sender);

    EXPECT_EQ(mir_surface_state_restored, surf.state());

    EXPECT_EQ(mir_surface_state_vertmaximized,
              surf.configure(mir_surface_attrib_state,
                             mir_surface_state_vertmaximized));
    EXPECT_EQ(mir_surface_state_vertmaximized, surf.state());

    EXPECT_THROW({
        surf.configure(mir_surface_attrib_state, 999);
    }, std::logic_error);
    EXPECT_THROW({
        surf.configure(mir_surface_attrib_state, -1);
    }, std::logic_error);
    EXPECT_EQ(mir_surface_state_vertmaximized, surf.state());

    EXPECT_EQ(mir_surface_state_minimized,
              surf.configure(mir_surface_attrib_state,
                             mir_surface_state_minimized));
    EXPECT_EQ(mir_surface_state_minimized, surf.state());

    EXPECT_EQ(mir_surface_state_fullscreen,
              surf.configure(mir_surface_attrib_state,
                             mir_surface_state_fullscreen));
    EXPECT_EQ(mir_surface_state_fullscreen, surf.state());
}

bool operator==(MirEvent const& a, MirEvent const& b)
{
    // We will always fill unused bytes with zero, so memcmp is accurate...
    return !memcmp(&a, &b, sizeof(MirEvent));
}

TEST_F(SurfaceImpl, emits_resize_events)
{
    using namespace testing;

    geom::Size const new_size{123, 456};
    auto sink = std::make_shared<MockEventSink>();
    ms::SurfaceImpl surf(
        mt::fake_shared(surface_builder),
        std::make_shared<mtd::NullSurfaceConfigurator>(),
        msh::a_surface(),
        stub_id,
        sink);

    MirEvent e;
    memset(&e, 0, sizeof e);
    e.type = mir_event_type_resize;
    e.resize.surface_id = stub_id.as_value();
    e.resize.width = new_size.width.as_int();
    e.resize.height = new_size.height.as_int();
    EXPECT_CALL(*sink, handle_event(e))
        .Times(1);

    surf.resize(new_size);
    EXPECT_EQ(new_size, surf.size());
}

TEST_F(SurfaceImpl, emits_resize_events_only_on_change)
{
    using namespace testing;

    geom::Size const new_size{123, 456};
    geom::Size const new_size2{789, 1011};
    auto sink = std::make_shared<MockEventSink>();
    ms::SurfaceImpl surf(
        mt::fake_shared(surface_builder),
        std::make_shared<mtd::NullSurfaceConfigurator>(),
        msh::a_surface(),
        stub_id,
        sink);

    MirEvent e;
    memset(&e, 0, sizeof e);
    e.type = mir_event_type_resize;
    e.resize.surface_id = stub_id.as_value();
    e.resize.width = new_size.width.as_int();
    e.resize.height = new_size.height.as_int();
    EXPECT_CALL(*sink, handle_event(e))
        .Times(1);

    MirEvent e2;
    memset(&e2, 0, sizeof e2);
    e2.type = mir_event_type_resize;
    e2.resize.surface_id = stub_id.as_value();
    e2.resize.width = new_size2.width.as_int();
    e2.resize.height = new_size2.height.as_int();
    EXPECT_CALL(*sink, handle_event(e2))
        .Times(1);

    surf.resize(new_size);
    EXPECT_EQ(new_size, surf.size());
    surf.resize(new_size);
    EXPECT_EQ(new_size, surf.size());

    surf.resize(new_size2);
    EXPECT_EQ(new_size2, surf.size());
    surf.resize(new_size2);
    EXPECT_EQ(new_size2, surf.size());
}

TEST_F(SurfaceImpl, remembers_alpha)
{
    ms::SurfaceImpl surf(
        mt::fake_shared(surface_builder),
        std::make_shared<mtd::NullSurfaceConfigurator>(),
        msh::a_surface(),
        stub_id,
        stub_sender);

    EXPECT_FLOAT_EQ(1.0f, surf.alpha());

    surf.set_alpha(0.5f);
    EXPECT_FLOAT_EQ(0.5f, surf.alpha());

    surf.set_alpha(0.25f);
    EXPECT_FLOAT_EQ(0.25f, surf.alpha());

    surf.set_alpha(0.0f);
    EXPECT_FLOAT_EQ(0.0f, surf.alpha());

    surf.set_alpha(1.0f);
    EXPECT_FLOAT_EQ(1.0f, surf.alpha());
}

TEST_F(SurfaceImpl, sends_focus_notifications_when_focus_gained_and_lost)
{
    using namespace testing;

    MockEventSink sink;

    {
        InSequence seq;
        EXPECT_CALL(sink, handle_event(mt::SurfaceEvent(mir_surface_attrib_focus, mir_surface_focused)))
            .Times(1);
        EXPECT_CALL(sink, handle_event(mt::SurfaceEvent(mir_surface_attrib_focus, mir_surface_unfocused)))
            .Times(1);
    }

    ms::SurfaceImpl surf(
            mt::fake_shared(surface_builder), std::make_shared<mtd::NullSurfaceConfigurator>(),
            msh::a_surface(), stub_id, mt::fake_shared(sink));

    surf.configure(mir_surface_attrib_focus, mir_surface_focused);
    surf.configure(mir_surface_attrib_focus, mir_surface_unfocused);
}

TEST_F(SurfaceImpl, configurator_selects_attribute_values)
{
    using namespace testing;

    mtd::MockSurfaceConfigurator configurator;

    EXPECT_CALL(configurator, select_attribute_value(_, mir_surface_attrib_state, mir_surface_state_restored)).Times(1)
        .WillOnce(Return(mir_surface_state_minimized));
    EXPECT_CALL(configurator, attribute_set(_, mir_surface_attrib_state, mir_surface_state_minimized)).Times(1);

    ms::SurfaceImpl surf(
            mt::fake_shared(surface_builder), mt::fake_shared(configurator),
            msh::a_surface(), stub_id, stub_sender);

    EXPECT_EQ(mir_surface_state_minimized, surf.configure(mir_surface_attrib_state, mir_surface_state_restored));
}

TEST_F(SurfaceImpl, take_input_focus)
{
    using namespace ::testing;

    ms::SurfaceImpl test(
        mt::fake_shared(surface_builder), std::make_shared<mtd::NullSurfaceConfigurator>(),
        msh::a_surface(), stub_id, stub_sender);

    mtd::MockInputTargeter targeter;
    EXPECT_CALL(targeter, focus_changed(_)).Times(1);

    test.take_input_focus(mt::fake_shared(targeter));
}

TEST_F(SurfaceImpl, with_most_recent_buffer_do_uses_compositor_buffer)
{
    ms::SurfaceImpl test(
        mt::fake_shared(surface_builder), std::make_shared<mtd::NullSurfaceConfigurator>(),
        msh::a_surface(), stub_id, stub_sender);

    mg::Buffer* buf_ptr{nullptr};

    test.with_most_recent_buffer_do(
        [&](mg::Buffer& buffer)
        {
            buf_ptr = &buffer;
        });

    EXPECT_EQ(surface_builder.stub_buffer_stream()->stub_compositor_buffer.get(),
              buf_ptr);
}

TEST_F(SurfaceImpl, raise)
{
    using namespace ::testing;

    mtd::MockSurfaceRanker surface_ranker;
    ms::SurfaceImpl test(
        mt::fake_shared(surface_builder), std::make_shared<mtd::NullSurfaceConfigurator>(),
        msh::a_surface(), stub_id, stub_sender);

    EXPECT_CALL(surface_ranker, raise(_)).Times(1);

    test.raise(mt::fake_shared(surface_ranker));
}<|MERGE_RESOLUTION|>--- conflicted
+++ resolved
@@ -150,11 +150,7 @@
         ON_CALL(*buffer_stream, stream_size()).WillByDefault(Return(geom::Size()));
         ON_CALL(*buffer_stream, get_stream_pixel_format()).WillByDefault(Return(mir_pixel_format_abgr_8888));
         ON_CALL(*buffer_stream, swap_client_buffers(_, _))
-<<<<<<< HEAD
-            .WillByDefault(DoAll(SetArg<0>(nullptr), InvokeArgument<1>()));
-=======
             .WillByDefault(InvokeArgument<1>(nullptr));
->>>>>>> 8aeb04c7
     }
     mf::SurfaceId stub_id;
     std::shared_ptr<mf::EventSink> stub_sender;
