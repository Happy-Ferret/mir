--- conflicted
+++ resolved
@@ -28,6 +28,7 @@
 #include "mir_test_doubles/mock_input_registrar.h"
 #include "mir_test/fake_shared.h"
 #include "mir_test_doubles/stub_buffer_stream.h"
+#include "mir_test_doubles/mock_buffer_stream.h"
 
 #include <gmock/gmock.h>
 #include <gtest/gtest.h>
@@ -159,13 +160,8 @@
     stack.add_surface(stub_surface2, default_params.depth, default_params.input_mode);
     stack.add_surface(stub_surface3, default_params.depth, default_params.input_mode);
 
-<<<<<<< HEAD
-    auto list = stack.generate_renderable_list(compositor_id);
-    ASSERT_EQ(list.size(), 3u);
-=======
-    auto list = stack.generate_renderable_list();
+    auto list = stack.generate_renderable_list(compositor_id);
     ASSERT_THAT(list.size(), Eq(3u));
->>>>>>> 4171ecb7
     auto it = list.begin();
     EXPECT_THAT((*it)->id(), Eq(stub_surface1->id()));
     std::advance(it, 1);
@@ -183,13 +179,8 @@
     stack.add_surface(stub_surface2, ms::DepthId{1}, default_params.input_mode);
     stack.add_surface(stub_surface3, ms::DepthId{0}, default_params.input_mode);
 
-<<<<<<< HEAD
-    auto list = stack.generate_renderable_list(compositor_id);
-    ASSERT_EQ(list.size(), 3u);
-=======
-    auto list = stack.generate_renderable_list();
+    auto list = stack.generate_renderable_list(compositor_id);
     ASSERT_THAT(list.size(), Eq(3u));
->>>>>>> 4171ecb7
     auto it = list.begin();
     EXPECT_THAT((*it)->id(), Eq(stub_surface1->id()));
     std::advance(it, 1);
@@ -242,13 +233,8 @@
     stack.add_surface(stub_surface2, default_params.depth, default_params.input_mode);
     stack.add_surface(stub_surface3, default_params.depth, default_params.input_mode);
 
-<<<<<<< HEAD
-    auto list = stack.generate_renderable_list(compositor_id);
-    ASSERT_EQ(list.size(), 3u);
-=======
-    auto list = stack.generate_renderable_list();
+    auto list = stack.generate_renderable_list(compositor_id);
     ASSERT_THAT(list.size(), Eq(3u));
->>>>>>> 4171ecb7
     auto it = list.begin();
     EXPECT_THAT((*it)->id(), Eq(stub_surface1->id()));
     std::advance(it, 1);
@@ -258,13 +244,9 @@
 
     stack.raise(stub_surface1);
 
-<<<<<<< HEAD
     list = stack.generate_renderable_list(compositor_id);
-    ASSERT_EQ(list.size(), 3u);
-=======
     list = stack.generate_renderable_list();
     ASSERT_THAT(list.size(), 3u);
->>>>>>> 4171ecb7
     it = list.begin();
     EXPECT_THAT((*it)->id(), Eq(stub_surface2->id()));
     std::advance(it, 1);
@@ -283,13 +265,8 @@
     stack.add_surface(stub_surface2, ms::DepthId{0}, default_params.input_mode);
     stack.add_surface(stub_surface3, ms::DepthId{1}, default_params.input_mode);
 
-<<<<<<< HEAD
-    auto list = stack.generate_renderable_list(compositor_id);
-    ASSERT_EQ(list.size(), 3u);
-=======
-    auto list = stack.generate_renderable_list();
+    auto list = stack.generate_renderable_list(compositor_id);
     ASSERT_THAT(list.size(), 3u);
->>>>>>> 4171ecb7
     auto it = list.begin();
     EXPECT_THAT((*it)->id(), Eq(stub_surface1->id()));
     std::advance(it, 1);
@@ -299,13 +276,8 @@
 
     stack.raise(stub_surface1);
 
-<<<<<<< HEAD
     list = stack.generate_renderable_list(compositor_id);
-    ASSERT_EQ(list.size(), 3u);
-=======
-    list = stack.generate_renderable_list();
     ASSERT_THAT(list.size(), 3u);
->>>>>>> 4171ecb7
     it = list.begin();
     EXPECT_THAT((*it)->id(), Eq(stub_surface2->id()));
     std::advance(it, 1);
@@ -350,7 +322,7 @@
         stack.add_surface(surface, default_params.depth, default_params.input_mode);
     }
 
-    auto list = stack.generate_renderable_list();
+    auto list = stack.generate_renderable_list(compositor_id);
 
     ASSERT_THAT(list.size(), Eq(num_surfaces));
 
@@ -395,4 +367,34 @@
     //check that the renderables are not at changed_pos
     for(auto& renderable : list)
         EXPECT_THAT(changed_position, testing::Ne(renderable->screen_position().top_left));
+}
+
+TEST_F(SurfaceStack, generates_renderlist_that_delays_buffer_acquisition)
+{
+    using namespace testing;
+    size_t num_surfaces{3};
+    ms::SurfaceStack stack(
+        mt::fake_shared(input_registrar), report);
+
+    auto mock_stream = std::make_shared<mtd::MockBufferStream>();
+    EXPECT_CALL(*mock_stream, lock_compositor_buffer(_))
+        .Times(0);
+
+    auto const surface = std::make_shared<ms::BasicSurface>(
+        std::string("stub"),
+        geom::Rectangle{geom::Point{3 * i, 4 * i},geom::Size{1 * i, 2 * i}},
+        true,
+        mock_stream,
+        std::shared_ptr<mir::input::InputChannel>(),
+        std::shared_ptr<ms::SurfaceConfigurator>(),
+        report);
+    stack.add_surface(surface, default_params.depth, default_params.input_mode);
+
+    auto list = stack.generate_renderable_list(compositor_id);
+   
+    Mock::VerifyAndClearExpectactions(mock_stream.get()); 
+    EXPECT_CALL(*mock_stream, lock_compositor_buffer(compositor_id))
+        .Times(1);
+    ASSERT_THAT(list.size(), Eq(1u));
+    list.begin()->buffer();
 }