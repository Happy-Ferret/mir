/*
 * Copyright © 2012 Canonical Ltd.
 *
 * This program is free software: you can redistribute it and/or modify
 * it under the terms of the GNU General Public License version 3 as
 * published by the Free Software Foundation.
 *
 * This program is distributed in the hope that it will be useful,
 * but WITHOUT ANY WARRANTY; without even the implied warranty of
 * MERCHANTABILITY or FITNESS FOR A PARTICULAR PURPOSE.  See the
 * GNU General Public License for more details.
 *
 * You should have received a copy of the GNU General Public License
 * along with this program.  If not, see <http://www.gnu.org/licenses/>.
 *
 * Authored by: Thomas Voss <thomas.voss@canonical.com>
 */

#include "mir/surfaces/surface.h"
#include "mir/shell/surface_creation_parameters.h"
#include "mir/input/input_channel.h"

#include "mir_test_doubles/mock_buffer_stream.h"
#include "mir_test_doubles/mock_surface_info.h"
#include "mir_test_doubles/mock_input_info.h"
#include "mir_test_doubles/mock_graphics_info.h"
#include "mir_test_doubles/stub_buffer.h"
#include "mir_test/fake_shared.h"

#include <gmock/gmock.h>
#include <gtest/gtest.h>

#include <stdexcept>

namespace ms = mir::surfaces;
namespace msh = mir::shell;
namespace mc = mir::compositor;
namespace mi = mir::input;
namespace geom = mir::geometry;
namespace mt = mir::test;
namespace mtd = mt::doubles;

namespace
{
struct MockInputChannel : public mi::InputChannel
{
    MOCK_CONST_METHOD0(server_fd, int());
    MOCK_CONST_METHOD0(client_fd, int());
};
}

TEST(SurfaceCreationParametersTest, default_creation_parameters)
{
    using namespace geom;
    msh::SurfaceCreationParameters params;
    
    geom::Point const default_point{geom::X{0}, geom::Y{0}};

    EXPECT_EQ(std::string(), params.name);
    EXPECT_EQ(Width(0), params.size.width);
    EXPECT_EQ(Height(0), params.size.height);
    EXPECT_EQ(default_point, params.top_left);
    EXPECT_EQ(mc::BufferUsage::undefined, params.buffer_usage);
    EXPECT_EQ(geom::PixelFormat::invalid, params.pixel_format);

    EXPECT_EQ(msh::a_surface(), params);
}

TEST(SurfaceCreationParametersTest, builder_mutators)
{
    using namespace geom;
    Size const size{Width{1024}, Height{768}};
    mc::BufferUsage const usage{mc::BufferUsage::hardware};
    geom::PixelFormat const format{geom::PixelFormat::abgr_8888};
    std::string name{"surface"};

    auto params = msh::a_surface().of_name(name)
                                 .of_size(size)
                                 .of_buffer_usage(usage)
                                 .of_pixel_format(format);

    EXPECT_EQ(name, params.name);
    EXPECT_EQ(size, params.size);
    EXPECT_EQ(usage, params.buffer_usage);
    EXPECT_EQ(format, params.pixel_format);
}

TEST(SurfaceCreationParametersTest, equality)
{
    using namespace geom;
    Size const size{Width{1024}, Height{768}};
    mc::BufferUsage const usage{mc::BufferUsage::hardware};
    geom::PixelFormat const format{geom::PixelFormat::abgr_8888};

    auto params0 = msh::a_surface().of_name("surface0")
                                  .of_size(size)
                                  .of_buffer_usage(usage)
                                  .of_pixel_format(format);

    auto params1 = msh::a_surface().of_name("surface1")
                                  .of_size(size)
                                  .of_buffer_usage(usage)
                                  .of_pixel_format(format);

    EXPECT_EQ(params0, params1);
    EXPECT_EQ(params1, params0);
}

TEST(SurfaceCreationParametersTest, inequality)
{
    using namespace geom;

    std::vector<Size> const sizes{{Width{1024}, Height{768}},
                                  {Width{1025}, Height{768}}};

    std::vector<mc::BufferUsage> const usages{mc::BufferUsage::hardware,
                                              mc::BufferUsage::software};

    std::vector<geom::PixelFormat> const formats{geom::PixelFormat::abgr_8888,
                                                 geom::PixelFormat::bgr_888};

    std::vector<msh::SurfaceCreationParameters> params_vec;

    for (auto const& size : sizes)
    {
        for (auto const& usage : usages)
        {
            for (auto const& format : formats)
            {
                auto cur_params = msh::a_surface().of_name("surface0")
                                                 .of_size(size)
                                                 .of_buffer_usage(usage)
                                                 .of_pixel_format(format);
                params_vec.push_back(cur_params);
                size_t cur_index = params_vec.size() - 1;

                /*
                 * Compare the current SurfaceCreationParameters with all the previously
                 * created ones.
                 */
                for (size_t i = 0; i < cur_index; i++)
                {
                    EXPECT_NE(params_vec[i], params_vec[cur_index]) << "cur_index: " << cur_index << " i: " << i;
                    EXPECT_NE(params_vec[cur_index], params_vec[i]) << "cur_index: " << cur_index << " i: " << i;
                }

            }
        }
    }
}

namespace
{

struct SurfaceCreation : public ::testing::Test
{
    virtual void SetUp()
    {
        using namespace testing;

        surface_name = "test_surfaceA";
        pf = geom::PixelFormat::abgr_8888;
        size = geom::Size{geom::Width{43}, geom::Height{420}};
        rect = geom::Rectangle{geom::Point{geom::X{0}, geom::Y{0}}, size};
        stride = geom::Stride{4 * size.width.as_uint32_t()};
        mock_buffer_stream = std::make_shared<testing::NiceMock<mtd::MockBufferStream>>();
        mock_basic_info = std::make_shared<mtd::MockSurfaceInfo>();
        mock_input_info = std::make_shared<mtd::MockInputInfo>();
        mock_graphics_info = std::make_shared<mtd::MockGraphicsInfo>();

        ON_CALL(*mock_buffer_stream, secure_client_buffer())
            .WillByDefault(Return(std::make_shared<mtd::StubBuffer>()));
        ON_CALL(*mock_basic_info, size_and_position())
            .WillByDefault(Return(rect));
    }

    std::shared_ptr<mtd::MockSurfaceInfo> mock_basic_info;
    std::shared_ptr<mtd::MockInputInfo> mock_input_info;
    std::shared_ptr<mtd::MockGraphicsInfo> mock_graphics_info;
    std::string surface_name;
    std::shared_ptr<testing::NiceMock<mtd::MockBufferStream>> mock_buffer_stream;
    geom::PixelFormat pf;
    geom::Stride stride;
    geom::Size size;
    geom::Rectangle rect;
};

}

TEST_F(SurfaceCreation, test_surface_returns_same_gfx_info)
{
    ms::Surface surf(mock_basic_info,
                     mock_graphics_info, mock_buffer_stream,
                     mock_input_info, std::shared_ptr<mi::InputChannel>());

    EXPECT_EQ(mock_graphics_info, surf.graphics_info());
}

TEST_F(SurfaceCreation, test_surface_queries_stream_for_pf)
{
    using namespace testing;

    ms::Surface surf(mock_basic_info,
                     mock_graphics_info, mock_buffer_stream,
                     mock_input_info, std::shared_ptr<mi::InputChannel>());

    EXPECT_CALL(*mock_buffer_stream, get_stream_pixel_format())
        .Times(1)
        .WillOnce(Return(pf));

    auto ret_pf = surf.pixel_format();

    EXPECT_EQ(ret_pf, pf);
}

TEST_F(SurfaceCreation, test_surface_gets_right_name)
{
    using namespace testing;
    EXPECT_CALL(*mock_basic_info, name())
        .Times(1)
        .WillOnce(ReturnRef(surface_name));

    ms::Surface surf(mock_basic_info,
                     mock_graphics_info, mock_buffer_stream,
                     mock_input_info, std::shared_ptr<mi::InputChannel>());

    EXPECT_EQ(surface_name, surf.name());
}

TEST_F(SurfaceCreation, test_surface_queries_info_for_size)
{
    using namespace testing;
    EXPECT_CALL(*mock_basic_info, size_and_position())
        .Times(1)
        .WillOnce(Return(rect));

    ms::Surface surf(mock_basic_info,
                     mock_graphics_info, mock_buffer_stream,
                     mock_input_info, std::shared_ptr<mi::InputChannel>());
    EXPECT_EQ(size, surf.size());
}

TEST_F(SurfaceCreation, test_surface_next_buffer)
{
    using namespace testing;
    ms::Surface surf(mock_basic_info,
                     mock_graphics_info, mock_buffer_stream,
                     mock_input_info, std::shared_ptr<mi::InputChannel>());
    auto graphics_resource = std::make_shared<mtd::StubBuffer>();

    EXPECT_CALL(*mock_buffer_stream, secure_client_buffer())
        .Times(1)
        .WillOnce(Return(graphics_resource));

    EXPECT_EQ(graphics_resource, surf.advance_client_buffer());
}

/*
TEST_F(SurfaceCreation, test_surface_next_buffer_notifies_changes)
{
    using namespace testing;
    ms::Surface surf(mock_basic_info,
                     mock_graphics_info, mock_buffer_stream,
                     mock_input_info, std::shared_ptr<mi::InputChannel>());

    auto graphics_resource = std::make_shared<mtd::StubBuffer>();

    EXPECT_CALL(*mock_buffer_stream, secure_client_buffer())
        .Times(1)
        .WillOnce(Return(graphics_resource));

    EXPECT_CALL(mock_callback, call()).Times(1);

    surf.advance_client_buffer();
}
*/

TEST_F(SurfaceCreation, test_surface_gets_ipc_from_stream)
{
    using namespace testing;

    auto stub_buffer = std::make_shared<mtd::StubBuffer>();

    ms::Surface surf(mock_basic_info,
                     mock_graphics_info, mock_buffer_stream,
                     mock_input_info, std::shared_ptr<mi::InputChannel>());
    EXPECT_CALL(*mock_buffer_stream, secure_client_buffer())
        .Times(1)
        .WillOnce(Return(stub_buffer));

    auto ret_ipc = surf.advance_client_buffer();
    EXPECT_EQ(stub_buffer, ret_ipc);
}

TEST_F(SurfaceCreation, test_surface_gets_top_left)
{
    using namespace testing;

    ms::Surface surf(mock_basic_info,
                     mock_graphics_info, mock_buffer_stream,
                     mock_input_info, std::shared_ptr<mi::InputChannel>());

    auto ret_top_left = surf.top_left();

    EXPECT_EQ(geom::Point(), ret_top_left);
}

TEST_F(SurfaceCreation, test_surface_move_to)
{
    using namespace testing;
    geom::Point p{geom::X{55}, geom::Y{66}};

<<<<<<< HEAD
    EXPECT_CALL(*mock_basic_info, set_top_left(p))
=======
    EXPECT_CALL(mock_callback, call()).Times(1);
    EXPECT_CALL(*mock_basic_info, move_to(p))
>>>>>>> 8d910a0d
        .Times(1);

    ms::Surface surf(mock_basic_info,
                     mock_graphics_info, mock_buffer_stream,
                     mock_input_info, std::shared_ptr<mi::InputChannel>());
    surf.move_to(p);
}

TEST_F(SurfaceCreation, test_surface_set_rotation)
{
    using namespace testing;

    auto angle = 60.0f;
    auto mat = glm::vec3{0.0f, 0.0f, 1.0f};
    EXPECT_CALL(*mock_basic_info, apply_rotation(FloatEq(angle), mat))
        .Times(1);

    ms::Surface surf(mock_basic_info,
                     mock_graphics_info, mock_buffer_stream,
                     mock_input_info, std::shared_ptr<mi::InputChannel>());
    surf.set_rotation(angle, mat);

#if 0
    geom::Size s{geom::Width{55}, geom::Height{66}};
    ON_CALL(*mock_basic_info, size_and_position())
        .WillByDefault(Return(geom::Rectangle{geom::Point{geom::X{}, geom::Y{}},s}));

    auto ret_transformation = surf.transformation();

    EXPECT_NE(glm::mat4(), ret_transformation);
#endif
}

#if 0
//TODO NOT NEEDED
TEST_F(SurfaceCreation, test_surface_set_rotation_notifies_changes)
{
    using namespace testing;

    EXPECT_CALL(mock_callback, call()).Times(1);

    ms::Surface surf(mock_basic_info,
                     mock_graphics_info, mock_buffer_stream,
                     mock_input_info, std::shared_ptr<mi::InputChannel>(),
                     mock_change_cb);
    surf.set_rotation(60.0f, glm::vec3{0.0f, 0.0f, 1.0f});
}
#endif

TEST_F(SurfaceCreation, test_get_input_channel)
{
    auto mock_channel = std::make_shared<MockInputChannel>();
    ms::Surface surf(mock_basic_info,
                     mock_graphics_info, mock_buffer_stream,
                     mock_input_info, mock_channel);
    EXPECT_EQ(mock_channel, surf.input_channel());
}


#if 0
//TODO NOT NEEDED
TEST_F(SurfaceCreation, test_surface_texture_locks_back_buffer_from_stream)
{
    using namespace testing;

    ms::Surface surf(mock_basic_info,
                     mock_graphics_info, mock_buffer_stream,
                     mock_input_info, std::shared_ptr<mi::InputChannel>(),
                     null_change_cb);
    auto buffer_resource = std::make_shared<mtd::StubBuffer>();

    EXPECT_CALL(*mock_buffer_stream, lock_back_buffer())
        .Times(AtLeast(1))
        .WillOnce(Return(buffer_resource));

    auto comp_resource = surf.graphic_region();

    EXPECT_EQ(buffer_resource, comp_resource);
}
#endif

TEST_F(SurfaceCreation, test_surface_compositor_buffer_locks_back_buffer_from_stream)
{
    using namespace testing;

    ms::Surface surf(mock_basic_info,
                     mock_graphics_info, mock_buffer_stream,
                     mock_input_info, std::shared_ptr<mi::InputChannel>());
    auto buffer_resource = std::make_shared<mtd::StubBuffer>();

    EXPECT_CALL(*mock_buffer_stream, lock_back_buffer())
        .Times(AtLeast(1))
        .WillOnce(Return(buffer_resource));

    auto comp_resource = surf.compositor_buffer();

    EXPECT_EQ(buffer_resource, comp_resource);
}


TEST_F(SurfaceCreation, test_surface_set_alpha)
{
    using namespace testing;

    float alpha = 0.5f;
    EXPECT_CALL(*mock_graphics_info, apply_alpha(FloatEq(alpha)))
        .Times(1);

    ms::Surface surf(mock_basic_info,
                     mock_graphics_info, mock_buffer_stream,
                     mock_input_info, std::shared_ptr<mi::InputChannel>());

    surf.set_alpha(alpha);
}
#if 0
TEST_F(SurfaceCreation, test_surface_gets_opaque_alpha)
{
    using namespace testing;

    ms::Surface surf(mock_basic_info,
                     mock_graphics_info, mock_buffer_stream,
                     mock_input_info, std::shared_ptr<mi::InputChannel>(),
                     null_change_cb);

    auto ret_alpha = surf.alpha();

    EXPECT_EQ(1.0f, ret_alpha);
}

TEST_F(SurfaceCreation, test_surface_set_alpha)
{
    using namespace testing;

    ms::Surface surf(mock_basic_info,
                     mock_graphics_info, mock_buffer_stream,
                     mock_input_info, std::shared_ptr<mi::InputChannel>(),
                     null_change_cb);
    float alpha = 0.67f;

    surf.set_alpha(alpha);
    auto ret_alpha = surf.alpha();

    EXPECT_EQ(alpha, ret_alpha);
}
TEST_F(SurfaceCreation, test_surface_set_alpha_notifies_changes)
{
    using namespace testing;

    EXPECT_CALL(mock_callback, call()).Times(1);

    ms::Surface surf(mock_basic_info, mock_input_info, mock_buffer_stream,
        std::shared_ptr<mi::InputChannel>(), mock_change_cb);
    surf.set_alpha(0.5f);
}

TEST_F(SurfaceCreation, test_surface_force_requests_to_complete)
{
    using namespace testing;

    EXPECT_CALL(*mock_buffer_stream, force_requests_to_complete()).Times(Exactly(1));

    ms::Surface surf(mock_basic_info, mock_input_info, mock_buffer_stream,
        std::shared_ptr<mi::InputChannel>(), mock_change_cb);
    surf.force_requests_to_complete();
}
#endif

TEST_F(SurfaceCreation, test_surface_allow_framedropping)
{
    using namespace testing;

    EXPECT_CALL(*mock_buffer_stream, allow_framedropping(true))
        .Times(1);

    ms::Surface surf(mock_basic_info,
                     mock_graphics_info, mock_buffer_stream,
                     mock_input_info, std::shared_ptr<mi::InputChannel>());
    surf.allow_framedropping(true);
}

TEST_F(SurfaceCreation, hide_and_show)
{
    ms::Surface surf(mock_basic_info,
                     mock_graphics_info, mock_buffer_stream,
                     mock_input_info, std::shared_ptr<mi::InputChannel>());

    EXPECT_CALL(*mock_graphics_info, set_hidden(true))
        .Times(1);
    surf.set_hidden(true);
    testing::Mock::VerifyAndClearExpectations(mock_graphics_info.get());
    
    EXPECT_CALL(*mock_graphics_info, set_hidden(false))
        .Times(1);
    surf.set_hidden(false);
    testing::Mock::VerifyAndClearExpectations(mock_graphics_info.get());
}

TEST_F(SurfaceCreation, test_surface_next_buffer_tells_gfx_info_on_first_frame)
{
    ms::Surface surf(mock_basic_info,
                     mock_graphics_info, mock_buffer_stream,
                     mock_input_info, std::shared_ptr<mi::InputChannel>());

    EXPECT_CALL(*mock_graphics_info, frame_posted())
        .Times(0);
    surf.advance_client_buffer();
    testing::Mock::VerifyAndClearExpectations(mock_graphics_info.get());
    
    EXPECT_CALL(*mock_graphics_info, frame_posted())
        .Times(1);
    surf.advance_client_buffer();
    testing::Mock::VerifyAndClearExpectations(mock_graphics_info.get());
}

TEST_F(SurfaceCreation, input_fds)
{
    using namespace testing;
    
    ms::Surface surf(mock_basic_info,
                     mock_graphics_info, mock_buffer_stream,
                     mock_input_info, std::shared_ptr<mi::InputChannel>());
    EXPECT_THROW({
            surf.client_input_fd();
    }, std::logic_error);

    MockInputChannel channel;
    int const client_fd = 13;
    EXPECT_CALL(channel, client_fd()).Times(1).WillOnce(Return(client_fd));

    ms::Surface input_surf(mock_basic_info,
                           mock_graphics_info, mock_buffer_stream,
                           mock_input_info, mt::fake_shared(channel));
    EXPECT_EQ(client_fd, input_surf.client_input_fd());
}

/* todo: this test appears just for render_surfaces example apparently */
TEST_F(SurfaceCreation, flag_for_render_makes_surfaces_valid)
{
    EXPECT_CALL(*mock_graphics_info, frame_posted())
        .Times(1);

    ms::Surface surf(mock_basic_info,
                     mock_graphics_info, mock_buffer_stream,
                     mock_input_info, std::shared_ptr<mi::InputChannel>());

    surf.flag_for_render();
}<|MERGE_RESOLUTION|>--- conflicted
+++ resolved
@@ -310,12 +310,7 @@
     using namespace testing;
     geom::Point p{geom::X{55}, geom::Y{66}};
 
-<<<<<<< HEAD
-    EXPECT_CALL(*mock_basic_info, set_top_left(p))
-=======
-    EXPECT_CALL(mock_callback, call()).Times(1);
     EXPECT_CALL(*mock_basic_info, move_to(p))
->>>>>>> 8d910a0d
         .Times(1);
 
     ms::Surface surf(mock_basic_info,
@@ -337,33 +332,7 @@
                      mock_graphics_info, mock_buffer_stream,
                      mock_input_info, std::shared_ptr<mi::InputChannel>());
     surf.set_rotation(angle, mat);
-
-#if 0
-    geom::Size s{geom::Width{55}, geom::Height{66}};
-    ON_CALL(*mock_basic_info, size_and_position())
-        .WillByDefault(Return(geom::Rectangle{geom::Point{geom::X{}, geom::Y{}},s}));
-
-    auto ret_transformation = surf.transformation();
-
-    EXPECT_NE(glm::mat4(), ret_transformation);
-#endif
-}
-
-#if 0
-//TODO NOT NEEDED
-TEST_F(SurfaceCreation, test_surface_set_rotation_notifies_changes)
-{
-    using namespace testing;
-
-    EXPECT_CALL(mock_callback, call()).Times(1);
-
-    ms::Surface surf(mock_basic_info,
-                     mock_graphics_info, mock_buffer_stream,
-                     mock_input_info, std::shared_ptr<mi::InputChannel>(),
-                     mock_change_cb);
-    surf.set_rotation(60.0f, glm::vec3{0.0f, 0.0f, 1.0f});
-}
-#endif
+}
 
 TEST_F(SurfaceCreation, test_get_input_channel)
 {
@@ -374,42 +343,19 @@
     EXPECT_EQ(mock_channel, surf.input_channel());
 }
 
-
-#if 0
-//TODO NOT NEEDED
-TEST_F(SurfaceCreation, test_surface_texture_locks_back_buffer_from_stream)
-{
-    using namespace testing;
-
-    ms::Surface surf(mock_basic_info,
-                     mock_graphics_info, mock_buffer_stream,
-                     mock_input_info, std::shared_ptr<mi::InputChannel>(),
-                     null_change_cb);
+TEST_F(SurfaceCreation, test_surface_compositor_buffer_locks_back_buffer_from_stream)
+{
+    using namespace testing;
+
+    ms::Surface surf(mock_basic_info,
+                     mock_graphics_info, mock_buffer_stream,
+                     mock_input_info, std::shared_ptr<mi::InputChannel>());
     auto buffer_resource = std::make_shared<mtd::StubBuffer>();
 
     EXPECT_CALL(*mock_buffer_stream, lock_back_buffer())
         .Times(AtLeast(1))
         .WillOnce(Return(buffer_resource));
 
-    auto comp_resource = surf.graphic_region();
-
-    EXPECT_EQ(buffer_resource, comp_resource);
-}
-#endif
-
-TEST_F(SurfaceCreation, test_surface_compositor_buffer_locks_back_buffer_from_stream)
-{
-    using namespace testing;
-
-    ms::Surface surf(mock_basic_info,
-                     mock_graphics_info, mock_buffer_stream,
-                     mock_input_info, std::shared_ptr<mi::InputChannel>());
-    auto buffer_resource = std::make_shared<mtd::StubBuffer>();
-
-    EXPECT_CALL(*mock_buffer_stream, lock_back_buffer())
-        .Times(AtLeast(1))
-        .WillOnce(Return(buffer_resource));
-
     auto comp_resource = surf.compositor_buffer();
 
     EXPECT_EQ(buffer_resource, comp_resource);
@@ -430,46 +376,6 @@
 
     surf.set_alpha(alpha);
 }
-#if 0
-TEST_F(SurfaceCreation, test_surface_gets_opaque_alpha)
-{
-    using namespace testing;
-
-    ms::Surface surf(mock_basic_info,
-                     mock_graphics_info, mock_buffer_stream,
-                     mock_input_info, std::shared_ptr<mi::InputChannel>(),
-                     null_change_cb);
-
-    auto ret_alpha = surf.alpha();
-
-    EXPECT_EQ(1.0f, ret_alpha);
-}
-
-TEST_F(SurfaceCreation, test_surface_set_alpha)
-{
-    using namespace testing;
-
-    ms::Surface surf(mock_basic_info,
-                     mock_graphics_info, mock_buffer_stream,
-                     mock_input_info, std::shared_ptr<mi::InputChannel>(),
-                     null_change_cb);
-    float alpha = 0.67f;
-
-    surf.set_alpha(alpha);
-    auto ret_alpha = surf.alpha();
-
-    EXPECT_EQ(alpha, ret_alpha);
-}
-TEST_F(SurfaceCreation, test_surface_set_alpha_notifies_changes)
-{
-    using namespace testing;
-
-    EXPECT_CALL(mock_callback, call()).Times(1);
-
-    ms::Surface surf(mock_basic_info, mock_input_info, mock_buffer_stream,
-        std::shared_ptr<mi::InputChannel>(), mock_change_cb);
-    surf.set_alpha(0.5f);
-}
 
 TEST_F(SurfaceCreation, test_surface_force_requests_to_complete)
 {
@@ -477,11 +383,11 @@
 
     EXPECT_CALL(*mock_buffer_stream, force_requests_to_complete()).Times(Exactly(1));
 
-    ms::Surface surf(mock_basic_info, mock_input_info, mock_buffer_stream,
-        std::shared_ptr<mi::InputChannel>(), mock_change_cb);
+    ms::Surface surf(mock_basic_info,
+                     mock_graphics_info, mock_buffer_stream,
+                     mock_input_info, std::shared_ptr<mi::InputChannel>());
     surf.force_requests_to_complete();
 }
-#endif
 
 TEST_F(SurfaceCreation, test_surface_allow_framedropping)
 {
