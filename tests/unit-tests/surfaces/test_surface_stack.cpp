--- conflicted
+++ resolved
@@ -148,34 +148,20 @@
 
 static ms::DepthId const default_depth{0};
 
+struct StubBufferStreamFactory : public ms::BufferStreamFactory
+{
+    std::shared_ptr<ms::BufferStream> create_buffer_stream(mc::BufferProperties const&)
+    {
+        return std::make_shared<mc::BufferStreamSurfaces>(
+            std::make_shared<NullBufferBundle>());
+    }
+};
+
 class MockCallback
 {
-<<<<<<< HEAD
 public:
     MOCK_METHOD0(call, void());
 };
-=======
-    using namespace ::testing;
-
-    std::shared_ptr<mc::BufferBundle> swapper_handle;
-    mc::BufferStreamSurfaces buffer_stream(swapper_handle);
-    MockBufferStreamFactory buffer_stream_factory;
-    StubInputChannelFactory input_factory;
-    mtd::StubInputRegistrar input_registrar;
-
-    EXPECT_CALL(
-        buffer_stream_factory,
-        create_buffer_stream(_))
-            .Times(AtLeast(1));
-
-    ms::SurfaceStack stack(mt::fake_shared(buffer_stream_factory), 
-        mt::fake_shared(input_factory), mt::fake_shared(input_registrar));
-    std::weak_ptr<ms::Surface> surface = stack.create_surface(
-        msh::a_surface().of_size({1024, 768}), default_depth);
-
-    stack.destroy_surface(surface);
-}
->>>>>>> 3f767a8b
 
 struct SurfaceStack : public ::testing::Test
 {
@@ -204,57 +190,15 @@
     std::shared_ptr<ms::Surface> stub_surface3;
 };
 
-<<<<<<< HEAD
-=======
-    EXPECT_CALL(
-        buffer_stream_factory,
-        create_buffer_stream(_)).Times(AtLeast(1));
-
-    ms::SurfaceStack stack(mt::fake_shared(buffer_stream_factory), 
-        mt::fake_shared(input_factory), mt::fake_shared(input_registrar));
-
-    auto surface1 = stack.create_surface(
-        msh::a_surface().of_size({1024, 768}), default_depth);
-    auto surface2 = stack.create_surface(
-        msh::a_surface().of_size({1024, 768}), default_depth);
-    auto surface3 = stack.create_surface(
-        msh::a_surface().of_size({1024, 768}), default_depth);
-
-    mtd::MockSurfaceRenderer renderer;
-    MockFilterForRenderables filter;
-    MockOperatorForRenderables renderable_operator(&renderer);
-
-    ON_CALL(filter, filter(_)).WillByDefault(Return(true));
-    ON_CALL(filter, filter(Ref(*surface3.lock()))).WillByDefault(Return(false));
-
-    EXPECT_CALL(filter, filter(_)).Times(3);
-    EXPECT_CALL(renderable_operator, renderable_operator(_)).Times(2);
-
-    EXPECT_CALL(renderer,
-                render(_,Ref(*surface1.lock()))).Times(Exactly(1));
-    EXPECT_CALL(renderer,
-                render(_,Ref(*surface2.lock()))).Times(Exactly(1));
-
-    stack.for_each_if(filter, renderable_operator);
->>>>>>> 3f767a8b
 }
 
 TEST_F(SurfaceStack, surface_creation_creates_surface_and_owns)
 {
     using namespace testing;
 
-<<<<<<< HEAD
     EXPECT_CALL(mock_surface_allocator, create_surface(_,_))
         .Times(1)
         .WillOnce(Return(stub_surface1));
-=======
-    auto surface1 = stack.create_surface(
-        msh::a_surface().of_size({1024, 768}), default_depth);
-    auto surface2 = stack.create_surface(
-        msh::a_surface().of_size({1024, 768}), default_depth);
-    auto surface3 = stack.create_surface(
-        msh::a_surface().of_size({1024, 768}), default_depth);
->>>>>>> 3f767a8b
 
     ms::SurfaceStack stack(mt::fake_shared(mock_surface_allocator), mt::fake_shared(input_registrar));
 
@@ -275,7 +219,6 @@
 {
     using namespace ::testing;
 
-<<<<<<< HEAD
     EXPECT_CALL(mock_surface_allocator, create_surface(_,_))
         .WillOnce(Return(stub_surface1))
         .WillOnce(Return(stub_surface2))
@@ -291,23 +234,6 @@
     auto s3 = stack.create_surface(default_params, default_depth);
     auto criteria3 = s3.lock()->compositing_criteria();
     auto stream3 = s3.lock()->buffer_stream();
-=======
-    MockBufferStreamFactory buffer_stream_factory;
-    StubInputChannelFactory input_factory;
-    mtd::StubInputRegistrar input_registrar;
-
-
-    geom::Size const size{1024, 768};
-    geom::PixelFormat const format{geom::PixelFormat::bgr_888};
-    mc::BufferUsage const usage{mc::BufferUsage::software};
-
-    EXPECT_CALL(buffer_stream_factory,
-                create_buffer_stream(AllOf(
-                    Field(&mc::BufferProperties::size, size),
-                    Field(&mc::BufferProperties::format, format),
-                    Field(&mc::BufferProperties::usage, usage))))
-        .Times(AtLeast(1));
->>>>>>> 3f767a8b
 
     MockFilterForRenderables filter;
     MockOperatorForRenderables renderable_operator;
@@ -361,12 +287,7 @@
     EXPECT_CALL(renderable_operator, renderable_operator(Ref(*criteria3), Ref(*stream3)))
         .InSequence(seq);
 
-<<<<<<< HEAD
-    stack.for_each_if(filter, renderable_operator);
-=======
-    std::weak_ptr<ms::Surface> surface = stack.create_surface(
-        msh::a_surface().of_size({1024, 768}), default_depth);
->>>>>>> 3f767a8b
+    stack.for_each_if(filter, renderable_operator);
 }
 
 TEST_F(SurfaceStack, notify_on_create_and_destroy_surface)
@@ -374,21 +295,11 @@
     using namespace ::testing;
     NiceMock<MockCallback> mock_cb;
     EXPECT_CALL(mock_cb, call())
-        .Times(1);
+        .Times(2);
 
     ms::SurfaceStack stack(mt::fake_shared(mock_surface_allocator), mt::fake_shared(input_registrar));
     stack.set_change_callback(std::bind(&MockCallback::call, &mock_cb));
-<<<<<<< HEAD
     auto surface = stack.create_surface(default_params, default_depth);
-=======
-
-    std::weak_ptr<ms::Surface> surface = stack.create_surface(
-        msh::a_surface().of_size({1024, 768}), default_depth);
->>>>>>> 3f767a8b
-
-    Mock::VerifyAndClearExpectations(&mock_cb);
-    EXPECT_CALL(mock_cb, call())
-        .Times(1);
     stack.destroy_surface(surface);
 }
 
@@ -425,63 +336,7 @@
     stack.for_each_if(filter, renderable_operator);
 }
 
-<<<<<<< HEAD
 TEST_F(SurfaceStack, input_registrar_is_notified_of_surfaces)
-=======
-TEST(SurfaceStack, surface_is_created_at_requested_position)
-{
-    using namespace ::testing;
-    geom::Point const requested_top_left{geom::X{50},
-                                         geom::Y{17}};
-    geom::Size const requested_size{1024, 768};
-    
-    ms::SurfaceStack stack{std::make_shared<StubBufferStreamFactory>(),
-        std::make_shared<StubInputChannelFactory>(),
-            std::make_shared<mtd::StubInputRegistrar>()};
-    
-    auto s = stack.create_surface(
-        msh::a_surface().of_size(requested_size).of_position(requested_top_left), default_depth);
-
-    {
-        auto surface = s.lock();
-        EXPECT_EQ(requested_top_left, surface->top_left());
-    } 
-}
-
-TEST(SurfaceStack, surface_gets_buffer_bundles_reported_size)
-{
-    using namespace ::testing;
-    geom::Point const requested_top_left{geom::X{50},
-                                         geom::Y{17}};
-    geom::Size const requested_size{1024, 768};
-    geom::Size const stream_size{1025, 769};
-
-    MockBufferStreamFactory buffer_stream_factory;
-    auto stream = std::make_shared<mtd::MockBufferStream>();
-    EXPECT_CALL(*stream, stream_size())
-        .Times(1)
-        .WillOnce(Return(stream_size));  
-    EXPECT_CALL(buffer_stream_factory,create_buffer_stream(_))
-        .Times(1)
-        .WillOnce(Return(stream));
-
-    ms::SurfaceStack stack{mt::fake_shared(buffer_stream_factory),
-        std::make_shared<StubInputChannelFactory>(),
-            std::make_shared<mtd::StubInputRegistrar>()};
-    
-    auto s = stack.create_surface(
-        msh::a_surface()
-            .of_size(requested_size)
-            .of_position(requested_top_left), default_depth);
-    
-    {
-        auto surface = s.lock();
-        EXPECT_EQ(stream_size, surface->size());
-    }    
-}
-
-TEST(SurfaceStack, input_registrar_is_notified_of_surfaces)
->>>>>>> 3f767a8b
 {
     using namespace ::testing;
 
